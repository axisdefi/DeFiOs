/**
 *  @file
 *  @copyright defined in eos/LICENSE.txt
 */
#pragma once
#include "common.hpp"

#include <eosiolib/eosio.hpp>
#include <eosiolib/token.hpp>
#include <eosiolib/print.hpp>

#include <eosiolib/generic_currency.hpp>
#include <eosiolib/datastream.hpp>
#include <eosiolib/serialize.hpp>
#include <eosiolib/multi_index.hpp>
#include <eosiolib/privileged.hpp>
#include <eosiolib/singleton.hpp>
#include <eosiolib/transaction.hpp>

#include <array>

namespace eosiosystem {
   using eosio::indexed_by;
   using eosio::const_mem_fun;
   using eosio::member;
   using eosio::bytes;
   using eosio::print;
   using eosio::singleton;
   using eosio::transaction;


   template<account_name SystemAccount>
   class voting {
      public:
         static constexpr account_name system_account = SystemAccount;
         using currency = typename common<SystemAccount>::currency;
         using system_token_type = typename common<SystemAccount>::system_token_type;
         using eosio_parameters = typename common<SystemAccount>::eosio_parameters;
         using global_state_singleton = typename common<SystemAccount>::global_state_singleton;

         static const uint32_t max_inflation_rate = common<SystemAccount>::max_inflation_rate;
         static constexpr uint32_t max_unstake_requests = 10;
         static constexpr uint32_t unstake_pay_period = 7*24*3600; // one per week
         static constexpr uint32_t unstake_payments = 26; // during 26 weeks
         static constexpr uint32_t blocks_per_year = 52*7*24*2*3600; // half seconds per year

         struct producer_info {
<<<<<<< HEAD
            account_name      owner;
            uint64_t          padding = 0;
            uint128_t         total_votes = 0;
            eosio_parameters  prefs;
            eosio::bytes      packed_key; /// a packed public key object
            system_token_type per_block_payments;
            time              last_rewards_claim = 0;
            time              time_became_active = 0;
            time              last_produced_block_time = 0;
=======
            account_name     owner;
            uint64_t         padding = 0;
            uint128_t        total_votes = 0;
            eosio_parameters prefs;
            eosio::bytes     packed_key; /// a packed public key object
>>>>>>> 8c822d37

            uint64_t    primary_key()const { return owner;       }
            uint128_t   by_votes()const    { return total_votes; }
            bool active() const { return packed_key.size() == sizeof(public_key); }

            EOSLIB_SERIALIZE( producer_info, (owner)(total_votes)(prefs)(packed_key)
                              (per_block_payments)(last_rewards_claim)
                              (time_became_active)(last_produced_block_time) )
         };

         typedef eosio::multi_index< N(producerinfo), producer_info,
                                     indexed_by<N(prototalvote), const_mem_fun<producer_info, uint128_t, &producer_info::by_votes>  >
                                     >  producers_table;


         struct voter_info {
            account_name                owner = 0;
            account_name                proxy = 0;
            uint32_t                    last_update = 0;
            uint32_t                    is_proxy = 0;
            system_token_type           staked;
            system_token_type           unstaking;
            system_token_type           unstake_per_week;
            uint128_t                   proxied_votes = 0;
            std::vector<account_name>   producers;
            uint32_t                    deferred_trx_id = 0;
            time                        last_unstake_time = 0; //uint32

            uint64_t primary_key()const { return owner; }

            EOSLIB_SERIALIZE( voter_info, (owner)(proxy)(last_update)(is_proxy)(staked)(unstaking)(unstake_per_week)(proxied_votes)(producers)(deferred_trx_id)(last_unstake_time) )
         };

         typedef eosio::multi_index< N(voters), voter_info>  voters_table;

         ACTION( SystemAccount, regproducer ) {
            account_name     producer;
            bytes            producer_key;
            eosio_parameters prefs;

            EOSLIB_SERIALIZE( regproducer, (producer)(producer_key)(prefs) )
         };

         /**
          *  This method will create a producer_config and producer_info object for 'producer' 
          *
          *  @pre producer is not already registered
          *  @pre producer to register is an account
          *  @pre authority of producer to register 
          *  
          */
         static void on( const regproducer& reg ) {
            require_auth( reg.producer );

            producers_table producers_tbl( SystemAccount, SystemAccount );
            const auto* prod = producers_tbl.find( reg.producer );

            if ( prod ) {
               producers_tbl.update( *prod, reg.producer, [&]( producer_info& info ){
                     info.prefs = reg.prefs;
                     info.packed_key = reg.producer_key;
                  });
            } else {
               producers_tbl.emplace( reg.producer, [&]( producer_info& info ){
                     info.owner       = reg.producer;
                     info.total_votes = 0;
                     info.prefs       = reg.prefs;
                     info.packed_key  = reg.producer_key;
                  });
            }
         }

         ACTION( SystemAccount, unregprod ) {
            account_name producer;

            EOSLIB_SERIALIZE( unregprod, (producer) )
         };

         static void on( const unregprod& unreg ) {
            require_auth( unreg.producer );

            producers_table producers_tbl( SystemAccount, SystemAccount );
            const auto* prod = producers_tbl.find( unreg.producer );
            eosio_assert( bool(prod), "producer not found" );

            producers_tbl.update( *prod, 0, [&]( producer_info& info ){
                  info.packed_key.clear();
               });
         }

         ACTION( SystemAccount, stakevote ) {
            account_name      voter;
            system_token_type amount;

            EOSLIB_SERIALIZE( stakevote, (voter)(amount) )
         };

         static void increase_voting_power( account_name acnt, system_token_type amount ) {
            voters_table voters_tbl( SystemAccount, SystemAccount );
            const auto* voter = voters_tbl.find( acnt );

            if( !voter ) {
               voter = &voters_tbl.emplace( acnt, [&]( voter_info& a ) {
                     a.owner = acnt;
                     a.last_update = now();
                     a.staked = amount;
                  });
            } else {
               voters_tbl.update( *voter, 0, [&]( auto& av ) {
                     av.last_update = now();
                     av.staked += amount;
                  });
            }

            const std::vector<account_name>* producers = nullptr;
            if ( voter->proxy ) {
               auto proxy = voters_tbl.find( voter->proxy );
               voters_tbl.update( *proxy, 0, [&](voter_info& a) { a.proxied_votes += amount.quantity; } );
               if ( proxy->is_proxy ) { //only if proxy is still active. if proxy has been unregistered, we update proxied_votes, but don't propagate to producers
                  producers = &proxy->producers;
               }
            } else {
               producers = &voter->producers;
            }

            if ( producers ) {
               producers_table producers_tbl( SystemAccount, SystemAccount );
               for( auto p : *producers ) {
                  auto prod = producers_tbl.find( p );
                  eosio_assert( bool(prod), "never existed producer" ); //data corruption
                  producers_tbl.update( *prod, 0, [&]( auto& v ) {
                        v.total_votes += amount.quantity;
                     });
               }
            }
         }

         static system_token_type payment_per_block(uint32_t percent_of_max_inflation_rate) {
            const system_token_type token_supply = currency::get_total_supply();
            const auto inflation_rate = max_inflation_rate * percent_of_max_inflation_rate;
            const auto& inflation_ratio = int_logarithm_one_plus(inflation_rate);
            return (token_supply * inflation_ratio.first) / (inflation_ratio.second * blocks_per_year);
         }

         static void update_elected_producers(time cycle_time) {
            producers_table producers_tbl( SystemAccount, SystemAccount );
            auto idx = producers_tbl.template get_index<N(prototalvote)>();

            std::array<uint32_t, 21> target_block_size;
            std::array<uint32_t, 21> max_block_size;
            std::array<uint32_t, 21> target_block_acts_per_scope;
            std::array<uint32_t, 21> max_block_acts_per_scope;
            std::array<uint32_t, 21> target_block_acts;
            std::array<uint32_t, 21> max_block_acts;
            std::array<uint64_t, 21> max_storage_size;
            std::array<uint32_t, 21> max_transaction_lifetime;
            std::array<uint16_t, 21> max_authority_depth;
            std::array<uint32_t, 21> max_transaction_exec_time;
            std::array<uint16_t, 21> max_inline_depth;
            std::array<uint32_t, 21> max_inline_action_size;
            std::array<uint32_t, 21> max_generated_transaction_size;
            std::array<uint32_t, 21> percent_of_max_inflation_rate;
            std::array<uint32_t, 21> storage_reserve_ratio;

            eosio::producer_schedule schedule;
            schedule.producers.reserve(21);

            auto it = idx.end();
            --it;
            size_t n = 0;
            while ( n < 21 ) {
               if ( it->active() ) {
                  schedule.producers.emplace_back();
                  schedule.producers.back().producer_name = it->owner;
                  eosio_assert( sizeof(schedule.producers.back().block_signing_key) == it->packed_key.size(), "size mismatch" );
                  std::copy(it->packed_key.begin(), it->packed_key.end(), schedule.producers.back().block_signing_key.data);

                  target_block_size[n] = it->prefs.target_block_size;
                  max_block_size[n] = it->prefs.max_block_size;

                  target_block_acts_per_scope[n] = it->prefs.target_block_acts_per_scope;
                  max_block_acts_per_scope[n] = it->prefs.max_block_acts_per_scope;

                  target_block_acts[n] = it->prefs.target_block_acts;
                  max_block_acts[n] = it->prefs.max_block_acts;

                  max_storage_size[n] = it->prefs.max_storage_size;
                  max_transaction_lifetime[n] = it->prefs.max_transaction_lifetime;
                  max_authority_depth[n] = it->prefs.max_authority_depth;
                  max_transaction_exec_time[n] = it->prefs.max_transaction_exec_time;
                  max_inline_depth[n] = it->prefs.max_inline_depth;
                  max_inline_action_size[n] = it->prefs.max_inline_action_size;
                  max_generated_transaction_size[n] = it->prefs.max_generated_transaction_size;

                  storage_reserve_ratio[n] = it->prefs.storage_reserve_ratio;
                  percent_of_max_inflation_rate[n] = it->prefs.percent_of_max_inflation_rate;
                  ++n;
               }

               if (it == idx.begin()) {
                  break;
               }
               --it;
            }
            // should use producer_schedule_type from libraries/chain/include/eosio/chain/producer_schedule.hpp
            bytes packed_schedule = pack(schedule);
            set_active_producers( packed_schedule.data(),  packed_schedule.size() );
            size_t median = n/2;

            auto parameters = global_state_singleton::get();

            parameters.target_block_size = target_block_size[median];
            parameters.max_block_size = max_block_size[median];
            parameters.target_block_acts_per_scope = target_block_acts_per_scope[median];
            parameters.max_block_acts_per_scope = max_block_acts_per_scope[median];
            parameters.target_block_acts = target_block_acts[median];
            parameters.max_block_acts = max_block_acts[median];
            parameters.max_storage_size = max_storage_size[median];
            parameters.max_transaction_lifetime = max_transaction_lifetime[median];
            parameters.max_transaction_exec_time = max_transaction_exec_time[median];
            parameters.max_authority_depth = max_authority_depth[median];
            parameters.max_inline_depth = max_inline_depth[median];
            parameters.max_inline_action_size = max_inline_action_size[median];
            parameters.max_generated_transaction_size = max_generated_transaction_size[median];
            parameters.storage_reserve_ratio = storage_reserve_ratio[median];
            parameters.percent_of_max_inflation_rate = percent_of_max_inflation_rate[median];

            // not voted on
            parameters.first_block_time_in_cycle = cycle_time;

            // derived parameters
            auto half_of_percentage = parameters.percent_of_max_inflation_rate / 2;
            auto other_half_of_percentage = parameters.percent_of_max_inflation_rate - half_of_percentage;
            parameters.payment_per_block = payment_per_block(half_of_percentage);
            parameters.payment_to_eos_bucket = payment_per_block(other_half_of_percentage);

            if ( parameters.max_storage_size < parameters.total_storage_bytes_reserved ) {
               parameters.max_storage_size = parameters.total_storage_bytes_reserved;
            }

            set_blockchain_parameters(&parameters);

            global_state_singleton::set( parameters );
         }

         static void on( const stakevote& sv ) {
            eosio_assert( sv.amount.quantity > 0, "must stake some tokens" );
            require_auth( sv.voter );

            increase_voting_power( sv.voter, sv.amount );
            currency::inline_transfer( sv.voter, SystemAccount, sv.amount, "stake for voting" );
         }

         ACTION( SystemAccount, unstakevote ) {
            account_name      voter;
            system_token_type amount;

            EOSLIB_SERIALIZE( unstakevote, (voter)(amount) )
         };

         ACTION(  SystemAccount, unstake_vote_deferred ) {
            account_name                voter;

            EOSLIB_SERIALIZE( unstake_vote_deferred, (voter) )
         };

         static void on( const unstakevote& usv ) {
            require_auth( usv.voter );
            voters_table voters_tbl( SystemAccount, SystemAccount );
            const auto* voter = voters_tbl.find( usv.voter );
            eosio_assert( bool(voter), "stake not found" );

            if ( 0 < usv.amount.quantity ) {
               eosio_assert( usv.amount <= voter->staked, "cannot unstake more than total stake amount" );
               /*
               if (voter->deferred_trx_id) {
                  //XXX cancel_deferred_transaction(voter->deferred_trx_id);
               }

               unstake_vote_deferred dt;
               dt.voter = usv.voter;
               uint32_t new_trx_id = 0;//XXX send_deferred(dt);

               avotes.update( *voter, 0, [&](voter_info& a) {
                     a.staked -= usv.amount;
                     a.unstaking += a.unstaking + usv.amount;
                     //round up to guarantee that there will be no unpaid balance after 26 weeks, and we are able refund amount < unstake_payments
                     a.unstake_per_week = system_token_type( a.unstaking.quantity /unstake_payments + a.unstaking.quantity % unstake_payments );
                     a.deferred_trx_id = new_trx_id;
                     a.last_update = now();
                  });
               */

               // Temporary code: immediate unstake
               voters_tbl.update( *voter, 0, [&](voter_info& a) {
                     a.staked -= usv.amount;
                     a.last_update = now();
                  });
               currency::inline_transfer( SystemAccount, usv.voter, usv.amount, "unstake voting" );
               // end of temporary code

               const std::vector<account_name>* producers = nullptr;
               if ( voter->proxy ) {
                  auto proxy = voters_tbl.find( voter->proxy );
                  voters_tbl.update( *proxy, 0, [&](voter_info& a) { a.proxied_votes -= usv.amount.quantity; } );
                  if ( proxy->is_proxy ) { //only if proxy is still active. if proxy has been unregistered, we update proxied_votes, but don't propagate to producers
                     producers = &proxy->producers;
                  }
               } else {
                  producers = &voter->producers;
               }

               if ( producers ) {
                  producers_table producers_tbl( SystemAccount, SystemAccount );
                  for( auto p : *producers ) {
                     auto prod = producers_tbl.find( p );
                     eosio_assert( bool(prod), "never existed producer" ); //data corruption
                     producers_tbl.update( *prod, 0, [&]( auto& v ) {
                           v.total_votes -= usv.amount.quantity;
                        });
                  }
               }
            } else {
               if (voter->deferred_trx_id) {
                  //XXX cancel_deferred_transaction(voter->deferred_trx_id);
               }
               voters_tbl.update( *voter, 0, [&](voter_info& a) {
                     a.staked += a.unstaking;
                     a.unstaking.quantity = 0;
                     a.unstake_per_week.quantity = 0;
                     a.deferred_trx_id = 0;
                     a.last_update = now();
                  });
            }
         }

         static void on( const unstake_vote_deferred& usv) {
            require_auth( usv.voter );
            voters_table voters_tbl( SystemAccount, SystemAccount );
            const auto* voter = voters_tbl.find( usv.voter );
            eosio_assert( bool(voter), "stake not found" );

            auto weeks = (now() - voter->last_unstake_time) / unstake_pay_period;
            eosio_assert( 0 == weeks, "less than one week passed since last transfer or unstake request" );
            eosio_assert( 0 < voter->unstaking.quantity, "no unstaking money to transfer" );

            auto unstake_amount = std::min(weeks * voter->unstake_per_week, voter->unstaking);
            uint32_t new_trx_id = unstake_amount < voter->unstaking ? /* XXX send_deferred() */ 0 : 0;

            currency::inline_transfer( SystemAccount, usv.voter, unstake_amount, "unstake voting" );

            voters_tbl.update( *voter, 0, [&](voter_info& a) {
                  a.unstaking -= unstake_amount;
                  a.deferred_trx_id = new_trx_id;
                  a.last_unstake_time = a.last_unstake_time + weeks * unstake_pay_period;
               });
         }

         ACTION( SystemAccount, voteproducer ) {
            account_name                voter;
            account_name                proxy;
            std::vector<account_name>   producers;

            EOSLIB_SERIALIZE( voteproducer, (voter)(proxy)(producers) )
         };

         /**
          *  @pre vp.producers must be sorted from lowest to highest
          *  @pre if proxy is set then no producers can be voted for
          *  @pre every listed producer or proxy must have been previously registered
          *  @pre vp.voter must authorize this action
          *  @pre voter must have previously staked some EOS for voting
          */
         static void on( const voteproducer& vp ) {
            require_auth( vp.voter );

            //validate input
            if ( vp.proxy ) {
               eosio_assert( vp.producers.size() == 0, "cannot vote for producers and proxy at same time" );
               require_recipient( vp.proxy );
            } else {
               eosio_assert( vp.producers.size() <= 30, "attempt to vote for too many producers" );
               eosio_assert( std::is_sorted( vp.producers.begin(), vp.producers.end() ), "producer votes must be sorted" );
            }

            voters_table voters_tbl( SystemAccount, SystemAccount );
            auto voter = voters_tbl.find( vp.voter );

            eosio_assert( bool(voter), "no stake to vote" );
            if ( voter->is_proxy ) {
               eosio_assert( vp.proxy == 0 , "accounts elected to be proxy are not allowed to use another proxy" );
            }

            //find old producers, update old proxy if needed
            const std::vector<account_name>* old_producers = nullptr;
            if( voter->proxy ) {
               if ( voter->proxy == vp.proxy ) {
                  return; // nothing changed
               }
               auto old_proxy = voters_tbl.find( voter->proxy );
               voters_tbl.update( *old_proxy, 0, [&](auto& a) { a.proxied_votes -= voter->staked.quantity; } );
               if ( old_proxy->is_proxy ) { //if proxy stoped being proxy, the votes were already taken back from producers by on( const unregister_proxy& )
                  old_producers = &old_proxy->producers;
               }
            } else {
               old_producers = &voter->producers;
            }

            //find new producers, update new proxy if needed
            const std::vector<account_name>* new_producers = nullptr;
            if ( vp.proxy ) {
               auto new_proxy = voters_tbl.find( vp.proxy );
               eosio_assert( new_proxy->is_proxy, "selected proxy has not elected to be a proxy" );
               voters_tbl.update( *new_proxy, 0, [&](auto& a) { a.proxied_votes += voter->staked.quantity; } );
               new_producers = &new_proxy->producers;
            } else {
               new_producers = &vp.producers;
            }

            producers_table producers_tbl( SystemAccount, SystemAccount );

            if ( old_producers ) { //old_producers == 0 if proxy has stoped being a proxy and votes were taken back from producers at that moment
               //revoke votes only from no longer elected
               std::vector<account_name> revoked( old_producers->size() );
               auto end_it = std::set_difference( old_producers->begin(), old_producers->end(), new_producers->begin(), new_producers->end(), revoked.begin() );
               for ( auto it = revoked.begin(); it != end_it; ++it ) {
                  auto prod = producers_tbl.find( *it );
                  eosio_assert( bool(prod), "never existed producer" ); //data corruption
                  producers_tbl.update( *prod, 0, [&]( auto& pi ) { pi.total_votes -= voter->staked.quantity; });
               }
            }

            //update newly elected
            std::vector<account_name> elected( new_producers->size() );
            auto end_it = std::set_difference( new_producers->begin(), new_producers->end(), old_producers->begin(), old_producers->end(), elected.begin() );
            for ( auto it = elected.begin(); it != end_it; ++it ) {
               auto prod = producers_tbl.find( *it );
               eosio_assert( bool(prod), "never existed producer" ); //data corruption
               if ( vp.proxy == 0 ) { //direct voting, in case of proxy voting update total_votes even for inactive producers
                  eosio_assert( prod->active(), "can vote only for active producers" );
               }
               producers_tbl.update( *prod, 0, [&]( auto& pi ) { pi.total_votes += voter->staked.quantity; });
            }

            // save new values to the account itself
            voters_tbl.update( *voter, 0, [&](voter_info& a) {
                  a.proxy = vp.proxy;
                  a.last_update = now();
                  a.producers = vp.producers;
               });
         }

         ACTION( SystemAccount, register_proxy ) {
            account_name proxy_to_register;

            EOSLIB_SERIALIZE( register_proxy, (proxy_to_register) )
         };

         static void on( const register_proxy& reg ) {
            require_auth( reg.proxy_to_register );

            voters_table voters_tbl( SystemAccount, SystemAccount );
            auto voter = voters_tbl.find( reg.proxy_to_register );
            if ( voter ) {
               eosio_assert( voter->is_proxy == 0, "account is already a proxy" );
               eosio_assert( voter->proxy == 0, "account that uses a proxy is not allowed to become a proxy" );
               voters_tbl.update( *voter, 0, [&](voter_info& a) {
                     a.is_proxy = 1;
                     a.last_update = now();
                     //a.proxied_votes may be > 0, if the proxy has been unregistered, so we had to keep the value
                  });
            } else {
               voters_tbl.emplace( reg.proxy_to_register, [&]( voter_info& a ) {
                     a.owner = reg.proxy_to_register;
                     a.last_update = now();
                     a.proxy = 0;
                     a.is_proxy = 1;
                     a.proxied_votes = 0;
                     a.staked.quantity = 0;
                  });
            }
         }

         ACTION( SystemAccount, unregister_proxy ) {
            account_name proxy_to_unregister;

            EOSLIB_SERIALIZE( unregister_proxy, (proxy_to_unregister) )
         };

         static void on( const unregister_proxy& reg ) {
            require_auth( reg.proxy_to_unregister );

            voters_table voters_tbl( SystemAccount, SystemAccount );
            auto proxy = voters_tbl.find( reg.proxy_to_unregister );
            eosio_assert( bool(proxy), "proxy not found" );
            eosio_assert( proxy->is_proxy == 1, "account is already a proxy" );

            producers_table producers_tbl( SystemAccount, SystemAccount );
            for ( auto p : proxy->producers ) {
               auto prod = producers_tbl.find( p );
               eosio_assert( bool(prod), "never existed producer" ); //data corruption
               producers_tbl.update( *prod, 0, [&]( auto& pi ) { pi.total_votes -= proxy->proxied_votes; });
            }

            voters_tbl.update( *proxy, 0, [&](voter_info& a) {
                     a.is_proxy = 0;
                     a.last_update = now();
                     //a.proxied_votes should be kept in order to be able to reenable this proxy in the future
               });
         }

   };
}<|MERGE_RESOLUTION|>--- conflicted
+++ resolved
@@ -45,7 +45,6 @@
          static constexpr uint32_t blocks_per_year = 52*7*24*2*3600; // half seconds per year
 
          struct producer_info {
-<<<<<<< HEAD
             account_name      owner;
             uint64_t          padding = 0;
             uint128_t         total_votes = 0;
@@ -55,13 +54,6 @@
             time              last_rewards_claim = 0;
             time              time_became_active = 0;
             time              last_produced_block_time = 0;
-=======
-            account_name     owner;
-            uint64_t         padding = 0;
-            uint128_t        total_votes = 0;
-            eosio_parameters prefs;
-            eosio::bytes     packed_key; /// a packed public key object
->>>>>>> 8c822d37
 
             uint64_t    primary_key()const { return owner;       }
             uint128_t   by_votes()const    { return total_votes; }

--- conflicted
+++ resolved
@@ -9,43 +9,8 @@
 
 extern "C" {
 
-<<<<<<< HEAD
-   void apply( unsigned long long code, unsigned long long action ) {
+   void apply( uint64_t receiver, uint64_t code, uint64_t action ) {
       require_auth(code);
-      WASM_TEST_HANDLER(test_multi_index, idx64_general);
-      WASM_TEST_HANDLER(test_multi_index, idx64_store_only);
-      WASM_TEST_HANDLER(test_multi_index, idx64_check_without_storing);
-      WASM_TEST_HANDLER(test_multi_index, idx128_general);
-      WASM_TEST_HANDLER(test_multi_index, idx128_store_only);
-      WASM_TEST_HANDLER(test_multi_index, idx128_check_without_storing);
-      WASM_TEST_HANDLER(test_multi_index, idx128_autoincrement_test);
-      WASM_TEST_HANDLER(test_multi_index, idx128_autoincrement_test_part1);
-      WASM_TEST_HANDLER(test_multi_index, idx128_autoincrement_test_part2);
-      WASM_TEST_HANDLER(test_multi_index, idx256_general);
-      WASM_TEST_HANDLER(test_multi_index, idx_double_general);
-      WASM_TEST_HANDLER(test_multi_index, idx64_pk_iterator_exceed_end);
-      WASM_TEST_HANDLER(test_multi_index, idx64_sk_iterator_exceed_end);
-      WASM_TEST_HANDLER(test_multi_index, idx64_pk_iterator_exceed_begin);
-      WASM_TEST_HANDLER(test_multi_index, idx64_sk_iterator_exceed_begin);
-      WASM_TEST_HANDLER(test_multi_index, idx64_pass_pk_ref_to_other_table);
-      WASM_TEST_HANDLER(test_multi_index, idx64_pass_sk_ref_to_other_table);
-      WASM_TEST_HANDLER(test_multi_index, idx64_pass_pk_end_itr_to_iterator_to);
-      WASM_TEST_HANDLER(test_multi_index, idx64_pass_pk_end_itr_to_modify);
-      WASM_TEST_HANDLER(test_multi_index, idx64_pass_pk_end_itr_to_erase);
-      WASM_TEST_HANDLER(test_multi_index, idx64_pass_sk_end_itr_to_iterator_to);
-      WASM_TEST_HANDLER(test_multi_index, idx64_pass_sk_end_itr_to_modify);
-      WASM_TEST_HANDLER(test_multi_index, idx64_pass_sk_end_itr_to_erase);
-      WASM_TEST_HANDLER(test_multi_index, idx64_modify_primary_key);
-      WASM_TEST_HANDLER(test_multi_index, idx64_run_out_of_avl_pk);
-      WASM_TEST_HANDLER(test_multi_index, idx64_sk_cache_pk_lookup);
-      WASM_TEST_HANDLER(test_multi_index, idx64_pk_cache_sk_lookup);
-=======
-    void init()  {
-
-    }
-
-   void apply( uint64_t receiver, uint64_t code, uint64_t action ) {
-
       WASM_TEST_HANDLER_EX(test_multi_index, idx64_general);
       WASM_TEST_HANDLER_EX(test_multi_index, idx64_store_only);
       WASM_TEST_HANDLER_EX(test_multi_index, idx64_check_without_storing);
@@ -73,7 +38,6 @@
       WASM_TEST_HANDLER_EX(test_multi_index, idx64_run_out_of_avl_pk);
       WASM_TEST_HANDLER_EX(test_multi_index, idx64_sk_cache_pk_lookup);
       WASM_TEST_HANDLER_EX(test_multi_index, idx64_pk_cache_sk_lookup);
->>>>>>> 360e3329
 
       //unhandled test call
       eosio_assert(false, "Unknown Test");

#pragma once
#include <eosiolib/db.h>

namespace eosio {

   /**
    *  @tparam DefaultScope - the default 
    *  @tparam TableName - the name of the table with rows of type T
    *  @tparam T - a struct where the first 8 bytes are used as primary/unique key
    */
   template<uint64_t DefaultScope, uint64_t TableName, uint64_t BillToAccount, typename T>
   class table64
   {
      public:
         static bool exists( uint64_t key, scope_name scope = DefaultScope) {
            auto read = load_i64( DefaultScope, scope, TableName, (char*)&key, sizeof(key) );
            return read > 0;
         }

         static T get( uint64_t key, scope_name scope = DefaultScope ) {
            char temp[1024];
            *reinterpret_cast<uint64_t *>(temp) = key;
            auto read = load_i64( DefaultScope, scope , TableName, temp, sizeof(temp) );
            assert( read > 0, "key does not exist" );

            datastream<const char*> ds(temp, read);
            T result;
            ds >> result;
            return result;
         }

         static T get_or_create( uint64_t key, scope_name scope = DefaultScope, const T& def = T() ) {
            char temp[1024];
            *reinterpret_cast<uint64_t *>(temp) = key;

            auto read = load_i64( DefaultScope, scope, TableName, temp, sizeof(temp) );
            if( read < 0 ) {
               set( def, scope );
               return def;
            }

            datastream<const char*> ds(temp, read);
            T result;
            ds >> result;
            return result;
         }

         static T get_or_default( uint64_t key, scope_name scope = DefaultScope, const T& def = T() ) {
            char temp[1024];
            *reinterpret_cast<uint64_t *>(temp) = key;

            auto read = load_i64( scope, DefaultScope, TableName, temp, sizeof(temp) );
            if( read < 0 ) {
               return def;
            }

            datastream<const char*> ds(temp, read);
            T result;
            ds >> result;
            return result;
         }

         static void set( const T& value = T(), scope_name scope = DefaultScope, uint64_t bta = BillToAccount ) {
            auto size = pack_size( value );
            char buf[size];
            assert( size <= 1024, "singleton too big to store" );

            datastream<char*> ds( buf, size );
            ds << value;
            
            store_i64( scope, TableName, bta, buf, ds.tellp() );
         }

         static void remove( uint64_t key, scope_name scope = DefaultScope ) {
            remove_i64(scope, TableName, &key);
         }
   };


   template<uint64_t Code, uint64_t TableName, uint64_t BillToAccount, typename T>
   class table_i64i64i64 {
      public:
         table_i64i64i64( uint64_t scope = Code  )
         :_scope(scope){}

         bool primary_lower_bound( T& result,
                                   uint64_t primary = 0, 
                                   uint64_t secondary = 0, 
                                   uint64_t tertiary = 0 ) {

            uint64_t temp[1024/8];
            temp[0] = primary;
            temp[1] = secondary;
            temp[2] = tertiary;
            
            auto read = lower_bound_primary_i64i64i64( _scope, Code, TableName,
                                                (char*)temp, sizeof(temp) );
            if( read <= 0 ) {
               return false;
            }

            datastream<const char*> ds( (char*)temp, sizeof(temp) );
            ds >> result;
            return true;
         }

         bool primary_upper_bound( T& result,
                                   uint64_t primary = 0,
                                   uint64_t secondary = 0,
                                   uint64_t tertiary = 0 ) {

            uint64_t temp[1024/8];
            temp[0] = primary;
            temp[1] = secondary;
            temp[2] = tertiary;

            auto read = upper_bound_primary_i64i64i64( _scope, Code, TableName,
                                                (char*)temp, sizeof(temp) );
            if( read <= 0 ) {
               return false;
            }

            result = unpack<T>( (char*)temp, sizeof(temp) );
            return true;
         }

<<<<<<< HEAD
         bool next_primary( T& result, const T& current ) {
            const uint64_t* keys = reinterpret_cast<const uint64_t*>(&current);
            return primary_upper_bound(result, keys[0], keys[1], keys[2]);
         }

         void store( const T& value, account_name bill_to ) {
=======
         void store( const T& value, account_name bill_to = BillToAccount ) {
>>>>>>> 9d5f9e98
            char temp[1024];
            datastream<char*> ds(temp, sizeof(temp) );
            ds << value;

            store_i64i64i64( _scope, TableName, bill_to, temp, ds.tellp() );
         }

         void remove(uint64_t primary_key, uint64_t seconday_key, uint64_t tertiary_key) {
            uint64_t temp[3] = { primary_key, seconday_key, tertiary_key };
            remove_i64i64i64(_scope, TableName, temp);
         }

      private:
         uint64_t _scope;
   };

}<|MERGE_RESOLUTION|>--- conflicted
+++ resolved
@@ -124,16 +124,12 @@
             return true;
          }
 
-<<<<<<< HEAD
          bool next_primary( T& result, const T& current ) {
             const uint64_t* keys = reinterpret_cast<const uint64_t*>(&current);
             return primary_upper_bound(result, keys[0], keys[1], keys[2]);
          }
 
-         void store( const T& value, account_name bill_to ) {
-=======
          void store( const T& value, account_name bill_to = BillToAccount ) {
->>>>>>> 9d5f9e98
             char temp[1024];
             datastream<char*> ds(temp, sizeof(temp) );
             ds << value;

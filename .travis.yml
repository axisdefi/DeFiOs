--- conflicted
+++ resolved
@@ -27,12 +27,7 @@
       dist: xenial
       services: docker
       env:
-<<<<<<< HEAD
-        - IMAGE_TAG='centos-7.6-pinned'
-=======
-        - PLATFORM_TYPE='pinned'
         - IMAGE_TAG='centos-7.7-pinned'
->>>>>>> e84fe20d
     - os: osx
       osx_image: xcode10.2
       addons:

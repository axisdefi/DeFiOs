language: cpp
git:
  depth: false # prevent git describe failure when executing the appbase version.cmake.in
cache:
  ccache: true
  directories:
    - $HOME/Library/Caches/Homebrew
    - $HOME/.ccache
    - /opt/.ccache
matrix:
  include:
    - os: linux
      dist: xenial
      services: docker
      env:
        - IMAGE_TAG='ubuntu-18.04'
    - os: linux
      dist: xenial
      services: docker
      env:
        - IMAGE_TAG='ubuntu-16.04'
    - os: linux
      dist: xenial
      services: docker
      env:
        - IMAGE_TAG='amazonlinux-2'
    - os: linux
      dist: xenial
      services: docker
<<<<<<< HEAD
      env:
        - IMAGE_TAG='centos-7'
    # - os: osx
    #   osx_image: xcode10.2

=======
      env: IMAGE_TAG='centos-7'
    - os: osx
      osx_image: xcode10.2
      addons:
        homebrew:
          update: true
          packages:
            - graphviz
            - libtool
            - gmp
            - llvm@4
            - pkgconfig
            - python
            - python@2
            - doxygen
            - libusb
            - openssl
            - boost@1.70
before_cache: |
  ./.cicd/travis-before-cache.sh
>>>>>>> bdba0464
before_install: |
  ./.cicd/travis-before-install.sh
# DOCKER
# script:
# # - docker build -t eosio/ci:ubuntu-18.04 -f ./.cicd/ubuntu-18.04.dockerfile .
# - docker build -t eosio/producer:ci-ubuntu-18.04 -f ./.cicd/ubuntu-18.04.dockerfile .
# after_success:
# - echo "$DOCKER_PASSWORD" | docker login -u "$DOCKER_USERNAME" --password-stdin
# # - docker push eosio/ci:ubuntu-18.04
# - docker push eosio/producer:ci-ubuntu-18.04
# EOSIO
script: |
  ./.cicd/travis-build.sh
notifications:
  webhooks:
    secure: gmqODqoFAil2cR7v++ibqRNECBOSD/VJX+2qPa7XptkVWmVMzbII5CNgBQAscjFsp9arHPMXCCzkBi847PCSiHdsnYFQ4T273FLRWr3cDbLjfmR+BJ7dGKvQnlpSi2Ze2TtAPJyRl+iv+cxDj7cWE5zw2c4xbgh1a/cNO+/ayUfFkyMEIfVWRsHkdkra4gOLywou0XRLHr4CX1V60uU7uuqATnIMMi7gQYwiKKtZqjkbf8wcBvZirDhjQ6lDPN5tnZo6L4QHmqjtzNJg/UrD4h+zES53dLVI4uxlXRAwwpw+mJOFA3QE/3FT+bMQjLCffUz4gZaWcdgebPYzrwSWUbJoFdWAOwcTqivQY0FIQzcz/r6uGWcwWTavzkPEbg68BVM2BZId/0110J6feeTkpJ3MPV+UsIoGTvbg50vi/I06icftuZ/cLqDj3+Emifm7Jlr1sRTSdqtYAJj/2ImUfsb46cwgjAVhFOTvc+KuPgJQgvOXV7bZkxEr5qDWo8Al2sV8BWb83j1rMlZ4LfERokImDVqxu2kkcunchzvhtYFTesSpmwegVpwceCtOtO0rEUgATnfTEHzk2rm8nuz4UtidsQnluUKqmKD0QCqHXFfn+3ZRJsDqr+iCYdxv1BAeAVc9q1L7bgrKDMGiJgkxuhZ2v3J2SflWLvjZjFDduuc=<|MERGE_RESOLUTION|>--- conflicted
+++ resolved
@@ -27,14 +27,8 @@
     - os: linux
       dist: xenial
       services: docker
-<<<<<<< HEAD
-      env:
+      env: 
         - IMAGE_TAG='centos-7'
-    # - os: osx
-    #   osx_image: xcode10.2
-
-=======
-      env: IMAGE_TAG='centos-7'
     - os: osx
       osx_image: xcode10.2
       addons:
@@ -54,7 +48,6 @@
             - boost@1.70
 before_cache: |
   ./.cicd/travis-before-cache.sh
->>>>>>> bdba0464
 before_install: |
   ./.cicd/travis-before-install.sh
 # DOCKER

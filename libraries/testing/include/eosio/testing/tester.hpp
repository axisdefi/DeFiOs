#pragma once
#include <eosio/chain/controller.hpp>
#include <eosio/chain/asset.hpp>
#include <eosio/chain/contract_table_objects.hpp>
#include <eosio/chain/account_object.hpp>
#include <eosio/chain/abi_serializer.hpp>
#include <fc/io/json.hpp>
#include <boost/test/unit_test.hpp>
#include <boost/tuple/tuple_io.hpp>

#include <iosfwd>

#define REQUIRE_EQUAL_OBJECTS(left, right) { auto a = fc::variant( left ); auto b = fc::variant( right ); BOOST_REQUIRE_EQUAL( true, a.is_object() ); \
   BOOST_REQUIRE_EQUAL( true, b.is_object() ); \
   BOOST_REQUIRE_EQUAL_COLLECTIONS( a.get_object().begin(), a.get_object().end(), b.get_object().begin(), b.get_object().end() ); }

#define REQUIRE_MATCHING_OBJECT(left, right) { auto a = fc::variant( left ); auto b = fc::variant( right ); BOOST_REQUIRE_EQUAL( true, a.is_object() ); \
   BOOST_REQUIRE_EQUAL( true, b.is_object() ); \
   auto filtered = ::eosio::testing::filter_fields( a.get_object(), b.get_object() ); \
   BOOST_REQUIRE_EQUAL_COLLECTIONS( a.get_object().begin(), a.get_object().end(), filtered.begin(), filtered.end() ); }

std::ostream& operator<<( std::ostream& osm, const fc::variant& v );

std::ostream& operator<<( std::ostream& osm, const fc::variant_object& v );

std::ostream& operator<<( std::ostream& osm, const fc::variant_object::entry& e );

eosio::chain::asset core_from_string(const std::string& s);

namespace boost { namespace test_tools { namespace tt_detail {

   template<>
   struct print_log_value<fc::variant> {
      void operator()( std::ostream& osm, const fc::variant& v )
      {
         ::operator<<( osm, v );
      }
   };

   template<>
   struct print_log_value<fc::variant_object> {
      void operator()( std::ostream& osm, const fc::variant_object& v )
      {
         ::operator<<( osm, v );
      }
   };

   template<>
   struct print_log_value<fc::variant_object::entry> {
      void operator()( std::ostream& osm, const fc::variant_object::entry& e )
      {
         ::operator<<( osm, e );
      }
   };

} } }

namespace eosio { namespace testing {
  enum class setup_policy {
      none,
      old_bios_only,
      preactivate_feature_only,
      preactivate_feature_and_new_bios,
      full
   };

   std::vector<uint8_t> read_wasm( const char* fn );
   std::vector<char>    read_abi( const char* fn );
   std::string          read_wast( const char* fn );
   using namespace eosio::chain;

   fc::variant_object filter_fields(const fc::variant_object& filter, const fc::variant_object& value);

   void copy_row(const chain::key_value_object& obj, vector<char>& data);

   bool expect_assert_message(const fc::exception& ex, string expected);

   using subjective_restriction_map = std::map<builtin_protocol_feature_t, protocol_feature_subjective_restrictions>;

   protocol_feature_set make_protocol_feature_set(const subjective_restriction_map& custom_subjective_restrictions = {});

   /**
    *  @class tester
    *  @brief provides utility function to simplify the creation of unit tests
    */
   class base_tester {
      public:
         typedef string action_result;

         static const uint32_t DEFAULT_EXPIRATION_DELTA = 6;

         static const uint32_t DEFAULT_BILLED_CPU_TIME_US = 2000;
         static const fc::microseconds abi_serializer_max_time;

         virtual ~base_tester() {};

         void              init(const setup_policy policy = setup_policy::full, db_read_mode read_mode = db_read_mode::SPECULATIVE);
         void              init(controller::config config, const snapshot_reader_ptr& snapshot = nullptr);
         void              init(controller::config config, protocol_feature_set&& pfs, const snapshot_reader_ptr& snapshot = nullptr);
         void              execute_setup_policy(const setup_policy policy);

         void              close();
         void              open( protocol_feature_set&& pfs, const snapshot_reader_ptr& snapshot);
         void              open( const snapshot_reader_ptr& snapshot);
         bool              is_same_chain( base_tester& other );

         virtual signed_block_ptr produce_block( fc::microseconds skip_time = fc::milliseconds(config::block_interval_ms) ) = 0;
         virtual signed_block_ptr produce_empty_block( fc::microseconds skip_time = fc::milliseconds(config::block_interval_ms) ) = 0;
         virtual signed_block_ptr finish_block() = 0;
         void                 produce_blocks( uint32_t n = 1, bool empty = false );
         void                 produce_blocks_until_end_of_round();
         void                 produce_blocks_for_n_rounds(const uint32_t num_of_rounds = 1);
         // Produce minimal number of blocks as possible to spend the given time without having any producer become inactive
         void                 produce_min_num_of_blocks_to_spend_time_wo_inactive_prod(const fc::microseconds target_elapsed_time = fc::microseconds());
         signed_block_ptr     push_block(signed_block_ptr b);

         /**
          * These transaction IDs represent transactions available in the head chain state as scheduled
          * or otherwise generated transactions.
          *
          * calling push_scheduled_transaction with these IDs will remove the associated transaction from
          * the chain state IFF it succeeds or objectively fails
          *
          * @return
          */
         vector<transaction_id_type> get_scheduled_transactions() const;

         transaction_trace_ptr    push_transaction( packed_transaction& trx, fc::time_point deadline = fc::time_point::maximum(), uint32_t billed_cpu_time_us = DEFAULT_BILLED_CPU_TIME_US );
         transaction_trace_ptr    push_transaction( signed_transaction& trx, fc::time_point deadline = fc::time_point::maximum(), uint32_t billed_cpu_time_us = DEFAULT_BILLED_CPU_TIME_US );
         action_result            push_action(action&& cert_act, uint64_t authorizer); // TODO/QUESTION: Is this needed?

         transaction_trace_ptr    push_action( const account_name& code,
                                               const action_name& acttype,
                                               const account_name& actor,
                                               const variant_object& data,
                                               uint32_t expiration = DEFAULT_EXPIRATION_DELTA,
                                               uint32_t delay_sec = 0 );
         transaction_trace_ptr    push_action( const account_name& code,
                                               const action_name& acttype,
                                               const vector<account_name>& actors,
                                               const variant_object& data,
                                               uint32_t expiration = DEFAULT_EXPIRATION_DELTA,
                                               uint32_t delay_sec = 0 );
         transaction_trace_ptr    push_action( const account_name& code,
                                               const action_name& acttype,
                                               const vector<permission_level>& auths,
                                               const variant_object& data,
                                               uint32_t expiration = DEFAULT_EXPIRATION_DELTA,
                                               uint32_t delay_sec = 0 );


         action get_action( account_name code, action_name acttype, vector<permission_level> auths,
                                         const variant_object& data )const;

         void  set_transaction_headers( transaction& trx,
                                        uint32_t expiration = DEFAULT_EXPIRATION_DELTA,
                                        uint32_t delay_sec = 0 )const;

         vector<transaction_trace_ptr>  create_accounts( vector<account_name> names,
                                                         bool multisig = false,
                                                         bool include_code = true
                                                       )
         {
            vector<transaction_trace_ptr> traces;
            traces.reserve(names.size());
            for( auto n : names ) traces.emplace_back( create_account( n, config::system_account_name, multisig, include_code ) );
            return traces;
         }

         void                  set_before_preactivate_bios_contract();
         void                  set_bios_contract();
         vector<producer_key>  get_producer_keys( const vector<account_name>& producer_names )const;
         transaction_trace_ptr set_producers(const vector<account_name>& producer_names);

         void link_authority( account_name account, account_name code,  permission_name req, action_name type = "" );
         void unlink_authority( account_name account, account_name code, action_name type = "" );
         void set_authority( account_name account, permission_name perm, authority auth,
                                     permission_name parent, const vector<permission_level>& auths, const vector<private_key_type>& keys );
         void set_authority( account_name account, permission_name perm, authority auth,
                                     permission_name parent = config::owner_name );
         void delete_authority( account_name account, permission_name perm,  const vector<permission_level>& auths, const vector<private_key_type>& keys );
         void delete_authority( account_name account, permission_name perm );

         transaction_trace_ptr create_account( account_name name,
                                               account_name creator = config::system_account_name,
                                               bool multisig = false,
                                               bool include_code = true
                                             );

         transaction_trace_ptr push_reqauth( account_name from, const vector<permission_level>& auths, const vector<private_key_type>& keys );
         transaction_trace_ptr push_reqauth(account_name from, string role, bool multi_sig = false);
         // use when just want any old non-context free action
         transaction_trace_ptr push_dummy(account_name from, const string& v = "blah", uint32_t billed_cpu_time_us = DEFAULT_BILLED_CPU_TIME_US );
         transaction_trace_ptr transfer( account_name from, account_name to, asset amount, string memo, account_name currency );
         transaction_trace_ptr transfer( account_name from, account_name to, string amount, string memo, account_name currency );
         transaction_trace_ptr issue( account_name to, string amount, account_name currency , string memo);

         template<typename ObjectType>
         const auto& get(const chainbase::oid< ObjectType >& key) {
            return control->db().get<ObjectType>(key);
         }

         template<typename ObjectType, typename IndexBy, typename... Args>
         const auto& get( Args&&... args ) {
            return control->db().get<ObjectType,IndexBy>( forward<Args>(args)... );
         }

         template<typename ObjectType, typename IndexBy, typename... Args>
         const auto* find( Args&&... args ) {
            return control->db().find<ObjectType,IndexBy>( forward<Args>(args)... );
         }

         template< typename KeyType = fc::ecc::private_key_shim >
         static private_key_type get_private_key( name keyname, string role = "owner" ) {
            return private_key_type::regenerate<KeyType>(fc::sha256::hash(string(keyname)+role));
         }

         template< typename KeyType = fc::ecc::private_key_shim >
         static public_key_type get_public_key( name keyname, string role = "owner" ) {
            return get_private_key<KeyType>( keyname, role ).get_public_key();
         }

         void              set_code( account_name name, const char* wast, const private_key_type* signer = nullptr );
         void              set_code( account_name name, const vector<uint8_t> wasm, const private_key_type* signer = nullptr  );
         void              set_abi( account_name name, const char* abi_json, const private_key_type* signer = nullptr );

         bool                          chain_has_transaction( const transaction_id_type& txid ) const;
         const transaction_receipt&    get_transaction_receipt( const transaction_id_type& txid ) const;

         asset                         get_currency_balance( const account_name& contract,
                                                             const symbol&       asset_symbol,
                                                             const account_name& account ) const;

         vector<char> get_row_by_account( uint64_t code, uint64_t scope, uint64_t table, const account_name& act ) const;

         map<account_name, block_id_type> get_last_produced_block_map()const { return last_produced_block; };
         void set_last_produced_block_map( const map<account_name, block_id_type>& lpb ) { last_produced_block = lpb; }

         static vector<uint8_t> to_uint8_vector(const string& s);

         static vector<uint8_t> to_uint8_vector(uint64_t x);

         static uint64_t to_uint64(fc::variant x);

         static string to_string(fc::variant x);

         static action_result success() { return string(); }

         static action_result error( const string& msg ) { return msg; }

         static action_result wasm_assert_msg( const string& msg ) { return "assertion failure with message: " + msg; }

         static action_result wasm_assert_code( uint64_t error_code ) { return "assertion failure with error code: " + std::to_string(error_code); }

         auto get_resolver() {
            return [this]( const account_name& name ) -> optional<abi_serializer> {
               try {
                  const auto& accnt = control->db().get<account_object, by_name>( name );
                  abi_def abi;
                  if( abi_serializer::to_abi( accnt.abi, abi )) {
                     return abi_serializer( abi, abi_serializer_max_time );
                  }
                  return optional<abi_serializer>();
               } FC_RETHROW_EXCEPTIONS( error, "Failed to find or parse ABI for ${name}", ("name", name))
            };
         }

         void sync_with(base_tester& other);

         const table_id_object* find_table( name code, name scope, name table );

         // method treats key as a name type, if this is not appropriate in your case, pass require == false and report the correct behavior
         template<typename Object>
         bool get_table_entry(Object& obj, account_name code, account_name scope, account_name table, uint64_t key, bool require = true) {
            auto* maybe_tid = find_table(code, scope, table);
            if( maybe_tid == nullptr ) {
               BOOST_FAIL( "table for code=\"" + code.to_string()
                            + "\" scope=\"" + scope.to_string()
                            + "\" table=\"" + table.to_string()
                            + "\" does not exist"                 );
            }

            auto* o = control->db().find<key_value_object, by_scope_primary>(boost::make_tuple(maybe_tid->id, key));
            if( o == nullptr ) {
               if( require )
                  BOOST_FAIL("object does not exist for primary_key=\"" + name(key).to_string() + "\"");

               return false;
            }

            fc::raw::unpack(o->value.data(), o->value.size(), obj);
            return true;
         }

         const controller::config& get_config() const {
            return cfg;
         }

         void schedule_protocol_features_wo_preactivation(const vector<digest_type> feature_digests);
         void preactivate_protocol_features(const vector<digest_type> feature_digests);
         void preactivate_all_builtin_protocol_features();

      protected:
         signed_block_ptr _produce_block( fc::microseconds skip_time, bool skip_pending_trxs = false );
         void             _start_block(fc::time_point block_time);
         signed_block_ptr _finish_block();

      // Fields:
      protected:
         // tempdir field must come before control so that during destruction the tempdir is deleted only after controller finishes
         fc::temp_directory                            tempdir;
      public:
         unique_ptr<controller> control;
         std::map<chain::public_key_type, chain::private_key_type> block_signing_private_keys;
      protected:
         controller::config                            cfg;
         map<transaction_id_type, transaction_receipt> chain_transactions;
         map<account_name, block_id_type>              last_produced_block;
      public:
         vector<digest_type>                           protocol_features_to_be_activated_wo_preactivation;
   };

   class tester : public base_tester {
   public:
      tester(setup_policy policy = setup_policy::full, db_read_mode read_mode = db_read_mode::SPECULATIVE) {
         init(policy, read_mode);
      }

      tester(controller::config config) {
         init(config);
      }

<<<<<<< HEAD
      tester(controller::config config, protocol_feature_set&& pfs) {
         init(config, std::move(pfs));
      }

      signed_block_ptr produce_block( fc::microseconds skip_time = fc::milliseconds(config::block_interval_ms), uint32_t skip_flag = 0/*skip_missed_block_penalty*/ )override {
         return _produce_block(skip_time, false, skip_flag);
=======
      signed_block_ptr produce_block( fc::microseconds skip_time = fc::milliseconds(config::block_interval_ms) )override {
         return _produce_block(skip_time, false);
>>>>>>> f51d285d
      }

      signed_block_ptr produce_empty_block( fc::microseconds skip_time = fc::milliseconds(config::block_interval_ms) )override {
         control->abort_block();
         return _produce_block(skip_time, true);
      }

      signed_block_ptr finish_block()override {
         return _finish_block();
      }

      bool validate() { return true; }
   };

   class validating_tester : public base_tester {
   public:
      virtual ~validating_tester() {
         if( !validating_node ) {
            elog( "~validating_tester() called with empty validating_node; likely in the middle of failure" );
            return;
         }
         try {
            if( num_blocks_to_producer_before_shutdown > 0 )
               produce_blocks( num_blocks_to_producer_before_shutdown );
            if (!skip_validate)
               BOOST_REQUIRE_EQUAL( validate(), true );
         } catch( const fc::exception& e ) {
            wdump((e.to_detail_string()));
         }
      }
      controller::config vcfg;

      static controller::config default_config() {
         fc::temp_directory tempdir;
         controller::config vcfg;
         vcfg.blocks_dir      = tempdir.path() / std::string("v_").append(config::default_blocks_dir_name);
         vcfg.state_dir  = tempdir.path() /  std::string("v_").append(config::default_state_dir_name);
         vcfg.state_size = 1024*1024*8;
         vcfg.state_guard_size = 0;
         vcfg.reversible_cache_size = 1024*1024*8;
         vcfg.reversible_guard_size = 0;
         vcfg.contracts_console = false;

         vcfg.genesis.initial_timestamp = fc::time_point::from_iso_string("2020-01-01T00:00:00.000");
         vcfg.genesis.initial_key = get_public_key( config::system_account_name, "active" );

         for(int i = 0; i < boost::unit_test::framework::master_test_suite().argc; ++i) {
            if(boost::unit_test::framework::master_test_suite().argv[i] == std::string("--wavm"))
               vcfg.wasm_runtime = chain::wasm_interface::vm_type::wavm;
            else if(boost::unit_test::framework::master_test_suite().argv[i] == std::string("--wabt"))
               vcfg.wasm_runtime = chain::wasm_interface::vm_type::wabt;
         }
         return vcfg;
      }

      validating_tester(const flat_set<account_name>& trusted_producers = flat_set<account_name>()) {
         vcfg = default_config();

         vcfg.trusted_producers = trusted_producers;

         validating_node = std::make_unique<controller>(vcfg, make_protocol_feature_set());
         validating_node->add_indices();
         validating_node->startup( []() { return false; } );

         init();
      }

      validating_tester(controller::config config) {
         FC_ASSERT( config.blocks_dir.filename().generic_string() != "."
                    && config.state_dir.filename().generic_string() != ".", "invalid path names in controller::config" );

         vcfg = config;
         vcfg.blocks_dir = vcfg.blocks_dir.parent_path() / std::string("v_").append( vcfg.blocks_dir.filename().generic_string() );
         vcfg.state_dir  = vcfg.state_dir.parent_path() / std::string("v_").append( vcfg.state_dir.filename().generic_string() );

         validating_node = std::make_unique<controller>(vcfg, make_protocol_feature_set());
         validating_node->add_indices();
         validating_node->startup( []() { return false; } );

         init(config);
      }

      signed_block_ptr produce_block( fc::microseconds skip_time = fc::milliseconds(config::block_interval_ms) )override {
         auto sb = _produce_block(skip_time, false);
         auto bs = validating_node->create_block_state_future( sb );
         validating_node->push_block( bs );

         return sb;
      }

      signed_block_ptr produce_block_no_validation( fc::microseconds skip_time = fc::milliseconds(config::block_interval_ms) ) {
         return _produce_block(skip_time, false);
      }

      void validate_push_block(const signed_block_ptr& sb) {
         auto bs = validating_node->create_block_state_future( sb );
         validating_node->push_block( bs );
      }

      signed_block_ptr produce_empty_block( fc::microseconds skip_time = fc::milliseconds(config::block_interval_ms) )override {
         control->abort_block();
         auto sb = _produce_block(skip_time, true);
         auto bs = validating_node->create_block_state_future( sb );
         validating_node->push_block( bs );

         return sb;
      }

      signed_block_ptr finish_block()override {
         return _finish_block();
      }

      bool validate() {


        auto hbh = control->head_block_state()->header;
        auto vn_hbh = validating_node->head_block_state()->header;
        bool ok = control->head_block_id() == validating_node->head_block_id() &&
               hbh.previous == vn_hbh.previous &&
               hbh.timestamp == vn_hbh.timestamp &&
               hbh.transaction_mroot == vn_hbh.transaction_mroot &&
               hbh.action_mroot == vn_hbh.action_mroot &&
               hbh.producer == vn_hbh.producer;

        validating_node.reset();
        validating_node = std::make_unique<controller>(vcfg, make_protocol_feature_set());
        validating_node->add_indices();
        validating_node->startup( []() { return false; } );

        return ok;
      }

      unique_ptr<controller>   validating_node;
      uint32_t                 num_blocks_to_producer_before_shutdown = 0;
      bool                     skip_validate = false;
   };

   /**
    * Utility predicate to check whether an fc::exception message is equivalent to a given string
    */
   struct fc_exception_message_is {
      fc_exception_message_is( const string& msg )
            : expected( msg ) {}

      bool operator()( const fc::exception& ex );

      string expected;
   };

  /**
   * Utility predicate to check whether an fc::exception message starts with a given string
   */
  struct fc_exception_message_starts_with {
     fc_exception_message_starts_with( const string& msg )
           : expected( msg ) {}

     bool operator()( const fc::exception& ex );

     string expected;
  };

  /**
   * Utility predicate to check whether an fc::assert_exception message is equivalent to a given string
   */
  struct fc_assert_exception_message_is {
     fc_assert_exception_message_is( const string& msg )
           : expected( msg ) {}

     bool operator()( const fc::assert_exception& ex );

     string expected;
  };

  /**
   * Utility predicate to check whether an fc::assert_exception message starts with a given string
   */
  struct fc_assert_exception_message_starts_with {
     fc_assert_exception_message_starts_with( const string& msg )
           : expected( msg ) {}

     bool operator()( const fc::assert_exception& ex );

     string expected;
  };

  /**
   * Utility predicate to check whether an eosio_assert message is equivalent to a given string
   */
  struct eosio_assert_message_is {
     eosio_assert_message_is( const string& msg )
           : expected( "assertion failure with message: " ) {
        expected.append( msg );
     }

     bool operator()( const eosio_assert_message_exception& ex );

     string expected;
  };

  /**
   * Utility predicate to check whether an eosio_assert message starts with a given string
   */
  struct eosio_assert_message_starts_with {
     eosio_assert_message_starts_with( const string& msg )
           : expected( "assertion failure with message: " ) {
        expected.append( msg );
     }

     bool operator()( const eosio_assert_message_exception& ex );

     string expected;
  };

  /**
   * Utility predicate to check whether an eosio_assert_code error code is equivalent to a given number
   */
  struct eosio_assert_code_is {
     eosio_assert_code_is( uint64_t error_code )
           : expected( "assertion failure with error code: " ) {
        expected.append( std::to_string(error_code) );
     }

     bool operator()( const eosio_assert_code_exception& ex );

     string expected;
  };

} } /// eosio::testing<|MERGE_RESOLUTION|>--- conflicted
+++ resolved
@@ -330,17 +330,12 @@
          init(config);
       }
 
-<<<<<<< HEAD
       tester(controller::config config, protocol_feature_set&& pfs) {
          init(config, std::move(pfs));
       }
 
-      signed_block_ptr produce_block( fc::microseconds skip_time = fc::milliseconds(config::block_interval_ms), uint32_t skip_flag = 0/*skip_missed_block_penalty*/ )override {
-         return _produce_block(skip_time, false, skip_flag);
-=======
       signed_block_ptr produce_block( fc::microseconds skip_time = fc::milliseconds(config::block_interval_ms) )override {
          return _produce_block(skip_time, false);
->>>>>>> f51d285d
       }
 
       signed_block_ptr produce_empty_block( fc::microseconds skip_time = fc::milliseconds(config::block_interval_ms) )override {

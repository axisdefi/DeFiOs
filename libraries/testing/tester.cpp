--- conflicted
+++ resolved
@@ -588,19 +588,11 @@
          c = packed_transaction::compression_type::zlib;
       }
 
-<<<<<<< HEAD
       auto time_limit = deadline == fc::time_point::max() ?
             fc::microseconds::max() :
             fc::microseconds( deadline - fc::now() );
-      auto ptrx = std::make_shared<packed_transaction>( trx, c );
-      auto fut = transaction_metadata::start_recover_keys( ptrx, control->get_thread_pool(), control->get_chain_id(), time_limit );
-=======
-      auto time_limit = deadline == fc::time_point::maximum() ?
-            fc::microseconds::maximum() :
-            fc::microseconds( deadline - fc::time_point::now() );
       auto ptrx = std::make_shared<packed_transaction>( signed_transaction(trx), true, c );
       auto fut = transaction_metadata::start_recover_keys( std::move( ptrx ), control->get_thread_pool(), control->get_chain_id(), time_limit );
->>>>>>> 351bdce8
       auto r = control->push_transaction( fut.get(), deadline, billed_cpu_time_us, billed_cpu_time_us > 0 );
       if (no_throw) return r;
       if( r->except_ptr ) std::rethrow_exception( r->except_ptr );

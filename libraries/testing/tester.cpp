#include <boost/test/unit_test.hpp>
#include <eosio/testing/tester.hpp>
#include <eosio/chain/asset.hpp>
#include <eosio/chain/wast_to_wasm.hpp>
#include <eosio/chain/contract_types.hpp>
#include <eosio/chain/eosio_contract.hpp>
#include <eosio/chain/contract_table_objects.hpp>

#include <eosio.bios/eosio.bios.wast.hpp>
#include <eosio.bios/eosio.bios.abi.hpp>

#include <fc/utility.hpp>
#include <fc/io/json.hpp>
#include <eosio/chain/producer_object.hpp>

#include "WAST/WAST.h"
#include "WASM/WASM.h"
#include "IR/Module.h"
#include "IR/Validate.h"

namespace eosio { namespace testing {

   fc::variant_object filter_fields(const fc::variant_object& filter, const fc::variant_object& value) {
      fc::mutable_variant_object res;
      for( auto& entry : filter ) {
         auto it = value.find(entry.key());
         res( it->key(), it->value() );
      }
      return res;
   }

<<<<<<< HEAD
   void base_tester::init(bool push_genesis, controller::config::runtime_limits limits) {
=======
   bool base_tester::is_same_chain( base_tester& other ) {
     auto hbh = control->head_block_header();
     auto vn_hbh = other.control->head_block_header();
     return control->head_block_id() == other.control->head_block_id() &&
            hbh.previous == vn_hbh.previous &&
            hbh.timestamp == vn_hbh.timestamp &&
            hbh.transaction_mroot == vn_hbh.transaction_mroot &&
            hbh.action_mroot == vn_hbh.action_mroot &&
            hbh.block_mroot == vn_hbh.block_mroot &&
            hbh.producer == vn_hbh.producer;
   }
   void base_tester::init(bool push_genesis, chain_controller::runtime_limits limits) {
>>>>>>> 4a2746e0
      cfg.block_log_dir      = tempdir.path() / "blocklog";
      cfg.shared_memory_dir  = tempdir.path() / "shared";
      cfg.shared_memory_size = 1024*1024*8;

      cfg.genesis.initial_timestamp = fc::time_point::from_iso_string("2020-01-01T00:00:00.000");
      cfg.genesis.initial_key = get_public_key( config::system_account_name, "active" );
      cfg.limits = limits;

      for(int i = 0; i < boost::unit_test::framework::master_test_suite().argc; ++i) {
         if(boost::unit_test::framework::master_test_suite().argv[i] == std::string("--binaryen"))
            cfg.wasm_runtime = chain::wasm_interface::vm_type::binaryen;
         else if(boost::unit_test::framework::master_test_suite().argv[i] == std::string("--wavm"))
            cfg.wasm_runtime = chain::wasm_interface::vm_type::wavm;
         else
            cfg.wasm_runtime = chain::wasm_interface::vm_type::binaryen;
      }

      open();

      if (push_genesis)
         push_genesis_block();
   }


   void base_tester::init(controller::config config) {
      cfg = config;
      open();
   }


   void base_tester::close() {
      control.reset();
      chain_transactions.clear();
   }


   void base_tester::open() {
      control.reset( new controller(cfg) );
      control->startup();
      chain_transactions.clear();
      control->accepted_block.connect([this]( const block_state_ptr& block_state ){
        FC_ASSERT( block_state->block );
          for( const auto& receipt : block_state->block->transactions ) {
              if( receipt.trx.contains<packed_transaction>() ) {
                  auto &pt = receipt.trx.get<packed_transaction>();
                  chain_transactions.emplace(pt.get_transaction().id(), receipt);
              } else {
                  auto& id = receipt.trx.get<transaction_id_type>();
                  chain_transactions.emplace(id, receipt);
              }
          }
      });
   }

   signed_block_ptr base_tester::push_block(signed_block_ptr b) {
      control->push_block(b);
      return b;
   }

   signed_block_ptr base_tester::_produce_block( fc::microseconds skip_time, bool skip_pending_trxs, uint32_t skip_flag) {
      auto head = control->head_block_state();
      auto head_time = control->head_block_time();
      auto next_time = head_time + skip_time;
<<<<<<< HEAD
=======
      uint32_t slot  = control->get_slot_at_time( next_time );
      auto sch_pro = control->get_scheduled_producer(slot);
      const auto& sch_pro_signing_key = control->get_producer(sch_pro).signing_key;

      private_key_type priv_key;
      // Check if signing private key exist in the list
      auto private_key_itr = block_signing_private_keys.find( sch_pro_signing_key );
      if( private_key_itr == block_signing_private_keys.end() ) {
         // If it's not found, default to active k1 key
         priv_key = get_private_key( sch_pro, "active" );
      } else {
         priv_key = private_key_itr->second;
      }
>>>>>>> 4a2746e0

      if( !control->pending_block_state() ) {
         control->start_block( next_time );
      } else if( control->pending_block_state()->header.timestamp != next_time ) {
         wlog( "aborting current pending block and starting a new one" );
         control->abort_block();
         control->start_block( next_time );
      }

      if( !skip_pending_trxs ) {
            //wlog( "pushing all input transactions in waiting queue" );
            while( control->push_next_unapplied_transaction() );
            //wlog( "pushing all available deferred transactions" );
            while( control->push_next_scheduled_transaction() );
      }

      control->finalize_block();
      control->sign_block( [&]( digest_type d ) {
                    auto priv = get_private_key( control->pending_block_state()->header.producer, "active" );
                    return priv.sign(d);
                    });

      control->commit_block();
      control->log_irreversible_blocks();

      return control->head_block_state()->block;
   }

   void base_tester::produce_blocks( uint32_t n, bool empty ) {
      if( empty ) {
         for( uint32_t i = 0; i < n; ++i )
            produce_empty_block();
      } else {
         for( uint32_t i = 0; i < n; ++i )
            produce_block();
      }
   }


   void base_tester::produce_blocks_until_end_of_round() {
      while( control->pending_block_state()->has_pending_producers() ) {
         produce_block();
      }
   }


  void base_tester::set_transaction_headers( signed_transaction& trx, uint32_t expiration, uint32_t delay_sec ) const {
     trx.expiration = control->head_block_time() + fc::seconds(expiration);
     trx.set_reference_block( control->head_block_id() );

     trx.max_net_usage_words = 0; // No limit
     trx.max_kcpu_usage = 0; // No limit
     trx.delay_sec = delay_sec;
  }


   transaction_trace_ptr base_tester::create_account( account_name a, account_name creator, bool multisig ) {
      signed_transaction trx;
      set_transaction_headers(trx);

      authority owner_auth;
      if (multisig) {
         // multisig between account's owner key and creators active permission
         owner_auth = authority(2, {key_weight{get_public_key( a, "owner" ), 1}}, {permission_level_weight{{creator, config::active_name}, 1}});
      } else {
         owner_auth =  authority( get_public_key( a, "owner" ) );
      }

      trx.actions.emplace_back( vector<permission_level>{{creator,config::active_name}},
                                newaccount{
                                   .creator  = creator,
                                   .name     = a,
                                   .owner    = owner_auth,
                                   .active   = authority( get_public_key( a, "active" ) ),
                                   .recovery = authority( get_public_key( a, "recovery" ) ),
                                });

      set_transaction_headers(trx);
      trx.sign( get_private_key( creator, "active" ), chain_id_type()  );
      return push_transaction( trx );
   }

   transaction_trace_ptr base_tester::push_transaction( packed_transaction& trx, uint32_t skip_flag ) { try {
      if( !control->pending_block_state() )
         control->start_block();
      auto r = control->sync_push( std::make_shared<transaction_metadata>(trx), fc::time_point::now() + fc::milliseconds(500) );
      if( r->hard_except_ptr ) std::rethrow_exception( r->hard_except_ptr );
      if( r->soft_except_ptr ) std::rethrow_exception( r->soft_except_ptr );
      if( r->hard_except)  throw *r->hard_except;
      if( r->soft_except ) throw *r->soft_except;
      return r;
   } FC_CAPTURE_AND_RETHROW( (transaction_header(trx.get_transaction())) ) }

   transaction_trace_ptr base_tester::push_transaction( signed_transaction& trx, uint32_t skip_flag ) { try {
      if( !control->pending_block_state() )
         control->start_block();
      auto r = control->sync_push( std::make_shared<transaction_metadata>(trx), fc::time_point::now() + fc::milliseconds(500) );
      if( r->hard_except_ptr ) std::rethrow_exception( r->hard_except_ptr );
      if( r->soft_except_ptr ) std::rethrow_exception( r->soft_except_ptr );
      if( r->hard_except)  throw *r->hard_except;
      if( r->soft_except ) throw *r->soft_except;
      return r;
   } FC_CAPTURE_AND_RETHROW( (transaction_header(trx)) ) }


   typename base_tester::action_result base_tester::push_action(action&& act, uint64_t authorizer) {
      signed_transaction trx;
      if (authorizer) {
         act.authorization = vector<permission_level>{{authorizer, config::active_name}};
      }
      trx.actions.emplace_back(std::move(act));
      set_transaction_headers(trx);
      if (authorizer) {
         trx.sign(get_private_key(authorizer, "active"), chain_id_type());
      }
      try {
         push_transaction(trx);
      } catch (const fc::exception& ex) {
         return error(ex.top_message());
      }
      produce_block();
      BOOST_REQUIRE_EQUAL(true, chain_has_transaction(trx.id()));
      return success();
   }

   transaction_trace_ptr base_tester::push_action( const account_name& code,
                                                   const action_name& acttype,
                                                   const account_name& actor,
                                                   const variant_object& data,
                                                   uint32_t expiration,
                                                   uint32_t delay_sec
                                                 )

   { try {
      vector<permission_level> auths;
      auths.push_back(permission_level{actor, config::active_name});
      return push_action(code, acttype, auths, data, expiration, delay_sec);
   } FC_CAPTURE_AND_RETHROW( (code)(acttype)(actor)(data)(expiration) ) }

   transaction_trace_ptr base_tester::push_action( const account_name& code,
                                                   const action_name& acttype,
                                                   const vector<account_name>& actors,
                                                   const variant_object& data,
                                                   uint32_t expiration,
                                                   uint32_t delay_sec
                                                 )

   { try {
      vector<permission_level> auths;
      for (const auto& actor : actors) {
         auths.push_back(permission_level{actor, config::active_name});
      }
      return push_action(code, acttype, auths, data, expiration, delay_sec);
   } FC_CAPTURE_AND_RETHROW( (code)(acttype)(actors)(data)(expiration) ) }

   transaction_trace_ptr base_tester::push_action( const account_name& code,
                                                   const action_name& acttype,
                                                   const vector<permission_level>& auths,
                                                   const variant_object& data,
                                                   uint32_t expiration,
                                                   uint32_t delay_sec
                                                 )

   { try {
<<<<<<< HEAD
      const auto& acnt = control->db().get<account_object,by_name>(code);
=======
      vector<permission_level> auths;
      for (const auto& actor : actors) {
         auths.push_back(permission_level{actor, config::active_name});
      }
      return push_action(code, acttype, auths, data, expiration, delay_sec);
   } FC_CAPTURE_AND_RETHROW( (code)(acttype)(actors)(data)(expiration) ) }

   transaction_trace base_tester::push_action( const account_name& code,
                             const action_name& acttype,
                             const vector<permission_level>& auths,
                             const variant_object& data,
                             uint32_t expiration,
                             uint32_t delay_sec)

   { try {
      const auto& acnt = control->get_database().get<account_object,by_name>(code);
>>>>>>> 4a2746e0
      auto abi = acnt.get_abi();
      chain::abi_serializer abis(abi);
      auto a = control->db().get<account_object,by_name>(code).get_abi();

      string action_type_name = abis.get_action_type(acttype);
      FC_ASSERT( action_type_name != string(), "unknown action type ${a}", ("a",acttype) );


      action act;
      act.account = code;
      act.name = acttype;
      act.authorization = auths;
      act.data = abis.variant_to_binary(action_type_name, data);

      signed_transaction trx;
      trx.actions.emplace_back(std::move(act));
      set_transaction_headers(trx, expiration, delay_sec);
      for (const auto& auth : auths) {
         trx.sign(get_private_key(auth.actor, auth.permission.to_string()), chain_id_type());
      }

      return push_transaction(trx);
   } FC_CAPTURE_AND_RETHROW( (code)(acttype)(auths)(data)(expiration) ) }

   transaction_trace_ptr base_tester::push_reqauth( account_name from, const vector<permission_level>& auths, const vector<private_key_type>& keys ) {
      variant pretty_trx = fc::mutable_variant_object()
         ("actions", fc::variants({
            fc::mutable_variant_object()
               ("account", name(config::system_account_name))
               ("name", "reqauth")
               ("authorization", auths)
               ("data", fc::mutable_variant_object()
                  ("from", from)
               )
            })
        );

      signed_transaction trx;
      abi_serializer::from_variant(pretty_trx, trx, get_resolver());
      set_transaction_headers(trx);
      for(auto iter = keys.begin(); iter != keys.end(); iter++)
         trx.sign( *iter, chain_id_type() );
      return push_transaction( trx );
   }


    transaction_trace_ptr base_tester::push_reqauth(account_name from, string role, bool multi_sig) {
        if (!multi_sig) {
            return push_reqauth(from, vector<permission_level>{{from, config::owner_name}},
                                        {get_private_key(from, role)});
        } else {
            return push_reqauth(from, vector<permission_level>{{from, config::owner_name}},
                                        {get_private_key(from, role), get_private_key( config::system_account_name, "active" )} );
        }
    }


   transaction_trace_ptr base_tester::push_dummy(account_name from, const string& v) {
      // use reqauth for a normal action, this could be anything
      variant pretty_trx = fc::mutable_variant_object()
         ("actions", fc::variants({
            fc::mutable_variant_object()
               ("account", name(config::system_account_name))
               ("name", "reqauth")
               ("authorization", fc::variants({
                  fc::mutable_variant_object()
                     ("actor", from)
                     ("permission", name(config::active_name))
               }))
               ("data", fc::mutable_variant_object()
                  ("from", from)
               )
            })
        )
        // lets also push a context free action, the multi chain test will then also include a context free action
        ("context_free_actions", fc::variants({
            fc::mutable_variant_object()
               ("account", name(config::system_account_name))
               ("name", "nonce")
               ("data", fc::mutable_variant_object()
                  ("value", v)
               )
            })
         );

      signed_transaction trx;
      abi_serializer::from_variant(pretty_trx, trx, get_resolver());
      set_transaction_headers(trx);

      trx.sign( get_private_key( from, "active" ), chain_id_type() );
      return push_transaction( trx );
   }


   transaction_trace_ptr base_tester::transfer( account_name from, account_name to, string amount, string memo, account_name currency ) {
      return transfer( from, to, asset::from_string(amount), memo, currency );
   }


   transaction_trace_ptr base_tester::transfer( account_name from, account_name to, asset amount, string memo, account_name currency ) {
      variant pretty_trx = fc::mutable_variant_object()
         ("actions", fc::variants({
            fc::mutable_variant_object()
               ("account", currency)
               ("name", "transfer")
               ("authorization", fc::variants({
                  fc::mutable_variant_object()
                     ("actor", from)
                     ("permission", name(config::active_name))
               }))
               ("data", fc::mutable_variant_object()
                  ("from", from)
                  ("to", to)
                  ("quantity", amount)
                  ("memo", memo)
               )
            })
         );

      signed_transaction trx;
      abi_serializer::from_variant(pretty_trx, trx, get_resolver());
      set_transaction_headers(trx);

      trx.sign( get_private_key( from, name(config::active_name).to_string() ), chain_id_type()  );
      return push_transaction( trx );
   }


   transaction_trace_ptr base_tester::issue( account_name to, string amount, account_name currency ) {
      variant pretty_trx = fc::mutable_variant_object()
         ("actions", fc::variants({
            fc::mutable_variant_object()
               ("account", currency)
               ("name", "issue")
               ("authorization", fc::variants({
                  fc::mutable_variant_object()
                     ("actor", currency )
                     ("permission", name(config::active_name))
               }))
               ("data", fc::mutable_variant_object()
                  ("to", to)
                  ("quantity", amount)
               )
            })
         );

      signed_transaction trx;
      abi_serializer::from_variant(pretty_trx, trx, get_resolver());
      set_transaction_headers(trx);

      trx.sign( get_private_key( currency, name(config::active_name).to_string() ), chain_id_type()  );
      return push_transaction( trx );
   }


   void base_tester::link_authority( account_name account, account_name code, permission_name req, action_name type ) {
      signed_transaction trx;

      trx.actions.emplace_back( vector<permission_level>{{account, config::active_name}},
                                linkauth(account, code, type, req));
      set_transaction_headers(trx);
      trx.sign( get_private_key( account, "active" ), chain_id_type()  );

      push_transaction( trx );
   }


   void base_tester::unlink_authority( account_name account, account_name code, action_name type ) {
      signed_transaction trx;

      trx.actions.emplace_back( vector<permission_level>{{account, config::active_name}},
                                unlinkauth(account, code, type ));
      set_transaction_headers(trx);
      trx.sign( get_private_key( account, "active" ), chain_id_type()  );

      push_transaction( trx );
   }


   void base_tester::set_authority( account_name account,
                               permission_name perm,
                               authority auth,
                               permission_name parent,
                               const vector<permission_level>& auths,
                               const vector<private_key_type>& keys) { try {
      signed_transaction trx;

      trx.actions.emplace_back( auths,
                                updateauth{
                                   .account    = account,
                                   .permission = perm,
                                   .parent     = parent,
                                   .auth       = move(auth),
                                });

         set_transaction_headers(trx);
      for (const auto& key: keys) {
         trx.sign( key, chain_id_type()  );
      }

      push_transaction( trx );
   } FC_CAPTURE_AND_RETHROW( (account)(perm)(auth)(parent) ) }


   void base_tester::set_authority( account_name account,
                                    permission_name perm,
                                    authority auth,
                                    permission_name parent) {
      set_authority(account, perm, auth, parent, { { account, config::owner_name } }, { get_private_key( account, "owner" ) });
   }



   void base_tester::delete_authority( account_name account,
                                    permission_name perm,
                                    const vector<permission_level>& auths,
                                    const vector<private_key_type>& keys ) { try {
         signed_transaction trx;
         trx.actions.emplace_back( auths,
                                   deleteauth(account, perm) );

         set_transaction_headers(trx);
         for (const auto& key: keys) {
            trx.sign( key, chain_id_type()  );
         }

         push_transaction( trx );
      } FC_CAPTURE_AND_RETHROW( (account)(perm) ) }


   void base_tester::delete_authority( account_name account,
                                       permission_name perm ) {
      delete_authority(account, perm, { permission_level{ account, config::owner_name } }, { get_private_key( account, "owner" ) });
   }


   void base_tester::set_code( account_name account, const char* wast ) try {
      set_code(account, wast_to_wasm(wast));
   } FC_CAPTURE_AND_RETHROW( (account) )


   void base_tester::set_code( account_name account, const vector<uint8_t> wasm ) try {
      signed_transaction trx;
      trx.actions.emplace_back( vector<permission_level>{{account,config::active_name}},
                                setcode{
                                   .account    = account,
                                   .vmtype     = 0,
                                   .vmversion  = 0,
                                   .code       = bytes(wasm.begin(), wasm.end())
                                });

      set_transaction_headers(trx);
      trx.sign( get_private_key( account, "active" ), chain_id_type()  );
      push_transaction( trx );
   } FC_CAPTURE_AND_RETHROW( (account) )


   void base_tester::set_abi( account_name account, const char* abi_json) {
      auto abi = fc::json::from_string(abi_json).template as<abi_def>();
      signed_transaction trx;
      trx.actions.emplace_back( vector<permission_level>{{account,config::active_name}},
                                setabi{
                                   .account    = account,
                                   .abi        = abi
                                });

      set_transaction_headers(trx);
      trx.sign( get_private_key( account, "active" ), chain_id_type()  );
      push_transaction( trx );
   }


   bool base_tester::chain_has_transaction( const transaction_id_type& txid ) const {
      return chain_transactions.count(txid) != 0;
   }


   const transaction_receipt& base_tester::get_transaction_receipt( const transaction_id_type& txid ) const {
      return chain_transactions.at(txid);
   }

   /**
    *  Reads balance as stored by generic_currency contract
    */

   asset base_tester::get_currency_balance( const account_name& code,
                                       const symbol&       asset_symbol,
                                       const account_name& account ) const {
      const auto& db  = control->db();
      const auto* tbl = db.template find<table_id_object, by_code_scope_table>(boost::make_tuple(code, account, N(accounts)));
      share_type result = 0;

      // the balance is implied to be 0 if either the table or row does not exist
      if (tbl) {
<<<<<<< HEAD
         const auto *obj = db.template find<key_value_object, by_scope_primary>(boost::make_tuple(tbl->id, asset_symbol.value()));
=======
         const auto *obj = db.template find<contracts::key_value_object, contracts::by_scope_primary>(boost::make_tuple(tbl->id, asset_symbol.to_symbol_code().value));
>>>>>>> 4a2746e0
         if (obj) {
            //balance is the first field in the serialization
            fc::datastream<const char *> ds(obj->value.data(), obj->value.size());
            fc::raw::unpack(ds, result);
         }
      }
      return asset(result, asset_symbol);
   }


   vector<char> base_tester::get_row_by_account( uint64_t code, uint64_t scope, uint64_t table, const account_name& act ) {
      vector<char> data;
      const auto& db = control->db();
      const auto* t_id = db.find<chain::table_id_object, chain::by_code_scope_table>( boost::make_tuple( code, scope, table ) );
      if ( !t_id ) {
         return data;
      }
      //FC_ASSERT( t_id != 0, "object not found" );

      const auto& idx = db.get_index<chain::key_value_index, chain::by_scope_primary>();

      auto itr = idx.lower_bound( boost::make_tuple( t_id->id, act ) );
      if ( itr == idx.end() || itr->t_id != t_id->id || act.value != itr->primary_key ) {
         return data;
      }

      data.resize( itr->value.size() );
      memcpy( data.data(), itr->value.data(), data.size() );
      return data;
   }


   vector<uint8_t> base_tester::to_uint8_vector(const string& s) {
      vector<uint8_t> v(s.size());
      copy(s.begin(), s.end(), v.begin());
      return v;
   };


   vector<uint8_t> base_tester::to_uint8_vector(uint64_t x) {
      vector<uint8_t> v(sizeof(x));
      *reinterpret_cast<uint64_t*>(v.data()) = x;
      return v;
   };


   uint64_t base_tester::to_uint64(fc::variant x) {
      vector<uint8_t> blob;
      fc::from_variant<uint8_t>(x, blob);
      FC_ASSERT(8 == blob.size());
      return *reinterpret_cast<uint64_t*>(blob.data());
   }


   string base_tester::to_string(fc::variant x) {
      vector<uint8_t> v;
      fc::from_variant<uint8_t>(x, v);
      string s(v.size(), 0);
      copy(v.begin(), v.end(), s.begin());
      return s;
   }


   void base_tester::sync_with(base_tester& other) {
      // Already in sync?
      if (control->head_block_id() == other.control->head_block_id())
         return;
      // If other has a longer chain than we do, sync it to us first
      if (control->head_block_num() < other.control->head_block_num())
         return other.sync_with(*this);

      auto sync_dbs = [](base_tester& a, base_tester& b) {
         for( int i = 1; i <= a.control->head_block_num(); ++i ) {
            auto block = a.control->fetch_block_by_number(i);
            if( block ) { //&& !b.control->is_known_block(block->id()) ) {
               b.control->push_block(block); //, eosio::chain::validation_steps::created_block);
            }
         }
      };

      sync_dbs(*this, other);
      sync_dbs(other, *this);
   }

   void base_tester::push_genesis_block() {
      set_code(config::system_account_name, eosio_bios_wast);
      set_abi(config::system_account_name, eosio_bios_abi);
      //produce_block();
   }

   transaction_trace_ptr base_tester::set_producers(const vector<account_name>& producer_names) {
      // Create producer schedule
      vector<producer_key> schedule;
      for (auto& producer_name: producer_names) {
         producer_key pk = { producer_name, get_public_key( producer_name, "active" )};
         schedule.emplace_back(pk);
      }

      return push_action( N(eosio), N(setprods), N(eosio),
                          fc::mutable_variant_object()("schedule", schedule));
   }

   const table_id_object* base_tester::find_table( name code, name scope, name table ) {
      auto tid = control->db().find<table_id_object, by_code_scope_table>(boost::make_tuple(code, scope, table));
      return tid;
   }

} }  /// eosio::test

std::ostream& operator<<( std::ostream& osm, const fc::variant& v ) {
   //fc::json::to_stream( osm, v );
   osm << fc::json::to_pretty_string( v );
   return osm;
}

std::ostream& operator<<( std::ostream& osm, const fc::variant_object& v ) {
   osm << fc::variant(v);
   return osm;
}

std::ostream& operator<<( std::ostream& osm, const fc::variant_object::entry& e ) {
   osm << "{ " << e.key() << ": " << e.value() << " }";
   return osm;
}<|MERGE_RESOLUTION|>--- conflicted
+++ resolved
@@ -29,22 +29,11 @@
       return res;
    }
 
-<<<<<<< HEAD
+   bool base_tester::is_same_chain( base_tester& other ) {
+     return control->head_block_id() == other.control->head_block_id();
+   }
+
    void base_tester::init(bool push_genesis, controller::config::runtime_limits limits) {
-=======
-   bool base_tester::is_same_chain( base_tester& other ) {
-     auto hbh = control->head_block_header();
-     auto vn_hbh = other.control->head_block_header();
-     return control->head_block_id() == other.control->head_block_id() &&
-            hbh.previous == vn_hbh.previous &&
-            hbh.timestamp == vn_hbh.timestamp &&
-            hbh.transaction_mroot == vn_hbh.transaction_mroot &&
-            hbh.action_mroot == vn_hbh.action_mroot &&
-            hbh.block_mroot == vn_hbh.block_mroot &&
-            hbh.producer == vn_hbh.producer;
-   }
-   void base_tester::init(bool push_genesis, chain_controller::runtime_limits limits) {
->>>>>>> 4a2746e0
       cfg.block_log_dir      = tempdir.path() / "blocklog";
       cfg.shared_memory_dir  = tempdir.path() / "shared";
       cfg.shared_memory_size = 1024*1024*8;
@@ -108,22 +97,6 @@
       auto head = control->head_block_state();
       auto head_time = control->head_block_time();
       auto next_time = head_time + skip_time;
-<<<<<<< HEAD
-=======
-      uint32_t slot  = control->get_slot_at_time( next_time );
-      auto sch_pro = control->get_scheduled_producer(slot);
-      const auto& sch_pro_signing_key = control->get_producer(sch_pro).signing_key;
-
-      private_key_type priv_key;
-      // Check if signing private key exist in the list
-      auto private_key_itr = block_signing_private_keys.find( sch_pro_signing_key );
-      if( private_key_itr == block_signing_private_keys.end() ) {
-         // If it's not found, default to active k1 key
-         priv_key = get_private_key( sch_pro, "active" );
-      } else {
-         priv_key = private_key_itr->second;
-      }
->>>>>>> 4a2746e0
 
       if( !control->pending_block_state() ) {
          control->start_block( next_time );
@@ -133,6 +106,17 @@
          control->start_block( next_time );
       }
 
+      auto producer = control->pending_block_state()->get_scheduled_producer(next_time);
+      private_key_type priv_key;
+      // Check if signing private key exist in the list
+      auto private_key_itr = block_signing_private_keys.find( producer.block_signing_key );
+      if( private_key_itr == block_signing_private_keys.end() ) {
+         // If it's not found, default to active k1 key
+         priv_key = get_private_key( producer.producer_name, "active" );
+      } else {
+         priv_key = private_key_itr->second;
+      }
+
       if( !skip_pending_trxs ) {
             //wlog( "pushing all input transactions in waiting queue" );
             while( control->push_next_unapplied_transaction() );
@@ -142,8 +126,7 @@
 
       control->finalize_block();
       control->sign_block( [&]( digest_type d ) {
-                    auto priv = get_private_key( control->pending_block_state()->header.producer, "active" );
-                    return priv.sign(d);
+                    return priv_key.sign(d);
                     });
 
       control->commit_block();
@@ -288,26 +271,7 @@
                                                  )
 
    { try {
-<<<<<<< HEAD
       const auto& acnt = control->db().get<account_object,by_name>(code);
-=======
-      vector<permission_level> auths;
-      for (const auto& actor : actors) {
-         auths.push_back(permission_level{actor, config::active_name});
-      }
-      return push_action(code, acttype, auths, data, expiration, delay_sec);
-   } FC_CAPTURE_AND_RETHROW( (code)(acttype)(actors)(data)(expiration) ) }
-
-   transaction_trace base_tester::push_action( const account_name& code,
-                             const action_name& acttype,
-                             const vector<permission_level>& auths,
-                             const variant_object& data,
-                             uint32_t expiration,
-                             uint32_t delay_sec)
-
-   { try {
-      const auto& acnt = control->get_database().get<account_object,by_name>(code);
->>>>>>> 4a2746e0
       auto abi = acnt.get_abi();
       chain::abi_serializer abis(abi);
       auto a = control->db().get<account_object,by_name>(code).get_abi();
@@ -602,11 +566,7 @@
 
       // the balance is implied to be 0 if either the table or row does not exist
       if (tbl) {
-<<<<<<< HEAD
-         const auto *obj = db.template find<key_value_object, by_scope_primary>(boost::make_tuple(tbl->id, asset_symbol.value()));
-=======
-         const auto *obj = db.template find<contracts::key_value_object, contracts::by_scope_primary>(boost::make_tuple(tbl->id, asset_symbol.to_symbol_code().value));
->>>>>>> 4a2746e0
+         const auto *obj = db.template find<key_value_object, by_scope_primary>(boost::make_tuple(tbl->id, asset_symbol.to_symbol_code().value));
          if (obj) {
             //balance is the first field in the serialization
             fc::datastream<const char *> ds(obj->value.data(), obj->value.size());

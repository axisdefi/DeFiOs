--- conflicted
+++ resolved
@@ -38,11 +38,7 @@
 
       for(unsigned int i = 0; i < loops; ++i) {
          auto start = std::chrono::high_resolution_clock::now();
-<<<<<<< HEAD
-         timer.start(fc::time_point(fc::now<fc::microseconds>().time_since_epoch() + fc::microseconds(interval)));
-=======
-         timer.start(fc::time_point(fc::clock::now().time_since_epoch() + fc::microseconds(interval)));
->>>>>>> 8d4aa1bb
+         timer.start(fc::time_point(fc::now().time_since_epoch() + fc::microseconds(interval)));
          while(!timer.expired) {}
          auto end = std::chrono::high_resolution_clock::now();
          int timer_slop = std::chrono::duration_cast<std::chrono::microseconds>(end-start).count() - interval;

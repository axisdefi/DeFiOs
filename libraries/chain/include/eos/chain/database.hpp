/*
 * Copyright (c) 2017, Respective Authors.
 *
 * The MIT License
 *
 * Permission is hereby granted, free of charge, to any person obtaining a copy
 * of this software and associated documentation files (the "Software"), to deal
 * in the Software without restriction, including without limitation the rights
 * to use, copy, modify, merge, publish, distribute, sublicense, and/or sell
 * copies of the Software, and to permit persons to whom the Software is
 * furnished to do so, subject to the following conditions:
 *
 * The above copyright notice and this permission notice shall be included in
 * all copies or substantial portions of the Software.
 *
 * THE SOFTWARE IS PROVIDED "AS IS", WITHOUT WARRANTY OF ANY KIND, EXPRESS OR
 * IMPLIED, INCLUDING BUT NOT LIMITED TO THE WARRANTIES OF MERCHANTABILITY,
 * FITNESS FOR A PARTICULAR PURPOSE AND NONINFRINGEMENT. IN NO EVENT SHALL THE
 * AUTHORS OR COPYRIGHT HOLDERS BE LIABLE FOR ANY CLAIM, DAMAGES OR OTHER
 * LIABILITY, WHETHER IN AN ACTION OF CONTRACT, TORT OR OTHERWISE, ARISING FROM,
 * OUT OF OR IN CONNECTION WITH THE SOFTWARE OR THE USE OR OTHER DEALINGS IN
 * THE SOFTWARE.
 */
#pragma once
#include <eos/chain/global_property_object.hpp>
#include <eos/chain/node_property_object.hpp>
#include <eos/chain/fork_database.hpp>
#include <eos/chain/genesis_state.hpp>
#include <eos/chain/block_log.hpp>

#include <chainbase/chainbase.hpp>
#include <fc/scoped_exit.hpp>
#include <fc/signals.hpp>

#include <eos/chain/protocol.hpp>

#include <fc/log/logger.hpp>

#include <map>

namespace eos { namespace chain {

   class database;

   class message_validate_context {
      public:
         message_validate_context( const transaction& t, const message& m )
         :trx(t),msg(m){}

         const transaction& trx;
         const message&     msg;
   };


   class precondition_validate_context : public message_validate_context {
      public:
         precondition_validate_context( const database& d, const transaction& t, const message& m, const account_name& r )
         :message_validate_context(t,m),recipient(r),db(d){}

         const account_name& recipient;
         const database&    db;
   };

   class apply_context : public precondition_validate_context {
      public:
         apply_context( database& d, const transaction& t, const message& m, const account_name& recipient )
         :precondition_validate_context(d,t,m,recipient),mutable_db(d){}

         database&    mutable_db;
   };

   typedef std::function<void( message_validate_context& )> message_validate_handler;
   typedef std::function<void( precondition_validate_context& )>   precondition_validate_handler;
   typedef std::function<void( apply_context& )>            apply_handler;

   /**
    *   @class database
    *   @brief tracks the blockchain state in an extensible manner
    */
   class database : public chainbase::database
   {

      public:
         database();
         ~database();

         /**
          *  This signal is emitted after all operations and virtual operation for a
          *  block have been applied but before the get_applied_operations() are cleared.
          *
          *  You may not yield from this callback because the blockchain is holding
          *  the write lock and may be in an "inconstant state" until after it is
          *  released.
          */
         fc::signal<void(const signed_block&)> applied_block;

         /**
          * This signal is emitted any time a new transaction is added to the pending
          * block state.
          */
         fc::signal<void(const signed_transaction&)> on_pending_transaction;



         /**
          *  The database can override any script handler with native code.
          */
         ///@{
         void set_validate_handler( const account_name& contract, const account_name& scope, const message_type& action, message_validate_handler v );
         void set_precondition_validate_handler(  const account_name& contract, const account_name& scope, const message_type& action, precondition_validate_handler v );
         void set_apply_handler( const account_name& contract, const account_name& scope, const message_type& action, apply_handler v );
         //@}

         enum validation_steps
         {
            skip_nothing                = 0,
            skip_producer_signature     = 1 << 0,  ///< used while reindexing
            skip_transaction_signatures = 1 << 1,  ///< used by non-producer nodes
            skip_transaction_dupe_check = 1 << 2,  ///< used while reindexing
            skip_fork_db                = 1 << 3,  ///< used while reindexing
            skip_block_size_check       = 1 << 4,  ///< used when applying locally generated transactions
            skip_tapos_check            = 1 << 5,  ///< used while reindexing -- note this skips expiration check as well
            skip_authority_check        = 1 << 6,  ///< used while reindexing -- disables any checking of authority on transactions
            skip_merkle_check           = 1 << 7,  ///< used while reindexing
            skip_assert_evaluation      = 1 << 8,  ///< used while reindexing
            skip_undo_history_check     = 1 << 9,  ///< used while reindexing
            skip_producer_schedule_check= 1 << 10,  ///< used while reindexing
            skip_validate               = 1 << 11 ///< used prior to checkpoint, skips validate() call on transaction
         };

         /**
          * @brief Open a database, creating a new one if necessary
          *
          * Opens a database in the specified directory. If no initialized database is found, genesis_loader is called
          * and its return value is used as the genesis state when initializing the new database
          *
          * genesis_loader will not be called if an existing database is found.
          *
          * @param data_dir Path to open or create database in
          * @param shared_file_size Size of the database memory mapped file
          * @param genesis_loader A callable object which returns the genesis state to initialize new databases on
          */
          void open(const fc::path& data_dir,
                    uint64_t shared_file_size,
                    std::function<genesis_state_type()> genesis_loader );

         /**
          * @brief Rebuild object graph from block history and open detabase
          *
          * This method may be called after or instead of @ref database::open, and will rebuild the object graph by
          * replaying blockchain history. When this method exits successfully, the database will be open.
          */
         void replay(fc::path data_dir, uint64_t shared_file_size, const genesis_state_type& initial_allocation = genesis_state_type());

         /**
          * @brief wipe Delete database from disk, and potentially the raw chain as well.
          * @param include_blocks If true, delete the raw chain as well as the database.
          *
          * Will close the database before wiping. Database will be closed when this function returns.
          */
         void wipe(const fc::path& data_dir, bool include_blocks);
         void close();

         /**
          *  @return true if the block is in our fork DB or saved to disk as
          *  part of the official chain, otherwise return false
          */
         bool                       is_known_block( const block_id_type& id )const;
         bool                       is_known_transaction( const transaction_id_type& id )const;
         block_id_type              get_block_id_for_num( uint32_t block_num )const;
         optional<signed_block>     fetch_block_by_id( const block_id_type& id )const;
         optional<signed_block>     fetch_block_by_number( uint32_t num )const;
         const signed_transaction&  get_recent_transaction( const transaction_id_type& trx_id )const;
         std::vector<block_id_type> get_block_ids_on_fork(block_id_type head_of_fork) const;

         const account_object&      get_account( const account_name& name )const;

         /**
          *  Calculate the percent of block production slots that were missed in the
          *  past 128 blocks, not including the current block.
          */
         uint32_t producer_participation_rate()const;

         void                                   add_checkpoints(const flat_map<uint32_t,block_id_type>& checkpts);
         const flat_map<uint32_t,block_id_type> get_checkpoints()const { return _checkpoints; }
         bool before_last_checkpoint()const;

         bool push_block( const signed_block& b, uint32_t skip = skip_nothing );
         void push_transaction( const signed_transaction& trx, uint32_t skip = skip_nothing );
         bool _push_block( const signed_block& b );
         void _push_transaction( const signed_transaction& trx );

         signed_block generate_block(
            const fc::time_point_sec when,
            producer_id_type producer,
            const fc::ecc::private_key& block_signing_private_key,
            uint32_t skip
            );
         signed_block _generate_block(
            const fc::time_point_sec when,
            producer_id_type producer,
            const fc::ecc::private_key& block_signing_private_key
            );


         template<typename Function>
         auto with_skip_flags( uint64_t flags, Function&& f ) -> decltype((*((Function*)nullptr))()) 
         {
            auto old_flags = _skip_flags;
            auto on_exit   = fc::make_scoped_exit( [&](){ _skip_flags = old_flags; } );
            _skip_flags = flags;
            return f();
         }

         template<typename Function>
         auto with_producing( Function&& f ) -> decltype((*((Function*)nullptr))()) 
         {
            auto old_producing = _producing;
            auto on_exit   = fc::make_scoped_exit( [&](){ _producing = old_producing; } );
            _producing = true;
            return f();
         }


         template<typename Function>
         auto without_pending_transactions( Function&& f ) -> decltype((*((Function*)nullptr))()) 
         {
            auto old_pending = std::move( _pending_transactions );
            _pending_tx_session.reset();
            auto on_exit = fc::make_scoped_exit( [&](){ 
               for( const auto& t : old_pending ) {
                  try {
                     push_transaction( t );
                  } catch ( ... ){}
               }
            });
            return f();
         }


         void pop_block();
         void clear_pending();




         /**
          * @brief Get the producer scheduled for block production in a slot.
          *
          * slot_num always corresponds to a time in the future.
          *
          * If slot_num == 1, returns the next scheduled producer.
          * If slot_num == 2, returns the next scheduled producer after
          * 1 block gap.
          *
          * Use the get_slot_time() and get_slot_at_time() functions
          * to convert between slot_num and timestamp.
          *
          * Passing slot_num == 0 returns EOS_NULL_PRODUCER
          */
         producer_id_type get_scheduled_producer(uint32_t slot_num)const;

         /**
          * Get the time at which the given slot occurs.
          *
          * If slot_num == 0, return time_point_sec().
          *
          * If slot_num == N for N > 0, return the Nth next
          * block-interval-aligned time greater than head_block_time().
          */
         fc::time_point_sec get_slot_time(uint32_t slot_num)const;

         /**
          * Get the last slot which occurs AT or BEFORE the given time.
          *
          * The return value is the greatest value N such that
          * get_slot_time( N ) <= when.
          *
          * If no such N exists, return 0.
          */
         uint32_t get_slot_at_time(fc::time_point_sec when)const;

         void update_producer_schedule();

         const chain_id_type&                   get_chain_id()const;
         const global_property_object&          get_global_properties()const;
         const dynamic_global_property_object&  get_dynamic_global_properties()const;
         const node_property_object&            get_node_properties()const;

         time_point_sec   head_block_time()const;
         uint32_t         head_block_num()const;
         block_id_type    head_block_id()const;
         producer_id_type head_block_producer()const;

         uint32_t  block_interval( )const { return config::BlockIntervalSeconds; }

         node_property_object& node_properties();


         uint32_t last_irreversible_block_num() const;

         /// Reset the object graph in-memory
         void initialize_indexes();
         void init_genesis(const genesis_state_type& genesis_state = genesis_state_type());
         void init_sys_contract(); ///< defined insys_contract.cpp

         void debug_dump();
         void apply_debug_updates();
         void debug_update(const fc::variant_object& update);

<<<<<<< HEAD

       private:
         /**
           *  This method validates transactions without adding it to the pending state.
           *  @return true if the transaction would validate
           */
          void validate_transaction(const signed_transaction& trx)const;
          void validate_tapos( const signed_transaction& trx )const;
          void validate_referenced_accounts( const signed_transaction& trx )const;
          void validate_message_types( const signed_transaction& trx )const;


          optional<session> _pending_tx_session;

       public:
=======
>>>>>>> 5d8fab9a
         // these were formerly private, but they have a fairly well-defined API, so let's make them public
         void apply_block(const signed_block& next_block, uint32_t skip = skip_nothing);
         void apply_transaction(const signed_transaction& trx, uint32_t skip = skip_nothing);
         
   private:
         void _apply_block(const signed_block& next_block);
         void _apply_transaction(const signed_transaction& trx);

         /**
          * This method validates transactions without adding it to the pending state.
          * @return true if the transaction would validate
          */
         void validate_transaction(const signed_transaction& trx)const;
         /// Validate transaction helpers @{
         void validate_uniqueness(const signed_transaction& trx)const;
         void validate_tapos(const signed_transaction& trx)const;
         void validate_referenced_accounts(const signed_transaction& trx)const;
         void validate_expiration(const signed_transaction& trx) const;
         /// @}

         void validate_message_precondition(precondition_validate_context& c)const;
         void apply_message(apply_context& c);



         bool should_check_for_duplicate_transactions()const { return !(_skip_flags&skip_transaction_dupe_check); }
         bool should_check_tapos()const                      { return !(_skip_flags&skip_tapos_check);            }

         ///Steps involved in applying a new block
         ///@{

         const producer_object& validate_block_header(uint32_t skip, const signed_block& next_block)const;
         const producer_object& _validate_block_header(const signed_block& next_block)const;
         void create_block_summary(const signed_block& next_block);

         void update_global_dynamic_data(const signed_block& b);
         void update_signing_producer(const producer_object& signing_producer, const signed_block& new_block);
         void update_last_irreversible_block();
         void clear_expired_transactions();

         optional<session>                _pending_tx_session;
         deque<signed_transaction>        _pending_transactions;
         fork_database                    _fork_db;

         block_log                        _block_log;

         bool                             _producing = false;
         bool                             _pushing  = false;
         uint64_t                         _skip_flags = 0;

         flat_map<uint32_t,block_id_type> _checkpoints;

         node_property_object             _node_property_object;

         typedef pair<account_name,message_type> handler_key;
         map< account_name, map<handler_key, message_validate_handler> >        message_validate_handlers;
         map< account_name, map<handler_key, precondition_validate_handler> >   precondition_validate_handlers;
         map< account_name, map<handler_key, apply_handler> >                   apply_handlers;
   };

} }<|MERGE_RESOLUTION|>--- conflicted
+++ resolved
@@ -308,7 +308,6 @@
          void apply_debug_updates();
          void debug_update(const fc::variant_object& update);
 
-<<<<<<< HEAD
 
        private:
          /**
@@ -324,8 +323,6 @@
           optional<session> _pending_tx_session;
 
        public:
-=======
->>>>>>> 5d8fab9a
          // these were formerly private, but they have a fairly well-defined API, so let's make them public
          void apply_block(const signed_block& next_block, uint32_t skip = skip_nothing);
          void apply_transaction(const signed_transaction& trx, uint32_t skip = skip_nothing);

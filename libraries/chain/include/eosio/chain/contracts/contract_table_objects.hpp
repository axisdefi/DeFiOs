--- conflicted
+++ resolved
@@ -47,17 +47,7 @@
    struct by_scope_primary;
    struct by_scope_secondary;
    struct by_scope_tertiary;
-   struct by_bta;
-
-   template <typename ObjectType>
-   using bta_index = ordered_unique<tag<by_bta>,
-      composite_key<ObjectType,
-                    member<ObjectType, table_id, &ObjectType::t_id>,
-                    member<ObjectType, account_name, &ObjectType::bta>,
-                    member<ObjectType, typename ObjectType::id_type, &ObjectType::id>
-                    >,
-      composite_key_compare<std::less<table_id>, std::less<account_name>, std::less<typename ObjectType::id_type> >
-   >;
+
    
    struct key_value_object : public chainbase::object<key_value_object_type, key_value_object> {
       OBJECT_CTOR(key_value_object, (value))
@@ -68,9 +58,8 @@
       id_type               id;
       table_id              t_id;
       uint64_t              primary_key;
-      account_name          bta;
-      shared_string         value;
-      uint64_t              payer = 0;
+      shared_string         value;
+      account_name          payer = 0;
    };
 
    using key_value_index = chainbase::shared_multi_index_container<
@@ -83,8 +72,7 @@
                member<key_value_object, uint64_t, &key_value_object::primary_key>
             >,
             composite_key_compare< std::less<table_id>, std::less<uint64_t> >
-         >,
-         bta_index<key_value_object>
+         >
       >
    >;
 
@@ -155,8 +143,8 @@
       id_type               id;
       table_id              t_id;
       shared_string         primary_key;
-      account_name          bta;
-      shared_string         value;
+      shared_string         value;
+      account_name          payer;
    };
 
    using keystr_value_index = chainbase::shared_multi_index_container<
@@ -169,8 +157,7 @@
                const_mem_fun<keystr_value_object, const char*, &keystr_value_object::data>
             >,
             composite_key_compare< std::less<table_id>, shared_string_less>
-         >,
-         bta_index<keystr_value_object>
+         >
       >
    >;
 
@@ -184,8 +171,8 @@
       table_id              t_id;
       uint128_t             primary_key;
       uint128_t             secondary_key;
-      account_name          bta;
-      shared_string         value;
+      shared_string         value;
+      account_name          payer;
    };
 
    using key128x128_value_index = chainbase::shared_multi_index_container<
@@ -207,8 +194,7 @@
                member<key128x128_value_object, typename key128x128_value_object::id_type, &key128x128_value_object::id>
             >,
             composite_key_compare< std::less<table_id>,std::less<uint128_t>,std::less<typename key128x128_value_object::id_type> >
-         >,
-         bta_index<key128x128_value_object>
+         >
       >
    >;
 
@@ -223,8 +209,8 @@
       table_id              t_id;
       uint64_t              primary_key;
       uint64_t              secondary_key;
-      account_name          bta;
-      shared_string         value;
+      shared_string         value;
+      account_name          payer;
    };
 
    using key64x64_value_index = chainbase::shared_multi_index_container<
@@ -246,8 +232,7 @@
                member<key64x64_value_object, typename key64x64_value_object::id_type, &key64x64_value_object::id>
             >,
             composite_key_compare< std::less<table_id>,std::less<uint64_t>,std::less<typename key64x64_value_object::id_type> >
-         >,
-         bta_index<key64x64_value_object>
+         >
       >
    >;
 
@@ -263,8 +248,8 @@
       uint64_t              primary_key;
       uint64_t              secondary_key;
       uint64_t              tertiary_key;
-      account_name          bta;
-      shared_string         value;
+      shared_string         value;
+      account_name          payer;
    };
 
    using key64x64x64_value_index = chainbase::shared_multi_index_container<
@@ -295,8 +280,7 @@
                member<key64x64x64_value_object, typename key64x64x64_value_object::id_type, &key64x64x64_value_object::id>
             >,
             composite_key_compare< std::less<table_id>,std::less<uint64_t>,std::less<typename key64x64x64_value_object::id_type> >
-         >,
-         bta_index<key64x64x64_value_object>
+         >
       >
    >;
 
@@ -310,22 +294,11 @@
 CHAINBASE_SET_INDEX_TYPE(eosio::chain::contracts::key64x64_value_object, eosio::chain::contracts::key64x64_value_index)
 CHAINBASE_SET_INDEX_TYPE(eosio::chain::contracts::key64x64x64_value_object, eosio::chain::contracts::key64x64x64_value_index)
 
-<<<<<<< HEAD
 CHAINBASE_SET_INDEX_TYPE(eosio::chain::contracts::index64_object, eosio::chain::contracts::index64_index)
 
-FC_REFLECT(eosio::chain::contracts::table_id_object, (id)(scope)(code)(table) )
-FC_REFLECT(eosio::chain::contracts::key_value_object, (id)(t_id)(primary_key)(value) )
-FC_REFLECT(eosio::chain::contracts::index64_object, (id)(t_id)(primary_key)(secondary_key) )
-
-FC_REFLECT(eosio::chain::contracts::keystr_value_object, (id)(t_id)(primary_key)(value) )
-FC_REFLECT(eosio::chain::contracts::key128x128_value_object, (id)(t_id)(primary_key)(secondary_key)(value) )
-FC_REFLECT(eosio::chain::contracts::key64x64_value_object, (id)(t_id)(primary_key)(secondary_key)(value) )
-FC_REFLECT(eosio::chain::contracts::key64x64x64_value_object, (id)(t_id)(primary_key)(secondary_key)(tertiary_key)(value) )
-=======
 FC_REFLECT(eosio::chain::contracts::table_id_object, (id)(code)(scope)(table) )
-FC_REFLECT(eosio::chain::contracts::key_value_object, (id)(t_id)(primary_key)(bta)(value) )
-FC_REFLECT(eosio::chain::contracts::keystr_value_object, (id)(t_id)(primary_key)(bta)(value) )
-FC_REFLECT(eosio::chain::contracts::key128x128_value_object, (id)(t_id)(primary_key)(secondary_key)(bta)(value) )
-FC_REFLECT(eosio::chain::contracts::key64x64_value_object, (id)(t_id)(primary_key)(secondary_key)(bta)(value) )
-FC_REFLECT(eosio::chain::contracts::key64x64x64_value_object, (id)(t_id)(primary_key)(secondary_key)(tertiary_key)(bta)(value) )
->>>>>>> 9d5f9e98
+FC_REFLECT(eosio::chain::contracts::key_value_object, (id)(t_id)(primary_key)(value)(payer) )
+FC_REFLECT(eosio::chain::contracts::keystr_value_object, (id)(t_id)(primary_key)(value)(payer) )
+FC_REFLECT(eosio::chain::contracts::key128x128_value_object, (id)(t_id)(primary_key)(secondary_key)(value)(payer) )
+FC_REFLECT(eosio::chain::contracts::key64x64_value_object, (id)(t_id)(primary_key)(secondary_key)(value)(payer) )
+FC_REFLECT(eosio::chain::contracts::key64x64x64_value_object, (id)(t_id)(primary_key)(secondary_key)(tertiary_key)(value)(payer) )
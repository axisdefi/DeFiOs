#pragma once

#include <eosio/chain/authority.hpp>
#include <eosio/chain/chain_config.hpp>
#include <eosio/chain/config.hpp>
#include <eosio/chain/types.hpp>

#include <boost/multiprecision/cpp_int.hpp>

namespace eosio { namespace chain { namespace contracts {

using namespace boost::multiprecision;

template<size_t Size>
using uint_t = number<cpp_int_backend<Size, Size, unsigned_magnitude, unchecked, void> >;

using uint8     = uint_t<8>;
using uint16    = uint_t<16>;
using uint32    = uint_t<32>;
using uint64    = uint_t<64>;

using fixed_string32 = fc::fixed_string<fc::array<uint64,4>>;
using fixed_string16 = fc::fixed_string<>;
using type_name      = string;
using field_name     = string;
using table_name     = name;
using action_name    = eosio::chain::action_name;

struct type_def {
   type_def() = default;
   type_def(const type_name& new_type_name, const type_name& type)
   :new_type_name(new_type_name), type(type)
   {}

   type_name   new_type_name;
   type_name   type;
};

struct field_def {
   field_def() = default;
   field_def(const field_name& name, const type_name& type)
   :name(name), type(type)
   {}

   field_name name;
   type_name  type;

   bool operator==(const field_def& other) const {
      return std::tie(name, type) == std::tie(other.name, other.type);
   }
};

struct struct_def {
   struct_def() = default;
   struct_def(const type_name& name, const type_name& base, const vector<field_def>& fields)
   :name(name), base(base), fields(fields)
   {}

   type_name            name;
   type_name            base;
   vector<field_def>    fields;

   bool operator==(const struct_def& other) const {
      return std::tie(name, base, fields) == std::tie(other.name, other.base, other.fields);
   }
};

struct action_def {
   action_def() = default;
   action_def(const action_name& name, const type_name& type)
   :name(name), type(type)
   {}

   action_name name;
   type_name type;
};

struct table_def {
   table_def() = default;
   table_def(const table_name& name, const type_name& index_type, const vector<field_name>& key_names, const vector<type_name>& key_types, const type_name& type)
   :name(name), index_type(index_type), key_names(key_names), key_types(key_types), type(type)
   {}

   table_name         name;        // the name of the table
   type_name          index_type;  // the kind of index, i64, i128i128, etc
   vector<field_name> key_names;   // names for the keys defined by key_types
   vector<type_name>  key_types;   // the type of key parameters
   type_name          type;        // type of binary data stored in this table
};

struct abi_def {
   abi_def() = default;
   abi_def(const vector<type_def>& types, const vector<struct_def>& structs, const vector<action_def>& actions, const vector<table_def>& tables)
   :types(types), structs(structs), actions(actions), tables(tables)
   {}

   vector<type_def>     types;
   vector<struct_def>   structs;
   vector<action_def>   actions;
   vector<table_def>    tables;
};

struct newaccount {
   account_name                     creator;
   account_name                     name;
   authority                        owner;
   authority                        active;
   authority                        recovery;

   static account_name get_account() {
      return config::system_account_name;
   }

   static action_name get_name() {
      return N(newaccount);
   }
};

struct setcode {
   account_name                     account;
   uint8                            vmtype;
   uint8                            vmversion;
   bytes                            code;

   static account_name get_account() {
      return config::system_account_name;
   }

   static action_name get_name() {
      return N(setcode);
   }
};

struct setabi {
   account_name                     account;
   abi_def                          abi;

   static account_name get_account() {
      return config::system_account_name;
   }

   static action_name get_name() {
      return N(setabi);
   }
};


struct updateauth {
   account_name                      account;
   permission_name                   permission;
   permission_name                   parent;
   authority                         data;
   uint32_t                          delay;

   static account_name get_account() {
      return config::system_account_name;
   }

   static action_name get_name() {
      return N(updateauth);
   }
};

struct deleteauth {
   deleteauth() = default;
   deleteauth(const account_name& account, const permission_name& permission)
   :account(account), permission(permission)
   {}

   account_name                      account;
   permission_name                   permission;

   static account_name get_account() {
      return config::system_account_name;
   }

   static action_name get_name() {
      return N(deleteauth);
   }
};

struct linkauth {
   linkauth() = default;
   linkauth(const account_name& account, const account_name& code, const action_name& type, const permission_name& requirement)
   :account(account), code(code), type(type), requirement(requirement)
   {}

   account_name                      account;
   account_name                      code;
   action_name                       type;
   permission_name                   requirement;

   static account_name get_account() {
      return config::system_account_name;
   }

   static action_name get_name() {
      return N(linkauth);
   }
};

struct unlinkauth {
   unlinkauth() = default;
   unlinkauth(const account_name& account, const account_name& code, const action_name& type)
   :account(account), code(code), type(type)
   {}

   account_name                      account;
   account_name                      code;
   action_name                       type;

   static account_name get_account() {
      return config::system_account_name;
   }

   static action_name get_name() {
      return N(unlinkauth);
   }
};

struct onerror : bytes {
   using bytes::bytes;

   static account_name get_account() {
      return config::system_account_name;
   }

   static action_name get_name() {
      return N(onerror);
   }
};

struct postrecovery {
   account_name       account;
   authority          data;
   string             memo;

   static account_name get_account() {
      return config::system_account_name;
   }

   static action_name get_name() {
      return N(postrecovery);
   }
};

struct passrecovery {
   account_name   account;

   static account_name get_account() {
      return config::system_account_name;
   }

   static action_name get_name() {
      return N(passrecovery);
   }
};


struct vetorecovery {
   account_name   account;

   static account_name get_account() {
      return config::system_account_name;
   }

   static action_name get_name() {
      return N(vetorecovery);
   }
};

struct canceldelay {
   transaction_id_type   trx_id;

   static account_name get_account() {
      return config::system_account_name;
   }

   static action_name get_name() {
      return N(canceldelay);
   }
};

} } } /// namespace eosio::chain::contracts

FC_REFLECT( eosio::chain::contracts::type_def                         , (new_type_name)(type) )
FC_REFLECT( eosio::chain::contracts::field_def                        , (name)(type) )
FC_REFLECT( eosio::chain::contracts::struct_def                       , (name)(base)(fields) )
FC_REFLECT( eosio::chain::contracts::action_def                       , (name)(type) )
FC_REFLECT( eosio::chain::contracts::table_def                        , (name)(index_type)(key_names)(key_types)(type) )
FC_REFLECT( eosio::chain::contracts::abi_def                          , (types)(structs)(actions)(tables) )

FC_REFLECT( eosio::chain::contracts::newaccount                       , (creator)(name)(owner)(active)(recovery) )
FC_REFLECT( eosio::chain::contracts::setcode                          , (account)(vmtype)(vmversion)(code) ) //abi
FC_REFLECT( eosio::chain::contracts::setabi                           , (account)(abi) )
FC_REFLECT( eosio::chain::contracts::updateauth                       , (account)(permission)(parent)(data)(delay) )
FC_REFLECT( eosio::chain::contracts::deleteauth                       , (account)(permission) )
FC_REFLECT( eosio::chain::contracts::linkauth                         , (account)(code)(type)(requirement) )
FC_REFLECT( eosio::chain::contracts::unlinkauth                       , (account)(code)(type) )
FC_REFLECT( eosio::chain::contracts::postrecovery                     , (account)(data)(memo) )
FC_REFLECT( eosio::chain::contracts::passrecovery                     , (account) )
FC_REFLECT( eosio::chain::contracts::vetorecovery                     , (account) )
<<<<<<< HEAD
FC_REFLECT( eosio::chain::contracts::canceldelay                      , (sender_id) )
=======
FC_REFLECT( eosio::chain::contracts::canceldelay                      , (trx_id) )
FC_REFLECT( eosio::chain::contracts::mindelay                         , (delay) )
>>>>>>> 266accd8
<|MERGE_RESOLUTION|>--- conflicted
+++ resolved
@@ -300,9 +300,4 @@
 FC_REFLECT( eosio::chain::contracts::postrecovery                     , (account)(data)(memo) )
 FC_REFLECT( eosio::chain::contracts::passrecovery                     , (account) )
 FC_REFLECT( eosio::chain::contracts::vetorecovery                     , (account) )
-<<<<<<< HEAD
-FC_REFLECT( eosio::chain::contracts::canceldelay                      , (sender_id) )
-=======
-FC_REFLECT( eosio::chain::contracts::canceldelay                      , (trx_id) )
-FC_REFLECT( eosio::chain::contracts::mindelay                         , (delay) )
->>>>>>> 266accd8
+FC_REFLECT( eosio::chain::contracts::canceldelay                      , (trx_id) )
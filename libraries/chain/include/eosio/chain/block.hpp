--- conflicted
+++ resolved
@@ -148,11 +148,7 @@
 
       const signed_block&     block;
       vector<region_trace>    region_traces;
-<<<<<<< HEAD
-
-=======
       vector<transaction>     implicit_transactions;
->>>>>>> 895f207c
       digest_type             calculate_action_merkle_root()const;
       uint64_t                calculate_cpu_usage() const;
    };

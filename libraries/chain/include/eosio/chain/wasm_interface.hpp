--- conflicted
+++ resolved
@@ -10,59 +10,10 @@
 
    namespace webassembly { namespace common {
       class intrinsics_accessor;
-<<<<<<< HEAD
-=======
-   } }
 
-   struct wasm_exit {
-      int32_t code = 0;
-   };
-
-   /**
-    * @class wasm_cache
-    *
-    * This class manages compilation, re-use and memory sanitation for WASM contracts
-    * As the same code can be running on many threads in parallel, some contracts will have multiple
-    * copies.
-    */
-   class wasm_cache {
-      public:
-         wasm_cache();
-         ~wasm_cache();
-
-         /**
-          * an opaque code entry used in the wasm_interface class
-          */
-         struct entry;
-
-         /**
-          * Checkout the desired code from the cache.  Code is idenfied via a digest of the wasm binary
-          *
-          * @param code_id - a digest of the wasm_binary bytes
-          * @param wasm_binary - a pointer to the wasm_binary bytes
-          * @param wasm_binary_size - the size of the wasm_binary bytes array
-          * @return an entry which can be immediately used by the wasm_interface to execute contract code
-          */
-         entry &checkout( const digest_type& code_id, const char* wasm_binary, size_t wasm_binary_size );
-
-         /**
-          * Return an entry to the cache so that future checkouts may retrieve it
-          *
-          * @param code_id - a digest of the wasm_binary bytes
-          * @param code - the entry which should be considered invalid post-call
-          */
-         void checkin( const digest_type& code_id, entry& code );
-
-         /**
-          * RAII wrapper to make sure that the cache entries are returned regardless of exceptions etc
-          */
-         struct scoped_entry {
-            explicit scoped_entry(const digest_type& code_id, entry& code, wasm_cache& cache)
-            :code_id(code_id)
-            ,code(code)
-            ,cache(cache)
-            {}
->>>>>>> aa0ffcc9
+      struct wasm_exit {
+         int32_t code = 0;
+      };
 
       struct root_resolver : Runtime::Resolver {
          bool resolve(const string& mod_name,

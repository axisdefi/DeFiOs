#pragma once
#include <eosio/chain/controller.hpp>
#include <eosio/chain/transaction.hpp>
#include <eosio/chain/contract_table_objects.hpp>
#include <eosio/chain/kv_context.hpp>
#include <fc/utility.hpp>
#include <sstream>
#include <algorithm>
#include <set>

namespace chainbase { class database; }

namespace eosio { namespace chain {

class controller;
class transaction_context;

class apply_context {
   private:
      template<typename T>
      class iterator_cache {
         public:
            iterator_cache(){
               _end_iterator_to_table.reserve(8);
               _iterator_to_object.reserve(32);
            }

            /// Returns end iterator of the table.
            int cache_table( const table_id_object& tobj ) {
               auto itr = _table_cache.find(tobj.id);
               if( itr != _table_cache.end() )
                  return itr->second.second;

               auto ei = index_to_end_iterator(_end_iterator_to_table.size());
               _end_iterator_to_table.push_back( &tobj );
               _table_cache.emplace( tobj.id, make_pair(&tobj, ei) );
               return ei;
            }

            const table_id_object& get_table( table_id_object::id_type i )const {
               auto itr = _table_cache.find(i);
               EOS_ASSERT( itr != _table_cache.end(), table_not_in_cache, "an invariant was broken, table should be in cache" );
               return *itr->second.first;
            }

            int get_end_iterator_by_table_id( table_id_object::id_type i )const {
               auto itr = _table_cache.find(i);
               EOS_ASSERT( itr != _table_cache.end(), table_not_in_cache, "an invariant was broken, table should be in cache" );
               return itr->second.second;
            }

            const table_id_object* find_table_by_end_iterator( int ei )const {
               EOS_ASSERT( ei < -1, invalid_table_iterator, "not an end iterator" );
               auto indx = end_iterator_to_index(ei);
               if( indx >= _end_iterator_to_table.size() ) return nullptr;
               return _end_iterator_to_table[indx];
            }

            const T& get( int iterator ) {
               EOS_ASSERT( iterator != -1, invalid_table_iterator, "invalid iterator" );
               EOS_ASSERT( iterator >= 0, table_operation_not_permitted, "dereference of end iterator" );
               EOS_ASSERT( (size_t)iterator < _iterator_to_object.size(), invalid_table_iterator, "iterator out of range" );
               auto result = _iterator_to_object[iterator];
               EOS_ASSERT( result, table_operation_not_permitted, "dereference of deleted object" );
               return *result;
            }

            void remove( int iterator ) {
               EOS_ASSERT( iterator != -1, invalid_table_iterator, "invalid iterator" );
               EOS_ASSERT( iterator >= 0, table_operation_not_permitted, "cannot call remove on end iterators" );
               EOS_ASSERT( (size_t)iterator < _iterator_to_object.size(), invalid_table_iterator, "iterator out of range" );

               auto obj_ptr = _iterator_to_object[iterator];
               if( !obj_ptr ) return;
               _iterator_to_object[iterator] = nullptr;
               _object_to_iterator.erase( obj_ptr );
            }

            int add( const T& obj ) {
               auto itr = _object_to_iterator.find( &obj );
               if( itr != _object_to_iterator.end() )
                    return itr->second;

               _iterator_to_object.push_back( &obj );
               _object_to_iterator[&obj] = _iterator_to_object.size() - 1;

               return _iterator_to_object.size() - 1;
            }

         private:
            map<table_id_object::id_type, pair<const table_id_object*, int>> _table_cache;
            vector<const table_id_object*>                  _end_iterator_to_table;
            vector<const T*>                                _iterator_to_object;
            map<const T*,int>                               _object_to_iterator;

            /// Precondition: std::numeric_limits<int>::min() < ei < -1
            /// Iterator of -1 is reserved for invalid iterators (i.e. when the appropriate table has not yet been created).
            inline size_t end_iterator_to_index( int ei )const { return (-ei - 2); }
            /// Precondition: indx < _end_iterator_to_table.size() <= std::numeric_limits<int>::max()
            inline int index_to_end_iterator( size_t indx )const { return -(indx + 2); }
      }; /// class iterator_cache

      template<typename>
      struct array_size;

      template<typename T, size_t N>
      struct array_size< std::array<T,N> > {
          static constexpr size_t size = N;
      };

      template <typename SecondaryKey, typename SecondaryKeyProxy, typename SecondaryKeyProxyConst, typename Enable = void>
      class secondary_key_helper;

      template<typename SecondaryKey, typename SecondaryKeyProxy, typename SecondaryKeyProxyConst>
      class secondary_key_helper<SecondaryKey, SecondaryKeyProxy, SecondaryKeyProxyConst,
         typename std::enable_if<std::is_same<SecondaryKey, typename std::decay<SecondaryKeyProxy>::type>::value>::type >
      {
         public:
            typedef SecondaryKey secondary_key_type;

            static void set(secondary_key_type& sk_in_table, const secondary_key_type& sk_from_wasm) {
               sk_in_table = sk_from_wasm;
            }

            static void get(secondary_key_type& sk_from_wasm, const secondary_key_type& sk_in_table ) {
               sk_from_wasm = sk_in_table;
            }

            static auto create_tuple(const table_id_object& tab, const secondary_key_type& secondary) {
               return boost::make_tuple( tab.id, secondary );
            }
      };

      template<typename SecondaryKey, typename SecondaryKeyProxy, typename SecondaryKeyProxyConst>
      class secondary_key_helper<SecondaryKey, SecondaryKeyProxy, SecondaryKeyProxyConst,
         typename std::enable_if<!std::is_same<SecondaryKey, typename std::decay<SecondaryKeyProxy>::type>::value &&
                                 std::is_pointer<typename std::decay<SecondaryKeyProxy>::type>::value>::type >
      {
         public:
            typedef SecondaryKey      secondary_key_type;
            typedef SecondaryKeyProxy secondary_key_proxy_type;
            typedef SecondaryKeyProxyConst secondary_key_proxy_const_type;

            static constexpr size_t N = array_size<SecondaryKey>::size;

            static void set(secondary_key_type& sk_in_table, secondary_key_proxy_const_type sk_from_wasm) {
               std::copy(sk_from_wasm, sk_from_wasm + N, sk_in_table.begin());
            }

            static void get(secondary_key_proxy_type sk_from_wasm, const secondary_key_type& sk_in_table) {
               std::copy(sk_in_table.begin(), sk_in_table.end(), sk_from_wasm);
            }

            static auto create_tuple(const table_id_object& tab, secondary_key_proxy_const_type sk_from_wasm) {
               secondary_key_type secondary;
               std::copy(sk_from_wasm, sk_from_wasm + N, secondary.begin());
               return boost::make_tuple( tab.id, secondary );
            }
      };

   public:
      template<typename ObjectType,
               typename SecondaryKeyProxy = typename std::add_lvalue_reference<typename ObjectType::secondary_key_type>::type,
               typename SecondaryKeyProxyConst = typename std::add_lvalue_reference<
                                                   typename std::add_const<typename ObjectType::secondary_key_type>::type>::type >
      class generic_index
      {
         public:
            typedef typename ObjectType::secondary_key_type secondary_key_type;
            typedef SecondaryKeyProxy      secondary_key_proxy_type;
            typedef SecondaryKeyProxyConst secondary_key_proxy_const_type;

            using secondary_key_helper_t = secondary_key_helper<secondary_key_type, secondary_key_proxy_type, secondary_key_proxy_const_type>;

            generic_index( apply_context& c ):context(c){}

            int store( uint64_t scope, uint64_t table, const account_name& payer,
                       uint64_t id, secondary_key_proxy_const_type value )
            {
               EOS_ASSERT( payer != account_name(), invalid_table_payer, "must specify a valid account to pay for new record" );

//               context.require_write_lock( scope );

               const auto& tab = context.find_or_create_table( context.receiver, name(scope), name(table), payer );

               const auto& obj = context.db.create<ObjectType>( [&]( auto& o ){
                  o.t_id          = tab.id;
                  o.primary_key   = id;
                  secondary_key_helper_t::set(o.secondary_key, value);
                  o.payer         = payer;
               });

               std::string event_id;
               context.db.modify( tab, [&]( auto& t ) {
                 ++t.count;

                  if (context.control.get_deep_mind_logger() != nullptr) {
                     event_id = RAM_EVENT_ID("${code}:${scope}:${table}:${index_name}",
                        ("code", t.code)
                        ("scope", t.scope)
                        ("table", t.table)
                        ("index_name", name(id))
                     );
                  }
               });

               context.update_db_usage( payer, config::billable_size_v<ObjectType>, ram_trace(context.get_action_id(), event_id.c_str(), "secondary_index", "add", "secondary_index_add") );

               itr_cache.cache_table( tab );
               return itr_cache.add( obj );
            }

            void remove( int iterator ) {
               const auto& obj = itr_cache.get( iterator );

               const auto& table_obj = itr_cache.get_table( obj.t_id );
               EOS_ASSERT( table_obj.code == context.receiver, table_access_violation, "db access violation" );

               std::string event_id;
               if (context.control.get_deep_mind_logger() != nullptr) {
                  event_id = RAM_EVENT_ID("${code}:${scope}:${table}:${index_name}",
                     ("code", table_obj.code)
                     ("scope", table_obj.scope)
                     ("table", table_obj.table)
                     ("index_name", name(obj.primary_key))
                  );
               }

               context.update_db_usage( obj.payer, -( config::billable_size_v<ObjectType> ), ram_trace(context.get_action_id(), event_id.c_str(), "secondary_index", "remove", "secondary_index_remove") );

//               context.require_write_lock( table_obj.scope );

               context.db.modify( table_obj, [&]( auto& t ) {
                  --t.count;
               });
               context.db.remove( obj );

               if (table_obj.count == 0) {
                  context.remove_table(table_obj);
               }

               itr_cache.remove( iterator );
            }

            void update( int iterator, account_name payer, secondary_key_proxy_const_type secondary ) {
               const auto& obj = itr_cache.get( iterator );

               const auto& table_obj = itr_cache.get_table( obj.t_id );
               EOS_ASSERT( table_obj.code == context.receiver, table_access_violation, "db access violation" );

//               context.require_write_lock( table_obj.scope );

               if( payer == account_name() ) payer = obj.payer;

               int64_t billing_size =  config::billable_size_v<ObjectType>;

               std::string event_id;
               if (context.control.get_deep_mind_logger() != nullptr) {
                  event_id = RAM_EVENT_ID("${code}:${scope}:${table}:${index_name}",
                     ("code", table_obj.code)
                     ("scope", table_obj.scope)
                     ("table", table_obj.table)
                     ("index_name", name(obj.primary_key))
                  );
               }

               if( obj.payer != payer ) {
                  context.update_db_usage( obj.payer, -(billing_size), ram_trace(context.get_action_id(), event_id.c_str(), "secondary_index", "remove", "secondary_index_update_remove_old_payer") );
                  context.update_db_usage( payer, +(billing_size), ram_trace(context.get_action_id(), event_id.c_str(), "secondary_index", "add", "secondary_index_update_add_new_payer") );
               }

               context.db.modify( obj, [&]( auto& o ) {
                 secondary_key_helper_t::set(o.secondary_key, secondary);
                 o.payer = payer;
               });
            }

            int find_secondary( uint64_t code, uint64_t scope, uint64_t table, secondary_key_proxy_const_type secondary, uint64_t& primary ) {
               auto tab = context.find_table( name(code), name(scope), name(table) );
               if( !tab ) return -1;

               auto table_end_itr = itr_cache.cache_table( *tab );

               const auto* obj = context.db.find<ObjectType, by_secondary>( secondary_key_helper_t::create_tuple( *tab, secondary ) );
               if( !obj ) return table_end_itr;

               primary = obj->primary_key;

               return itr_cache.add( *obj );
            }

            int lowerbound_secondary( uint64_t code, uint64_t scope, uint64_t table, secondary_key_proxy_type secondary, uint64_t& primary ) {
               auto tab = context.find_table( name(code), name(scope), name(table) );
               if( !tab ) return -1;

               auto table_end_itr = itr_cache.cache_table( *tab );

               const auto& idx = context.db.get_index< typename chainbase::get_index_type<ObjectType>::type, by_secondary >();
               auto itr = idx.lower_bound( secondary_key_helper_t::create_tuple( *tab, secondary ) );
               if( itr == idx.end() ) return table_end_itr;
               if( itr->t_id != tab->id ) return table_end_itr;

               primary = itr->primary_key;
               secondary_key_helper_t::get(secondary, itr->secondary_key);

               return itr_cache.add( *itr );
            }

            int upperbound_secondary( uint64_t code, uint64_t scope, uint64_t table, secondary_key_proxy_type secondary, uint64_t& primary ) {
               auto tab = context.find_table( name(code), name(scope), name(table) );
               if( !tab ) return -1;

               auto table_end_itr = itr_cache.cache_table( *tab );

               const auto& idx = context.db.get_index< typename chainbase::get_index_type<ObjectType>::type, by_secondary >();
               auto itr = idx.upper_bound( secondary_key_helper_t::create_tuple( *tab, secondary ) );
               if( itr == idx.end() ) return table_end_itr;
               if( itr->t_id != tab->id ) return table_end_itr;

               primary = itr->primary_key;
               secondary_key_helper_t::get(secondary, itr->secondary_key);

               return itr_cache.add( *itr );
            }

            int end_secondary( uint64_t code, uint64_t scope, uint64_t table ) {
               auto tab = context.find_table( name(code), name(scope), name(table) );
               if( !tab ) return -1;

               return itr_cache.cache_table( *tab );
            }

            int next_secondary( int iterator, uint64_t& primary ) {
               if( iterator < -1 ) return -1; // cannot increment past end iterator of index

               const auto& obj = itr_cache.get(iterator); // Check for iterator != -1 happens in this call
               const auto& idx = context.db.get_index<typename chainbase::get_index_type<ObjectType>::type, by_secondary>();

               auto itr = idx.iterator_to(obj);
               ++itr;

               if( itr == idx.end() || itr->t_id != obj.t_id ) return itr_cache.get_end_iterator_by_table_id(obj.t_id);

               primary = itr->primary_key;
               return itr_cache.add(*itr);
            }

            int previous_secondary( int iterator, uint64_t& primary ) {
               const auto& idx = context.db.get_index<typename chainbase::get_index_type<ObjectType>::type, by_secondary>();

               if( iterator < -1 ) // is end iterator
               {
                  auto tab = itr_cache.find_table_by_end_iterator(iterator);
                  EOS_ASSERT( tab, invalid_table_iterator, "not a valid end iterator" );

                  auto itr = idx.upper_bound(tab->id);
                  if( idx.begin() == idx.end() || itr == idx.begin() ) return -1; // Empty index

                  --itr;

                  if( itr->t_id != tab->id ) return -1; // Empty index

                  primary = itr->primary_key;
                  return itr_cache.add(*itr);
               }

               const auto& obj = itr_cache.get(iterator); // Check for iterator != -1 happens in this call

               auto itr = idx.iterator_to(obj);
               if( itr == idx.begin() ) return -1; // cannot decrement past beginning iterator of index

               --itr;

               if( itr->t_id != obj.t_id ) return -1; // cannot decrement past beginning iterator of index

               primary = itr->primary_key;
               return itr_cache.add(*itr);
            }

            int find_primary( uint64_t code, uint64_t scope, uint64_t table, secondary_key_proxy_type secondary, uint64_t primary ) {
               auto tab = context.find_table( name(code), name(scope), name(table) );
               if( !tab ) return -1;

               auto table_end_itr = itr_cache.cache_table( *tab );

               const auto* obj = context.db.find<ObjectType, by_primary>( boost::make_tuple( tab->id, primary ) );
               if( !obj ) return table_end_itr;
               secondary_key_helper_t::get(secondary, obj->secondary_key);

               return itr_cache.add( *obj );
            }

            int lowerbound_primary( uint64_t code, uint64_t scope, uint64_t table, uint64_t primary ) {
               auto tab = context.find_table( name(code), name(scope), name(table) );
               if (!tab) return -1;

               auto table_end_itr = itr_cache.cache_table( *tab );

               const auto& idx = context.db.get_index<typename chainbase::get_index_type<ObjectType>::type, by_primary>();
               auto itr = idx.lower_bound(boost::make_tuple(tab->id, primary));
               if (itr == idx.end()) return table_end_itr;
               if (itr->t_id != tab->id) return table_end_itr;

               return itr_cache.add(*itr);
            }

            int upperbound_primary( uint64_t code, uint64_t scope, uint64_t table, uint64_t primary ) {
               auto tab = context.find_table( name(code), name(scope), name(table) );
               if ( !tab ) return -1;

               auto table_end_itr = itr_cache.cache_table( *tab );

               const auto& idx = context.db.get_index<typename chainbase::get_index_type<ObjectType>::type, by_primary>();
               auto itr = idx.upper_bound(boost::make_tuple(tab->id, primary));
               if (itr == idx.end()) return table_end_itr;
               if (itr->t_id != tab->id) return table_end_itr;

               itr_cache.cache_table(*tab);
               return itr_cache.add(*itr);
            }

            int next_primary( int iterator, uint64_t& primary ) {
               if( iterator < -1 ) return -1; // cannot increment past end iterator of table

               const auto& obj = itr_cache.get(iterator); // Check for iterator != -1 happens in this call
               const auto& idx = context.db.get_index<typename chainbase::get_index_type<ObjectType>::type, by_primary>();

               auto itr = idx.iterator_to(obj);
               ++itr;

               if( itr == idx.end() || itr->t_id != obj.t_id ) return itr_cache.get_end_iterator_by_table_id(obj.t_id);

               primary = itr->primary_key;
               return itr_cache.add(*itr);
            }

            int previous_primary( int iterator, uint64_t& primary ) {
               const auto& idx = context.db.get_index<typename chainbase::get_index_type<ObjectType>::type, by_primary>();

               if( iterator < -1 ) // is end iterator
               {
                  auto tab = itr_cache.find_table_by_end_iterator(iterator);
                  EOS_ASSERT( tab, invalid_table_iterator, "not a valid end iterator" );

                  auto itr = idx.upper_bound(tab->id);
                  if( idx.begin() == idx.end() || itr == idx.begin() ) return -1; // Empty table

                  --itr;

                  if( itr->t_id != tab->id ) return -1; // Empty table

                  primary = itr->primary_key;
                  return itr_cache.add(*itr);
               }

               const auto& obj = itr_cache.get(iterator); // Check for iterator != -1 happens in this call

               auto itr = idx.iterator_to(obj);
               if( itr == idx.begin() ) return -1; // cannot decrement past beginning iterator of table

               --itr;

               if( itr->t_id != obj.t_id ) return -1; // cannot decrement past beginning iterator of index

               primary = itr->primary_key;
               return itr_cache.add(*itr);
            }

            void get( int iterator, uint64_t& primary, secondary_key_proxy_type secondary ) {
               const auto& obj = itr_cache.get( iterator );
               primary   = obj.primary_key;
               secondary_key_helper_t::get(secondary, obj.secondary_key);
            }

         private:
            apply_context&              context;
            iterator_cache<ObjectType>  itr_cache;
      }; /// class generic_index


   /// Constructor
   public:
      apply_context(controller& con, transaction_context& trx_ctx, uint32_t action_ordinal, uint32_t depth=0);

   /// Execution methods:
   public:

      void exec_one();
      void exec();
      void execute_inline( action&& a );
      void execute_context_free_inline( action&& a );
      void schedule_deferred_transaction( const uint128_t& sender_id, account_name payer, transaction&& trx, bool replace_existing );
      bool cancel_deferred_transaction( const uint128_t& sender_id, account_name sender );
      bool cancel_deferred_transaction( const uint128_t& sender_id ) { return cancel_deferred_transaction(sender_id, receiver); }

   protected:
      uint32_t schedule_action( uint32_t ordinal_of_action_to_schedule, account_name receiver, bool context_free );
      uint32_t schedule_action( action&& act_to_schedule, account_name receiver, bool context_free );


   /// Authorization methods:
   public:

      /**
       * @brief Require @ref account to have approved of this message
       * @param account The account whose approval is required
       *
       * This method will check that @ref account is listed in the message's declared authorizations, and marks the
       * authorization as used. Note that all authorizations on a message must be used, or the message is invalid.
       *
       * @throws missing_auth_exception If no sufficient permission was found
       */
      void require_authorization(const account_name& account);
      bool has_authorization(const account_name& account) const;
      void require_authorization(const account_name& account, const permission_name& permission);

      /**
       * @return true if account exists, false if it does not
       */
      bool is_account(const account_name& account)const;

      /**
       * Requires that the current action be delivered to account
       */
      void require_recipient(account_name account);

      /**
       * Return true if the current action has already been scheduled to be
       * delivered to the specified account.
       */
      bool has_recipient(account_name account)const;

   /// Console methods:
   public:

      void console_append( const string& val ) {
         _pending_console_output += val;
      }

   /// Database methods:
   public:

      void update_db_usage( const account_name& payer, int64_t delta, const ram_trace& trace );

      int  db_store_i64( name scope, name table, const account_name& payer, uint64_t id, const char* buffer, size_t buffer_size );
      void db_update_i64( int iterator, account_name payer, const char* buffer, size_t buffer_size );
      void db_remove_i64( int iterator );
      int  db_get_i64( int iterator, char* buffer, size_t buffer_size );
      int  db_next_i64( int iterator, uint64_t& primary );
      int  db_previous_i64( int iterator, uint64_t& primary );
      int  db_find_i64( name code, name scope, name table, uint64_t id );
      int  db_lowerbound_i64( name code, name scope, name table, uint64_t id );
      int  db_upperbound_i64( name code, name scope, name table, uint64_t id );
      int  db_end_i64( name code, name scope, name table );

   private:

      const table_id_object* find_table( name code, name scope, name table );
      const table_id_object& find_or_create_table( name code, name scope, name table, const account_name &payer );
      void                   remove_table( const table_id_object& tid );

      int  db_store_i64( name code, name scope, name table, const account_name& payer, uint64_t id, const char* buffer, size_t buffer_size );

   /// KV Database methods:
   public:
      int64_t  kv_erase(uint64_t db, uint64_t contract, const char* key, uint32_t key_size);
      int64_t  kv_set(uint64_t db, uint64_t contract, const char* key, uint32_t key_size, const char* value, uint32_t value_size);
      bool     kv_get(uint64_t db, uint64_t contract, const char* key, uint32_t key_size, uint32_t& value_size);
      uint32_t kv_get_data(uint64_t db, uint32_t offset, char* data, uint32_t data_size);
      uint32_t kv_it_create(uint64_t db, uint64_t contract, const char* prefix, uint32_t size);
      void     kv_it_destroy(uint32_t itr);
      int32_t  kv_it_status(uint32_t itr);
      int32_t  kv_it_compare(uint32_t itr_a, uint32_t itr_b);
      int32_t  kv_it_key_compare(uint32_t itr, const char* key, uint32_t size);
      int32_t  kv_it_move_to_end(uint32_t itr);
      int32_t  kv_it_next(uint32_t itr);
      int32_t  kv_it_prev(uint32_t itr);
      int32_t  kv_it_lower_bound(uint32_t itr, const char* key, uint32_t size);
      int32_t  kv_it_key(uint32_t itr, uint32_t offset, char* dest, uint32_t size, uint32_t& actual_size);
      int32_t  kv_it_value(uint32_t itr, uint32_t offset, char* dest, uint32_t size, uint32_t& actual_size);

   private:
      kv_context& kv_get_db(uint64_t db);
      void kv_check_iterator(uint32_t itr);

   /// Misc methods:
   public:


      int get_action( uint32_t type, uint32_t index, char* buffer, size_t buffer_size )const;
      int get_context_free_data( uint32_t index, char* buffer, size_t buffer_size )const;
      vector<account_name> get_active_producers() const;
      bytes  get_packed_transaction();

      uint64_t next_global_sequence();
      uint64_t next_recv_sequence( const account_metadata_object& receiver_account );
      uint64_t next_auth_sequence( account_name actor );

<<<<<<< HEAD
      void add_ram_usage( account_name account, int64_t ram_delta );
      void add_disk_usage( account_name account, int64_t disk_delta );
=======
      void add_ram_usage( account_name account, int64_t ram_delta, const ram_trace& trace );
>>>>>>> c271dd07
      void finalize_trace( action_trace& trace, const fc::time_point& start );

      bool is_context_free()const { return context_free; }
      bool is_privileged()const { return privileged; }
      action_name get_receiver()const { return receiver; }
      const action& get_action()const { return *act; }

      action_name get_sender() const;

      uint32_t get_action_id() const;
      void increment_action_id();

   /// Fields:
   public:

      controller&                   control;
      chainbase::database&          db;  ///< database where state is stored
      transaction_context&          trx_context; ///< transaction context in which the action is running

   private:
      const action*                 act = nullptr; ///< action being applied
      // act pointer may be invalidated on call to trx_context.schedule_action
      account_name                  receiver; ///< the code that is currently running
      uint32_t                      recurse_depth; ///< how deep inline actions can recurse
      uint32_t                      first_receiver_action_ordinal = 0;
      uint32_t                      action_ordinal = 0;
      bool                          privileged   = false;
      bool                          context_free = false;

   public:
      std::vector<char>             action_return_value;
      generic_index<index64_object>                                  idx64;
      generic_index<index128_object>                                 idx128;
      generic_index<index256_object, uint128_t*, const uint128_t*>   idx256;
      generic_index<index_double_object>                             idx_double;
      generic_index<index_long_double_object>                        idx_long_double;

      std::unique_ptr<kv_context>                                    kv_ram;
      std::unique_ptr<kv_context>                                    kv_disk;
      std::vector<std::unique_ptr<kv_iterator>>                      kv_iterators;
      std::vector<size_t>                                            kv_destroyed_iterators;

   private:

      iterator_cache<key_value_object>    keyval_cache;
      vector< std::pair<account_name, uint32_t> > _notified; ///< keeps track of new accounts to be notifed of current message
      vector<uint32_t>                    _inline_actions; ///< action_ordinals of queued inline actions
      vector<uint32_t>                    _cfa_inline_actions; ///< action_ordinals of queued inline context-free actions
      std::string                         _pending_console_output;
      flat_set<account_delta>             _account_ram_deltas; ///< flat_set of account_delta so json is an array of objects
      flat_set<account_delta>             _account_disk_deltas; ///< flat_set of account_delta so json is an array of objects

      //bytes                               _cached_trx;
};

using apply_handler = std::function<void(apply_context&)>;

} } // namespace eosio::chain

//FC_REFLECT(eosio::chain::apply_context::apply_results, (applied_actions)(deferred_transaction_requests)(deferred_transactions_count))<|MERGE_RESOLUTION|>--- conflicted
+++ resolved
@@ -596,12 +596,8 @@
       uint64_t next_recv_sequence( const account_metadata_object& receiver_account );
       uint64_t next_auth_sequence( account_name actor );
 
-<<<<<<< HEAD
-      void add_ram_usage( account_name account, int64_t ram_delta );
+      void add_ram_usage( account_name account, int64_t ram_delta, const ram_trace& trace );
       void add_disk_usage( account_name account, int64_t disk_delta );
-=======
-      void add_ram_usage( account_name account, int64_t ram_delta, const ram_trace& trace );
->>>>>>> c271dd07
       void finalize_trace( action_trace& trace, const fc::time_point& start );
 
       bool is_context_free()const { return context_free; }

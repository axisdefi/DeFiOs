/**
 *  @file
 *  @copyright defined in eos/LICENSE.txt
 */
#pragma once
#include <eosio/chain/block.hpp>
#include <eosio/chain/transaction.hpp>
#include <eosio/chain/transaction_metadata.hpp>
#include <eosio/chain/contracts/contract_table_objects.hpp>
#include <fc/utility.hpp>
#include <sstream>

namespace chainbase { class database; }

namespace eosio { namespace chain {

using contracts::key_value_object;

class chain_controller;

class apply_context {
   private:
      template<typename T>
      class iterator_cache {
         public:
            typedef contracts::table_id_object table_id_object;

            iterator_cache(){
               _end_iterator_to_table.reserve(8);
               _iterator_to_object.reserve(32);
            }

            /// Returns end iterator of the table.
            int cache_table( const table_id_object& tobj ) {
               auto itr = _table_cache.find(tobj.id);
               if( itr != _table_cache.end() )
                  return itr->second.second;

               auto ei = index_to_end_iterator(_end_iterator_to_table.size());
               _end_iterator_to_table.push_back( &tobj );
               _table_cache.emplace( tobj.id, make_pair(&tobj, ei) );
               return ei;
            }

            const table_id_object& get_table( table_id_object::id_type i )const {
               auto itr = _table_cache.find(i);
               FC_ASSERT( itr != _table_cache.end(), "an invariant was broken, table should be in cache" );
               return *itr->second.first;
            }

            int get_end_iterator_by_table_id( table_id_object::id_type i )const {
               auto itr = _table_cache.find(i);
               FC_ASSERT( itr != _table_cache.end(), "an invariant was broken, table should be in cache" );
               return itr->second.second;
            }

            const table_id_object* find_table_by_end_iterator( int ei )const {
               FC_ASSERT( ei < -1, "not an end iterator" );
               auto indx = end_iterator_to_index(ei);
               if( indx >= _end_iterator_to_table.size() ) return nullptr;
               return _end_iterator_to_table[indx];
            }

            const T& get( int iterator ) {
               FC_ASSERT( iterator != -1, "invalid iterator" );
               FC_ASSERT( iterator >= 0, "reference of end iterator" );
               FC_ASSERT( iterator < _iterator_to_object.size(), "iterator out of range" );
               auto result = _iterator_to_object[iterator];
               FC_ASSERT( result, "reference of deleted object" );
               return *result;
            }

            void remove( int iterator ) {
               FC_ASSERT( iterator != -1, "invalid iterator" );
               FC_ASSERT( iterator >= 0, "cannot call remove on end iterators" );
               FC_ASSERT( iterator < _iterator_to_object.size(), "iterator out of range" );
               auto obj_ptr = _iterator_to_object[iterator];
               if( !obj_ptr ) return;
               _iterator_to_object[iterator] = nullptr;
               _object_to_iterator.erase( obj_ptr );
            }

            int add( const T& obj ) {
               auto itr = _object_to_iterator.find( &obj );
               if( itr != _object_to_iterator.end() )
                    return itr->second;

               _iterator_to_object.push_back( &obj );
               _object_to_iterator[&obj] = _iterator_to_object.size() - 1;

               return _iterator_to_object.size() - 1;
            }

         private:
            map<table_id_object::id_type, pair<const table_id_object*, int>> _table_cache;
            vector<const table_id_object*>                  _end_iterator_to_table;
            vector<const T*>                                _iterator_to_object;
            map<const T*,int>                               _object_to_iterator;

            /// Precondition: std::numeric_limits<int>::min() < ei < -1
            /// Iterator of -1 is reserved for invalid iterators (i.e. when the appropriate table has not yet been created).
            inline size_t end_iterator_to_index( int ei )const { return (-ei - 2); }
            /// Precondition: indx < _end_iterator_to_table.size() <= std::numeric_limits<int>::max()
            inline int index_to_end_iterator( size_t indx )const { return -(indx + 2); }
      };

   public:
      template<typename ObjectType>
      class generic_index
      {
         public:
            typedef typename ObjectType::secondary_key_type secondary_key_type;
            generic_index( apply_context& c ):context(c){}

            int store( uint64_t scope, uint64_t table, const account_name& payer,
                       uint64_t id, const secondary_key_type& value )
            {
               FC_ASSERT( payer != account_name(), "must specify a valid account to pay for new record" );

               context.require_write_lock( scope );

               const auto& tab = context.find_or_create_table( context.receiver, scope, table );

               const auto& obj = context.mutable_db.create<ObjectType>( [&]( auto& o ){
                  o.t_id          = tab.id;
                  o.primary_key   = id;
                  o.secondary_key = value;
                  o.payer         = payer;
               });

               context.mutable_db.modify( tab, [&]( auto& t ) {
                 ++t.count;
               });

               context.update_db_usage( payer, sizeof(secondary_key_type)+base_row_fee );

               itr_cache.cache_table( tab );
               return itr_cache.add( obj );
            }

            void remove( int iterator ) {
               const auto& obj = itr_cache.get( iterator );
               context.update_db_usage( obj.payer, -( sizeof(secondary_key_type)+base_row_fee ) );

               const auto& table_obj = itr_cache.get_table( obj.t_id );
               context.require_write_lock( table_obj.scope );

               context.mutable_db.modify( table_obj, [&]( auto& t ) {
                  --t.count;
               });
               context.mutable_db.remove( obj );

               itr_cache.remove( iterator );
            }

            void update( int iterator, account_name payer, const secondary_key_type& secondary ) {
               const auto& obj = itr_cache.get( iterator );

               context.require_write_lock( itr_cache.get_table( obj.t_id ).scope );

               if( payer == account_name() ) payer = obj.payer;

               if( obj.payer != payer ) {
                  context.update_db_usage( obj.payer, -(sizeof(secondary_key_type)+base_row_fee) );
                  context.update_db_usage( payer, +(sizeof(secondary_key_type)+base_row_fee) );
               }

               context.mutable_db.modify( obj, [&]( auto& o ) {
                 o.secondary_key = secondary;
                 o.payer = payer;
               });
            }

            int find_secondary( uint64_t code, uint64_t scope, uint64_t table, const secondary_key_type& secondary, uint64_t& primary ) {
               auto tab = context.find_table( code, scope, table );
               if( !tab ) return -1;

               auto table_end_itr = itr_cache.cache_table( *tab );

               const auto* obj = context.db.find<ObjectType, contracts::by_secondary>( boost::make_tuple( tab->id, secondary ) );
               if( !obj ) return table_end_itr;

               primary = obj->primary_key;

               return itr_cache.add( *obj );
            }

            int lowerbound_secondary( uint64_t code, uint64_t scope, uint64_t table, secondary_key_type& secondary, uint64_t& primary ) {
               auto tab = context.find_table( code, scope, table );
               if( !tab ) return -1;

               auto table_end_itr = itr_cache.cache_table( *tab );

               const auto& idx = context.db.get_index< typename chainbase::get_index_type<ObjectType>::type, contracts::by_secondary >();
               auto itr = idx.lower_bound( boost::make_tuple( tab->id, secondary ) );
               if( itr == idx.end() ) return table_end_itr;
               if( itr->t_id != tab->id ) return table_end_itr;

               primary = itr->primary_key;
               secondary = itr->secondary_key;

               return itr_cache.add( *itr );
            }

            int upperbound_secondary( uint64_t code, uint64_t scope, uint64_t table, secondary_key_type& secondary, uint64_t& primary ) {
               auto tab = context.find_table( code, scope, table );
               if( !tab ) return -1;

               auto table_end_itr = itr_cache.cache_table( *tab );

               const auto& idx = context.db.get_index< typename chainbase::get_index_type<ObjectType>::type, contracts::by_secondary >();
               auto itr = idx.upper_bound( boost::make_tuple( tab->id, secondary ) );
               if( itr == idx.end() ) return table_end_itr;
               if( itr->t_id != tab->id ) return table_end_itr;

               primary = itr->primary_key;
               secondary = itr->secondary_key;

               return itr_cache.add( *itr );
            }

            int end_secondary( uint64_t code, uint64_t scope, uint64_t table ) {
               auto tab = context.find_table( code, scope, table );
               if( !tab ) return -1;

               return itr_cache.cache_table( *tab );
            }

            int next_secondary( int iterator, uint64_t& primary ) {
               if( iterator < -1 ) // is end iterator
                  return iterator;

               const auto& obj = itr_cache.get(iterator);
               const auto& idx = context.db.get_index<typename chainbase::get_index_type<ObjectType>::type, contracts::by_secondary>();

               auto itr = idx.iterator_to(obj);
               ++itr;

               if (itr == idx.end() || itr->t_id != obj.t_id) return itr_cache.get_end_iterator_by_table_id(obj.t_id);

               primary = itr->primary_key;
               return itr_cache.add(*itr);
            }

            int previous_secondary( int iterator, uint64_t& primary ) {
               const auto& idx = context.db.get_index<typename chainbase::get_index_type<ObjectType>::type, contracts::by_secondary>();

               if( iterator < -1 ) // is end iterator
               {
                  auto tab = itr_cache.find_table_by_end_iterator(iterator);
                  FC_ASSERT( tab, "not a valid end iterator" );

                  auto itr = idx.upper_bound(tab->id);
                  if( itr == idx.begin() ) return iterator; // Empty table

                  --itr;

                  if( itr->t_id != tab->id ) return iterator; // Empty table

                  primary = itr->primary_key;
                  return itr_cache.add(*itr);
               }

               const auto& obj = itr_cache.get(iterator);

               auto itr = idx.iterator_to(obj);
               if( itr == idx.begin() ) return itr_cache.get_end_iterator_by_table_id(obj.t_id);

               --itr;

               if( itr->t_id != obj.t_id ) return itr_cache.get_end_iterator_by_table_id(obj.t_id);

               primary = itr->primary_key;
               return itr_cache.add(*itr);
            }

            int find_primary( uint64_t code, uint64_t scope, uint64_t table, secondary_key_type& secondary, uint64_t primary ) {
               auto tab = context.find_table( code, scope, table );
               if( !tab ) return -1;

               auto table_end_itr = itr_cache.cache_table( *tab );

               const auto* obj = context.db.find<ObjectType, contracts::by_primary>( boost::make_tuple( tab->id, primary ) );
               if( !obj ) return table_end_itr;
               secondary = obj->secondary_key;

               return itr_cache.add( *obj );
            }

            int lowerbound_primary( uint64_t code, uint64_t scope, uint64_t table, uint64_t primary ) {
               auto tab = context.find_table( code, scope, table );
               if (!tab) return -1;

               auto table_end_itr = itr_cache.cache_table( *tab );

               const auto& idx = context.db.get_index<typename chainbase::get_index_type<ObjectType>::type, contracts::by_primary>();
               auto itr = idx.lower_bound(boost::make_tuple(tab->id, primary));
               if (itr == idx.end()) return table_end_itr;
               if (itr->t_id != tab->id) return table_end_itr;

               return itr_cache.add(*itr);
            }

            int upperbound_primary( uint64_t code, uint64_t scope, uint64_t table, uint64_t primary ) {
               auto tab = context.find_table( code, scope, table );
               if ( !tab ) return -1;

               auto table_end_itr = itr_cache.cache_table( *tab );

               const auto& idx = context.db.get_index<typename chainbase::get_index_type<ObjectType>::type, contracts::by_primary>();
               auto itr = idx.upper_bound(boost::make_tuple(tab->id, primary));
               if (itr == idx.end()) return table_end_itr;
               if (itr->t_id != tab->id) return table_end_itr;

               itr_cache.cache_table(*tab);
               return itr_cache(*itr);
            }

            int next_primary( int iterator, uint64_t& primary ) {
               if( iterator < -1 ) // is end iterator
                  return iterator;
                  
               const auto& obj = itr_cache.get(iterator);
               const auto& idx = context.db.get_index<typename chainbase::get_index_type<ObjectType>::type, contracts::by_primary>();

               auto itr = idx.iterator_to(obj);
               ++itr;

               if (itr == idx.end() || itr->t_id != obj.t_id) return itr_cache.get_end_iterator_by_table_id(obj.t_id);

               primary = itr->primary_key;
               return itr_cache.add(*itr);
            }

            int previous_primary( int iterator, uint64_t& primary ) {
               const auto& idx = context.db.get_index<typename chainbase::get_index_type<ObjectType>::type, contracts::by_primary>();

               if( iterator < -1 ) // is end iterator
               {
                  auto tab = itr_cache.find_table_by_end_iterator(iterator);
                  FC_ASSERT( tab, "not a valid end iterator" );

                  auto itr = idx.upper_bound(tab->id);
                  if( itr == idx.begin() ) return iterator; // Empty table

                  --itr;

                  if( itr->t_id != tab->id ) return iterator; // Empty table

                  primary = itr->primary_key;
                  return itr_cache.add(*itr);
               }

               const auto& obj = itr_cache.get(iterator);

               auto itr = idx.iterator_to(obj);
               if( itr == idx.begin() ) return itr_cache.get_end_iterator_by_table_id(obj.t_id);

               --itr;

               if( itr->t_id != obj.t_id ) return itr_cache.get_end_iterator_by_table_id(obj.t_id);

               primary = itr->primary_key;
               return itr_cache.add(*itr);
            }

            void get( int iterator, uint64_t& primary, secondary_key_type& secondary ) {
               const auto& obj = itr_cache.get( iterator );
               primary   = obj.primary_key;
               secondary = obj.secondary_key;
            }

         private:
            apply_context&              context;
            iterator_cache<ObjectType>  itr_cache;
      };




      apply_context(chain_controller& con, chainbase::database& db, const action& a, const transaction_metadata& trx_meta, uint32_t depth=0)

      :controller(con),
       db(db),
       act(a),
       mutable_controller(con),
       mutable_db(db),
       used_authorizations(act.authorization.size(), false),
<<<<<<< HEAD
       trx_meta(trx_meta),
       idx64(*this),
       idx128(*this),
       idx256(*this)
=======
       trx_meta(trx_meta), 
       idx64(*this), 
       idx128(*this),
       recurse_depth(depth)
>>>>>>> 77425cb1
       {}

      void exec();

      void execute_inline( action &&a );
      void execute_deferred( deferred_transaction &&trx );
      void cancel_deferred( uint32_t sender_id );

      using table_id_object = contracts::table_id_object;
      const table_id_object* find_table( name code, name scope, name table );
      const table_id_object& find_or_create_table( name code, name scope, name table );

      template <typename ObjectType>
      int32_t store_record( const table_id_object& t_id, const account_name& bta, const typename ObjectType::key_type* keys, const char* value, size_t valuelen );

      template <typename ObjectType>
      int32_t update_record( const table_id_object& t_id, const account_name& bta, const typename ObjectType::key_type* keys, const char* value, size_t valuelen );

      template <typename ObjectType>
      int32_t remove_record( const table_id_object& t_id, const typename ObjectType::key_type* keys );

      template <typename IndexType, typename Scope>
      int32_t load_record( const table_id_object& t_id, typename IndexType::value_type::key_type* keys, char* value, size_t valuelen );


      template <typename IndexType, typename Scope>
      int32_t front_record( const table_id_object& t_id, typename IndexType::value_type::key_type* keys, char* value, size_t valuelen );

      template <typename IndexType, typename Scope>
      int32_t back_record( const table_id_object& t_id, typename IndexType::value_type::key_type* keys,
                           char* value, size_t valuelen );

      template <typename IndexType, typename Scope>
      int32_t next_record( const table_id_object& t_id, typename IndexType::value_type::key_type* keys, char* value, size_t valuelen );

      template <typename IndexType, typename Scope>
      int32_t previous_record( const table_id_object& t_id, typename IndexType::value_type::key_type* keys, char* value, size_t valuelen );

      template <typename IndexType, typename Scope>
      int32_t lower_bound_record( const table_id_object& t_id, typename IndexType::value_type::key_type* keys, char* value, size_t valuelen );

      template <typename IndexType, typename Scope>
      int32_t upper_bound_record( const table_id_object& t_id, typename IndexType::value_type::key_type* keys, char* value, size_t valuelen );

      /**
       * @brief Require @ref account to have approved of this message
       * @param account The account whose approval is required
       *
       * This method will check that @ref account is listed in the message's declared authorizations, and marks the
       * authorization as used. Note that all authorizations on a message must be used, or the message is invalid.
       *
       * @throws tx_missing_auth If no sufficient permission was found
       */
      void require_authorization(const account_name& account)const;
      void require_authorization(const account_name& account, const permission_name& permission)const;
      void require_write_lock(const scope_name& scope);
      void require_read_lock(const account_name& account, const scope_name& scope);

      /**
       * @return true if account exists, false if it does not
       */
      bool is_account(const account_name& account)const;

      /**
       * Requires that the current action be delivered to account
       */
      void require_recipient(account_name account);

      /**
       * Return true if the current action has already been scheduled to be
       * delivered to the specified account.
       */
      bool has_recipient(account_name account)const;

      bool                     all_authorizations_used()const;
      vector<permission_level> unused_authorizations()const;

      vector<account_name> get_active_producers() const;

      const bytes&         get_packed_transaction();

      const chain_controller&       controller;
      const chainbase::database&    db;  ///< database where state is stored
      const action&                 act; ///< message being applied
      account_name                  receiver; ///< the code that is currently running
      bool                          privileged   = false;
      bool                          context_free = false;
      bool                          used_context_free_api = false;

      chain_controller&             mutable_controller;
      chainbase::database&          mutable_db;


      ///< Parallel to act.authorization; tracks which permissions have been used while processing the message
      vector<bool> used_authorizations;

      const transaction_metadata&   trx_meta;

      struct apply_results {
         vector<action_trace>          applied_actions;
         vector<deferred_transaction>  generated_transactions;
         vector<deferred_reference>    canceled_deferred;
      };

      apply_results results;

      template<typename T>
      void console_append(T val) {
         _pending_console_output << val;
      }

      template<typename T, typename ...Ts>
      void console_append(T val, Ts ...rest) {
         console_append(val);
         console_append(rest...);
      };

      inline void console_append_formatted(const string& fmt, const variant_object& vo) {
         console_append(fc::format_string(fmt, vo));
      }

      void checktime(uint32_t instruction_count) const;

      int get_action( uint32_t type, uint32_t index, char* buffer, size_t buffer_size )const;
      int get_context_free_data( uint32_t index, char* buffer, size_t buffer_size )const;

      void update_db_usage( const account_name& payer, int64_t delta );
      int  db_store_i64( uint64_t scope, uint64_t table, const account_name& payer, uint64_t id, const char* buffer, size_t buffer_size );
      void db_update_i64( int iterator, account_name payer, const char* buffer, size_t buffer_size );
      void db_remove_i64( int iterator );
      int db_get_i64( int iterator, char* buffer, size_t buffer_size );
      int db_next_i64( int iterator, uint64_t& primary );
      int db_previous_i64( int iterator, uint64_t& primary );
      int db_find_i64( uint64_t code, uint64_t scope, uint64_t table, uint64_t id );
      int db_lowerbound_i64( uint64_t code, uint64_t scope, uint64_t table, uint64_t id );
      int db_upperbound_i64( uint64_t code, uint64_t scope, uint64_t table, uint64_t id );
      int db_end_i64( uint64_t code, uint64_t scope, uint64_t table );

      generic_index<contracts::index64_object>    idx64;
      generic_index<contracts::index128_object>   idx128;
<<<<<<< HEAD
      generic_index<contracts::index256_object>   idx256;

      static constexpr int64_t base_row_fee = 200;
=======
      uint32_t                                    recurse_depth;  // how deep inline actions can recurse
>>>>>>> 77425cb1

   private:
      iterator_cache<key_value_object> keyval_cache;

      void append_results(apply_results &&other) {
         fc::move_append(results.applied_actions, move(other.applied_actions));
         fc::move_append(results.generated_transactions, move(other.generated_transactions));
         fc::move_append(results.canceled_deferred, move(other.canceled_deferred));
      }

      void exec_one();

      void validate_table_key( const table_id_object& t_id, contracts::table_key_type key_type );

      void validate_or_add_table_key( const table_id_object& t_id, contracts::table_key_type key_type );

      template<typename ObjectType>
      static contracts::table_key_type get_key_type();

      vector<account_name>                _notified; ///< keeps track of new accounts to be notifed of current message
      vector<action>                      _inline_actions; ///< queued inline messages
      std::ostringstream                  _pending_console_output;

      vector<shard_lock>                  _read_locks;
      vector<scope_name>                  _write_scopes;
      bytes                               _cached_trx;
};

using apply_handler = std::function<void(apply_context&)>;

   namespace impl {
      template<typename Scope>
      struct scope_to_key_index;

      template<>
      struct scope_to_key_index<contracts::by_scope_primary> {
         static constexpr int value = 0;
      };

      template<>
      struct scope_to_key_index<contracts::by_scope_secondary> {
         static constexpr int value = 1;
      };

      template<>
      struct scope_to_key_index<contracts::by_scope_tertiary> {
         static constexpr int value = 2;
      };

      template<typename Scope>
      constexpr int scope_to_key_index_v = scope_to_key_index<Scope>::value;

      template<int>
      struct object_key_value;

      template<>
      struct object_key_value<0> {
         template<typename ObjectType>
         static const auto& get(const ObjectType& o) {
            return o.primary_key;
         }

         template<typename ObjectType>
         static auto& get(ObjectType& o) {
            return o.primary_key;
         }
      };

      template<>
      struct object_key_value<1> {
         template<typename ObjectType>
         static const auto& get(const ObjectType& o) {
            return o.secondary_key;
         }

         template<typename ObjectType>
         static auto& get(ObjectType& o) {
            return o.secondary_key;
         }
      };

      template<>
      struct object_key_value<2> {
         template<typename ObjectType>
         static const auto& get(const ObjectType& o) {
            return o.tertiary_key;
         }

         template<typename ObjectType>
         static auto& get( ObjectType& o) {
            return o.tertiary_key;
         }
      };

      template<typename KeyType>
      const KeyType& raw_key_value(const KeyType* keys, int index) {
         return keys[index];
      }

      inline const char* raw_key_value(const std::string* keys, int index) {
         return keys[index].data();
      }

      template<typename Type>
      void set_key(Type& a, std::add_const_t<Type>& b) {
         a = b;
      }

      inline void set_key(std::string& s, const shared_string& ss) {
         s.assign(ss.data(), ss.size());
      };

      inline void set_key(shared_string& s, const std::string& ss) {
         s.assign(ss.data(), ss.size());
      };

      template< typename ObjectType, int KeyIndex >
      struct key_helper_impl {
         using KeyType = typename ObjectType::key_type;
         using KeyAccess = object_key_value<KeyIndex>;
         using Next = key_helper_impl<ObjectType, KeyIndex - 1>;

         static void set(ObjectType& o, const KeyType* keys) {
            set_key(KeyAccess::get(o),*(keys + KeyIndex));
            Next::set(o,keys);
         }

         static void get(KeyType* keys, const ObjectType& o) {
            set_key(*(keys + KeyIndex),KeyAccess::get(o));
            Next::get(keys, o);
         }

         static bool compare(const ObjectType& o, const KeyType* keys) {
            return (KeyAccess::get(o) == raw_key_value(keys, KeyIndex)) && Next::compare(o, keys);
         }
      };

      template< typename ObjectType >
      struct key_helper_impl<ObjectType, -1> {
         using KeyType = typename ObjectType::key_type;
         static void set(ObjectType&, const KeyType*) {}
         static void get(KeyType*, const ObjectType&) {}
         static bool compare(const ObjectType&, const KeyType*) { return true; }
      };

      template< typename ObjectType >
      using key_helper = key_helper_impl<ObjectType, ObjectType::number_of_keys - 1>;

      template< typename KeyType, int KeyIndex, size_t Offset, typename ... Args >
      struct partial_tuple_impl {
         static auto get(const contracts::table_id_object& tid, const KeyType* keys, Args... args) {
            return partial_tuple_impl<KeyType, KeyIndex - 1, Offset, KeyType, Args...>::get(tid, keys, raw_key_value(keys, Offset + KeyIndex), args...);
         }
      };

      template< typename KeyType, size_t Offset, typename ... Args >
      struct partial_tuple_impl<KeyType, 0, Offset, Args...> {
         static auto get(const contracts::table_id_object& tid, const KeyType* keys, Args... args) {
            return boost::make_tuple( tid.id, raw_key_value(keys, Offset), args...);
         }
      };

      template< typename IndexType, typename Scope >
      using partial_tuple = partial_tuple_impl<typename IndexType::value_type::key_type, IndexType::value_type::number_of_keys - impl::scope_to_key_index_v<Scope> - 1, impl::scope_to_key_index_v<Scope>>;

      template <typename ObjectType>
      using exact_tuple = partial_tuple_impl<typename ObjectType::key_type, ObjectType::number_of_keys - 1, 0>;

      template <typename IndexType, typename Scope>
      struct record_scope_compare {
         using ObjectType = typename IndexType::value_type;
         using KeyType = typename ObjectType::key_type;
         static constexpr int KeyIndex = scope_to_key_index_v<Scope>;
         using KeyAccess = object_key_value<KeyIndex>;

         static bool compare(const ObjectType& o, const KeyType* keys) {
            return KeyAccess::get(o) == raw_key_value(keys, KeyIndex);
         }
      };

      template < typename IndexType, typename Scope >
      struct front_record_tuple {
         static auto get( const contracts::table_id_object& tid ) {
            return boost::make_tuple( tid.id );
         }
      };
   }



   template <typename ObjectType>
   int32_t apply_context::store_record( const table_id_object& t_id, const account_name& bta, const typename ObjectType::key_type* keys, const char* value, size_t valuelen ) {
      require_write_lock( t_id.scope );
      validate_or_add_table_key(t_id, get_key_type<ObjectType>());

      auto tuple = impl::exact_tuple<ObjectType>::get(t_id, keys);
      const auto* obj = db.find<ObjectType, contracts::by_scope_primary>(tuple);

      if( obj ) {
         mutable_db.modify( *obj, [&]( auto& o ) {
            o.value.assign(value, valuelen);
         });
         return 0;
      } else {
         mutable_db.create<ObjectType>( [&](auto& o) {
            o.t_id = t_id.id;
            impl::key_helper<ObjectType>::set(o, keys);
            o.value.insert( 0, value, valuelen );
         });
         return 1;
      }
   }

   template <typename ObjectType>
   int32_t apply_context::update_record( const table_id_object& t_id, const account_name& bta, const typename ObjectType::key_type* keys, const char* value, size_t valuelen ) {
      require_write_lock( t_id.scope );
      validate_or_add_table_key(t_id, get_key_type<ObjectType>());

      auto tuple = impl::exact_tuple<ObjectType>::get(t_id, keys);
      const auto* obj = db.find<ObjectType, contracts::by_scope_primary>(tuple);

      if( !obj ) {
         return 0;
      }

      mutable_db.modify( *obj, [&]( auto& o ) {
         if( valuelen > o.value.size() ) {
            o.value.resize(valuelen);
         }
         memcpy(o.value.data(), value, valuelen);
      });

      return 1;
   }

   template <typename ObjectType>
   int32_t apply_context::remove_record( const table_id_object& t_id, const typename ObjectType::key_type* keys ) {
      require_write_lock( t_id.scope );
      validate_or_add_table_key(t_id, get_key_type<ObjectType>());

      auto tuple = impl::exact_tuple<ObjectType>::get(t_id, keys);
      const auto* obj = db.find<ObjectType,  contracts::by_scope_primary>(tuple);
      if( obj ) {
         mutable_db.remove( *obj );
         return 1;
      }
      return 0;
   }

   template <typename IndexType, typename Scope>
   int32_t apply_context::load_record( const table_id_object& t_id, typename IndexType::value_type::key_type* keys, char* value, size_t valuelen ) {
      require_read_lock( t_id.code, t_id.scope );
      validate_table_key(t_id, get_key_type<typename IndexType::value_type>());

      const auto& idx = db.get_index<IndexType, Scope>();
      auto tuple = impl::partial_tuple<IndexType, Scope>::get(t_id, keys);
      auto itr = idx.lower_bound(tuple);

      if( itr == idx.end() ||
          itr->t_id != t_id.id ||
          !impl::record_scope_compare<IndexType, Scope>::compare(*itr, keys)) return -1;

      impl::key_helper<typename IndexType::value_type>::get(keys, *itr);
      if (valuelen) {
         auto copylen = std::min<size_t>(itr->value.size(), valuelen);
         if (copylen) {
            itr->value.copy(value, copylen);
         }
         return copylen;
      } else {
         return itr->value.size();
      }
   }

   template <typename IndexType, typename Scope> 
   int32_t apply_context::front_record( const table_id_object& t_id, typename IndexType::value_type::key_type* keys, char* value, size_t valuelen ) {
      require_read_lock( t_id.code, t_id.scope );
      validate_table_key(t_id, get_key_type<typename IndexType::value_type>());

      const auto& idx = db.get_index<IndexType, Scope>();
      auto tuple = impl::front_record_tuple<IndexType, Scope>::get(t_id);

      auto itr = idx.lower_bound( tuple );
      if( itr == idx.end() ||
         itr->t_id != t_id.id ) return -1;

      impl::key_helper<typename IndexType::value_type>::get(keys, *itr);

      if (valuelen) {
         auto copylen = std::min<size_t>(itr->value.size(), valuelen);
         if (copylen) {
            itr->value.copy(value, copylen);
         }
         return copylen;
      } else {
         return itr->value.size();
      }
   }

   template <typename IndexType, typename Scope>
   int32_t apply_context::back_record( const table_id_object& t_id, typename IndexType::value_type::key_type* keys, char* value, size_t valuelen ) {
      require_read_lock( t_id.code, t_id.scope );
      validate_table_key(t_id, get_key_type<typename IndexType::value_type>());

      const auto& idx = db.get_index<IndexType, Scope>();
      decltype(t_id.id) next_tid(t_id.id._id + 1);
      auto tuple = boost::make_tuple( next_tid );
      auto itr = idx.lower_bound(tuple);

      if( std::distance(idx.begin(), itr) == 0 ) return -1;

      --itr;

      if( itr->t_id != t_id.id ) return -1;

      impl::key_helper<typename IndexType::value_type>::get(keys, *itr);

      if (valuelen) {
         auto copylen = std::min<size_t>(itr->value.size(), valuelen);
         if (copylen) {
            itr->value.copy(value, copylen);
         }
         return copylen;
      } else {
         return itr->value.size();
      }
   }

   template <typename IndexType, typename Scope>
   int32_t apply_context::next_record( const table_id_object& t_id, typename IndexType::value_type::key_type* keys, char* value, size_t valuelen ) {
      require_read_lock( t_id.code, t_id.scope );
      validate_table_key(t_id, get_key_type<typename IndexType::value_type>());

      const auto& pidx = db.get_index<IndexType, contracts::by_scope_primary>();

      auto tuple = impl::exact_tuple<typename IndexType::value_type>::get(t_id, keys);
      auto pitr = pidx.find(tuple);

      if(pitr == pidx.end())
        return -1;

      const auto& fidx = db.get_index<IndexType>();
      auto itr = fidx.indicies().template project<Scope>(pitr);

      const auto& idx = db.get_index<IndexType, Scope>();

      if( itr == idx.end() ||
          itr->t_id != t_id.id ||
          !impl::key_helper<typename IndexType::value_type>::compare(*itr, keys) ) {
        return -1;
      }

      ++itr;

      if( itr == idx.end() ||
          itr->t_id != t_id.id ) {
        return -1;
      }

      impl::key_helper<typename IndexType::value_type>::get(keys, *itr);

      if (valuelen) {
         auto copylen = std::min<size_t>(itr->value.size(), valuelen);
         if (copylen) {
            itr->value.copy(value, copylen);
         }
         return copylen;
      } else {
         return itr->value.size();
      }
   }

   template <typename IndexType, typename Scope>
   int32_t apply_context::previous_record( const table_id_object& t_id, typename IndexType::value_type::key_type* keys, char* value, size_t valuelen ) {
      require_read_lock( t_id.code, t_id.scope );
      validate_table_key(t_id, get_key_type<typename IndexType::value_type>());

      const auto& pidx = db.get_index<IndexType, contracts::by_scope_primary>();

      auto tuple = impl::exact_tuple<typename IndexType::value_type>::get(t_id, keys);
      auto pitr = pidx.find(tuple);

      if(pitr == pidx.end())
        return 0;

      const auto& fidx = db.get_index<IndexType>();
      auto itr = fidx.indicies().template project<Scope>(pitr);

      const auto& idx = db.get_index<IndexType, Scope>();

      if( itr == idx.end() ||
          itr == idx.begin() ||
          itr->t_id != t_id.id ||
          !impl::key_helper<typename IndexType::value_type>::compare(*itr, keys) ) return 0;

      --itr;

      if( itr->t_id != t_id.id ) return 0;

      impl::key_helper<typename IndexType::value_type>::get(keys, *itr);

      if (valuelen) {
         auto copylen = std::min<size_t>(itr->value.size(), valuelen);
         if (copylen) {
            itr->value.copy(value, copylen);
         }
         return copylen;
      } else {
         return itr->value.size();
      }
   }

   template <typename IndexType, typename Scope>
   int32_t apply_context::lower_bound_record( const table_id_object& t_id, typename IndexType::value_type::key_type* keys, char* value, size_t valuelen ) {
      require_read_lock( t_id.code, t_id.scope );
      validate_table_key(t_id, get_key_type<typename IndexType::value_type>());

      const auto& idx = db.get_index<IndexType, Scope>();
      auto tuple = impl::partial_tuple<IndexType, Scope>::get(t_id, keys);
      auto itr = idx.lower_bound(tuple);

      if( itr == idx.end() ||
          itr->t_id != t_id.id) return 0;

      impl::key_helper<typename IndexType::value_type>::get(keys, *itr);

      if (valuelen) {
         auto copylen = std::min<size_t>(itr->value.size(), valuelen);
         if (copylen) {
            itr->value.copy(value, copylen);
         }
         return copylen;
      } else {
         return itr->value.size();
      }
   }

   template <typename IndexType, typename Scope>
   int32_t apply_context::upper_bound_record( const table_id_object& t_id, typename IndexType::value_type::key_type* keys, char* value, size_t valuelen ) {
      require_read_lock( t_id.code, t_id.scope );
      validate_table_key(t_id, get_key_type<typename IndexType::value_type>());

      const auto& idx = db.get_index<IndexType, Scope>();
      auto tuple = impl::partial_tuple<IndexType, Scope>::get(t_id, keys);
      auto itr = idx.upper_bound(tuple);

      if( itr == idx.end() ||
          itr->t_id != t_id.id ) return 0;

      impl::key_helper<typename IndexType::value_type>::get(keys, *itr);

      if (valuelen) {
         auto copylen = std::min<size_t>(itr->value.size(), valuelen);
         if (copylen) {
            itr->value.copy(value, copylen);
         }
         return copylen;
      } else {
         return itr->value.size();
      }
   }

} } // namespace eosio::chain

FC_REFLECT(eosio::chain::apply_context::apply_results, (applied_actions)(generated_transactions))<|MERGE_RESOLUTION|>--- conflicted
+++ resolved
@@ -319,7 +319,7 @@
             int next_primary( int iterator, uint64_t& primary ) {
                if( iterator < -1 ) // is end iterator
                   return iterator;
-                  
+
                const auto& obj = itr_cache.get(iterator);
                const auto& idx = context.db.get_index<typename chainbase::get_index_type<ObjectType>::type, contracts::by_primary>();
 
@@ -386,17 +386,11 @@
        mutable_controller(con),
        mutable_db(db),
        used_authorizations(act.authorization.size(), false),
-<<<<<<< HEAD
        trx_meta(trx_meta),
        idx64(*this),
        idx128(*this),
-       idx256(*this)
-=======
-       trx_meta(trx_meta), 
-       idx64(*this), 
-       idx128(*this),
+       idx256(*this),
        recurse_depth(depth)
->>>>>>> 77425cb1
        {}
 
       void exec();
@@ -537,13 +531,11 @@
 
       generic_index<contracts::index64_object>    idx64;
       generic_index<contracts::index128_object>   idx128;
-<<<<<<< HEAD
       generic_index<contracts::index256_object>   idx256;
 
+      uint32_t                                    recurse_depth;  // how deep inline actions can recurse
+
       static constexpr int64_t base_row_fee = 200;
-=======
-      uint32_t                                    recurse_depth;  // how deep inline actions can recurse
->>>>>>> 77425cb1
 
    private:
       iterator_cache<key_value_object> keyval_cache;
@@ -818,7 +810,7 @@
       }
    }
 
-   template <typename IndexType, typename Scope> 
+   template <typename IndexType, typename Scope>
    int32_t apply_context::front_record( const table_id_object& t_id, typename IndexType::value_type::key_type* keys, char* value, size_t valuelen ) {
       require_read_lock( t_id.code, t_id.scope );
       validate_table_key(t_id, get_key_type<typename IndexType::value_type>());

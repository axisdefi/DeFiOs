#include <eosio/chain/wasm_interface.hpp>
#include <eosio/chain/apply_context.hpp>
#include <eosio/chain/chain_controller.hpp>
#include <eosio/chain/producer_schedule.hpp>
#include <eosio/chain/asset.hpp>
#include <eosio/chain/exceptions.hpp>
#include <boost/core/ignore_unused.hpp>
#include <boost/multiprecision/cpp_bin_float.hpp>
#include <eosio/chain/wasm_interface_private.hpp>
#include <fc/exception/exception.hpp>
#include <fc/crypto/sha256.hpp>
#include <fc/crypto/sha1.hpp>
#include <fc/io/raw.hpp>
#include <fc/utf8.hpp>
#include <Runtime/Runtime.h>
#include "IR/Module.h"
#include "Platform/Platform.h"
#include "WAST/WAST.h"
#include "IR/Operators.h"
#include "IR/Validate.h"
#include "IR/Types.h"
#include "Runtime/Runtime.h"
#include "Runtime/Linker.h"
#include "Runtime/Intrinsics.h"

#include <boost/asio.hpp>
#include <boost/bind.hpp>

#include <mutex>
#include <thread>
#include <condition_variable>

namespace eosio { namespace chain {
   using namespace contracts;
   using namespace webassembly;
   using namespace webassembly::common;

   /**
    *  Implementation class for the wasm cache
    *  it is responsible for compiling and storing instances of wasm code for use
    *
    */
   struct wasm_cache_impl {
      wasm_cache_impl()
      {
         check_wasm_opcode_dispositions();
         Runtime::init();
      }

      /**
       * this must wait for all work to be done otherwise it may destroy memory
       * referenced by other threads
       *
       * Expectations on wasm_cache dictate that all available code has been
       * returned before this can be destroyed
       */
      ~wasm_cache_impl() {
         Runtime::freeUnreferencedObjects({});
      }

      /**
       * internal tracking structure which deduplicates memory images
       * and tracks available vs in-use entries.
       *
       * The instances array has two sections, "available" instances
       * are in the front of the vector and anything at an index of
       * available_instances or greater is considered "in use"
       *
       * instances are stored as pointers so that their positions
       * in the array can be moved without invaliding references to
       * the instance handed out to other threads
       */
      struct code_info {
         explicit code_info(wavm::info&& wavm_info, binaryen::info&& binaryen_info)
         : wavm_info(std::forward<wavm::info>(wavm_info))
         , binaryen_info(std::forward<binaryen::info>(binaryen_info))
         {}


         wavm::info   wavm_info;
         binaryen::info binaryen_info;

         // all existing instances of this code
         vector<unique_ptr<wasm_cache::entry>> instances;
         size_t available_instances = 0;
      };

      using optional_info_ref = optional<std::reference_wrapper<code_info>>;
      using optional_entry_ref = optional<std::reference_wrapper<wasm_cache::entry>>;

      /**
       * Convenience method for running code with the _cache_lock and releaseint that lock
       * when the code completes
       *
       * @param f - lambda to execute
       * @return - varies depending on the signature of the lambda
       */
      template<typename F>
      auto with_lock(std::mutex &l, F f) {
         std::lock_guard<std::mutex> lock(l);
         return f();
      };

      /**
       * Fetch the tracking struct given a code_id if it exists
       *
       * @param code_id
       * @return
       */
      optional_info_ref fetch_info(const digest_type& code_id) {
         return with_lock(_cache_lock, [&,this](){
            auto iter = _cache.find(code_id);
            if (iter != _cache.end()) {
               return optional_info_ref(iter->second);
            }

            return optional_info_ref();
         });
      }

      /**
       * Opportunistically fetch an available instance of the code;
       * @param code_id - the id of the code to fetch
       * @return - reference to the entry when one is available
       */
      optional_entry_ref try_fetch_entry(const digest_type& code_id) {
         return with_lock(_cache_lock, [&,this](){
            auto iter = _cache.find(code_id);
            if (iter != _cache.end() && iter->second.available_instances > 0) {
               auto &ptr = iter->second.instances.at(--(iter->second.available_instances));
               return optional_entry_ref(*ptr);
            }

            return optional_entry_ref();
         });
      }

      /**
       * Fetch a copy of the code, this is guaranteed to return an entry IF the code is compilable.
       * In order to do that in safe way this code may cause the calling thread to sleep while a new
       * version of the code is compiled and inserted into the cache
       *
       * @param code_id - the id of the code to fetch
       * @param wasm_binary - the binary for the wasm
       * @param wasm_binary_size - the size of the binary
       * @return reference to a usable cache entry
       */
      wasm_cache::entry& fetch_entry(const digest_type& code_id, const char* wasm_binary, size_t wasm_binary_size) {
         std::condition_variable condition;
         optional_entry_ref result;
         std::exception_ptr error;

         // compilation is not thread safe, so we dispatch it to a io_service running on a single thread to
         // queue up and synchronize compilations
         with_lock(_compile_lock, [&,this](){
            // check to see if someone returned what we need before making a new one
            auto pending_result = try_fetch_entry(code_id);
            std::exception_ptr pending_error;

            if (!pending_result) {
               // time to compile a brand new (maybe first) copy of this code

               fc::optional<wavm::entry> wavm;
               fc::optional<wavm::info> wavm_info;
               fc::optional<binaryen::entry> binaryen;
               fc::optional<binaryen::info> binaryen_info;

               try {
                  /// TODO: make validation generic
                  wavm = wavm::entry::build(wasm_binary, wasm_binary_size);
                  wavm_info.emplace(*wavm);

                  binaryen = binaryen::entry::build(wasm_binary, wasm_binary_size);
                  binaryen_info.emplace(*binaryen);
               } catch (...) {
                  pending_error = std::current_exception();
               }

               if (pending_error == nullptr) {
                  // grab the lock and put this in the cache as unavailble
                  with_lock(_cache_lock, [&,this]() {
                     // find or create a new entry
                     auto iter = _cache.emplace(code_id, code_info(std::move(*wavm_info),std::move(*binaryen_info))).first;

                     iter->second.instances.emplace_back(std::make_unique<wasm_cache::entry>(std::move(*wavm), std::move(*binaryen)));
                     pending_result = optional_entry_ref(*iter->second.instances.back().get());
                  });
               }
            }

           if (pending_error != nullptr) {
              error = pending_error;
           } else {
              result = pending_result;
           }

         });


         try {
            if (error != nullptr) {
               std::rethrow_exception(error);
            } else {
               return (*result).get();
            }
         } FC_RETHROW_EXCEPTIONS(error, "error compiling WASM for code with hash: ${code_id}", ("code_id", code_id));
      }

      /**
       * return an entry to the cache.  The entry is presumed to come back in a "dirty" state and must be
       * sanitized before returning to the "available" state.  This sanitization is done asynchronously so
       * as not to delay the current executing thread.
       *
       * @param code_id - the code Id associated with the instance
       * @param entry - the entry to return
       */
      void return_entry(const digest_type& code_id, wasm_cache::entry& entry) {
         // sanitize by reseting the memory that may now be dirty
         auto& info = (*fetch_info(code_id)).get();
         entry.wavm.reset(info.wavm_info);
         entry.binaryen.reset(info.binaryen_info);

         // under a lock, put this entry back in the available instances side of the instances vector
         with_lock(_cache_lock, [&,this](){
            // walk the vector and find this entry
            auto iter = info.instances.begin();
            while (iter->get() != &entry) {
               ++iter;
            }

            FC_ASSERT(iter != info.instances.end(), "Checking in a WASM enty that was not created properly!");

            auto first_unavailable = (info.instances.begin() + info.available_instances);
            if (iter != first_unavailable) {
               std::swap(iter, first_unavailable);
            }
            info.available_instances++;
         });
      }

      //initialize the memory for a cache entry
      wasm_cache::entry& prepare_wasm_instance(wasm_cache::entry& wasm_cache_entry, const digest_type& code_id) {
         auto& info = (*fetch_info(code_id)).get();
         wasm_cache_entry.wavm.prepare(info.wavm_info);
         wasm_cache_entry.binaryen.prepare(info.binaryen_info);
         return wasm_cache_entry;
      }

      // mapping of digest to an entry for the code
      map<digest_type, code_info> _cache;
      std::mutex _cache_lock;

      // compilation lock
      std::mutex _compile_lock;
   };

   wasm_cache::wasm_cache()
      :_my( new wasm_cache_impl() ) {
   }

   wasm_cache::~wasm_cache() = default;

   wasm_cache::entry &wasm_cache::checkout( const digest_type& code_id, const char* wasm_binary, size_t wasm_binary_size ) {
      // see if there is an available entry in the cache
      auto result = _my->try_fetch_entry(code_id);
      if (result) {
         wasm_cache::entry& wasm_cache_entry = (*result).get();
         return _my->prepare_wasm_instance(wasm_cache_entry, code_id);
      }
      return _my->prepare_wasm_instance(_my->fetch_entry(code_id, wasm_binary, wasm_binary_size), code_id);
   }


   void wasm_cache::checkin(const digest_type& code_id, entry& code ) {
      _my->return_entry(code_id, code);
   }

   /**
    * RAII wrapper to make sure that the context is cleaned up on exception
    */
   struct scoped_context {
      template<typename ...Args>
      scoped_context(optional<wasm_context> &context, Args&&... args)
      :context(context)
      {
         context.emplace( std::forward<Args>(args)... );
      }

      ~scoped_context() {
         context.reset();
      }

      optional<wasm_context>& context;
   };

   wasm_interface::wasm_interface()
      :my( new wasm_interface_impl() ) {
   }

   wasm_interface& wasm_interface::get() {
      thread_local wasm_interface* single = nullptr;
      if( !single ) {
         single = new wasm_interface();
      }
      return *single;
   }

   void wasm_interface::apply( wasm_cache::entry& code, apply_context& context, vm_type vm ) {
      auto context_guard = scoped_context(my->current_context, code, context, vm);
      switch (vm) {
         case vm_type::wavm:
            code.wavm.call_apply(context);
            break;
         case vm_type::binaryen:
            code.binaryen.call_apply(context);
            break;
      }
   }

   void wasm_interface::error( wasm_cache::entry& code, apply_context& context, vm_type vm ) {
      auto context_guard = scoped_context(my->current_context, code, context, vm);
      switch (vm) {
         case vm_type::wavm:
            code.wavm.call_error(context);
            break;
         case vm_type::binaryen:
            code.binaryen.call_error(context);
            break;
      }
   }

   wasm_context& common::intrinsics_accessor::get_context(wasm_interface &wasm) {
      FC_ASSERT(wasm.my->current_context.valid());
      return *wasm.my->current_context;
   }

   const wavm::entry& wavm::entry::get(wasm_interface& wasm) {
      return common::intrinsics_accessor::get_context(wasm).code.wavm;
   }


   const binaryen::entry& binaryen::entry::get(wasm_interface& wasm) {
      return common::intrinsics_accessor::get_context(wasm).code.binaryen;
   }

#if defined(assert)
   #undef assert
#endif

class context_aware_api {
   public:
      context_aware_api(wasm_interface& wasm, bool context_free = false )
      :code(intrinsics_accessor::get_context(wasm).code),
       context(intrinsics_accessor::get_context(wasm).context)
      ,vm(intrinsics_accessor::get_context(wasm).vm)
      {
         if( context.context_free )
            FC_ASSERT( context_free, "only context free api's can be used in this context" );
         context.used_context_free_api |= !context_free;
      }

   protected:
      wasm_cache::entry&         code;
      apply_context&             context;
      wasm_interface::vm_type    vm;

};

class context_free_api : public context_aware_api {
   public:
      context_free_api( wasm_interface& wasm )
      :context_aware_api(wasm, true) {
         /* the context_free_data is not available during normal application because it is prunable */
         FC_ASSERT( context.context_free, "this API may only be called from context_free apply" );
      }

      int get_context_free_data( uint32_t index, array_ptr<char> buffer, size_t buffer_size )const {
         return context.get_context_free_data( index, buffer, buffer_size );
      }
};
class privileged_api : public context_aware_api {
   public:
      privileged_api( wasm_interface& wasm )
      :context_aware_api(wasm)
      {
         FC_ASSERT( context.privileged, "${code} does not have permission to call this API", ("code",context.receiver) );
      }

      /**
       *  This should schedule the feature to be activated once the
       *  block that includes this call is irreversible. It should
       *  fail if the feature is already pending.
       *
       *  Feature name should be base32 encoded name.
       */
      void activate_feature( int64_t feature_name ) {
         FC_ASSERT( !"Unsupported Hardfork Detected" );
      }

      /**
       * This should return true if a feature is active and irreversible, false if not.
       *
       * Irreversiblity by fork-database is not consensus safe, therefore, this defines
       * irreversiblity only by block headers not by BFT short-cut.
       */
      int is_feature_active( int64_t feature_name ) {
         return false;
      }

      void set_resource_limits( account_name account,
                                uint64_t ram_bytes, int64_t net_weight, int64_t cpu_weight,
                                int64_t /*cpu_usec_per_period*/ ) {
         auto& buo = context.db.get<bandwidth_usage_object,by_owner>( account );
         FC_ASSERT( buo.db_usage <= ram_bytes, "attempt to free too much space" );

         auto& gdp = context.controller.get_dynamic_global_properties();
         context.mutable_db.modify( gdp, [&]( auto& p ) {
           p.total_net_weight -= buo.net_weight;
           p.total_net_weight += net_weight;
           p.total_cpu_weight -= buo.cpu_weight;
           p.total_cpu_weight += cpu_weight;
           p.total_db_reserved -= buo.db_reserved_capacity;
           p.total_db_reserved += ram_bytes;
         });

         context.mutable_db.modify( buo, [&]( auto& o ){
            o.net_weight = net_weight;
            o.cpu_weight = cpu_weight;
            o.db_reserved_capacity = ram_bytes;
         });
      }


      void get_resource_limits( account_name account,
                                uint64_t& ram_bytes, uint64_t& net_weight, uint64_t cpu_weight ) {
      }

      void set_active_producers( array_ptr<char> packed_producer_schedule, size_t datalen) {
         datastream<const char*> ds( packed_producer_schedule, datalen );
         producer_schedule_type psch;
         fc::raw::unpack(ds, psch);
         context.mutable_db.modify( context.controller.get_global_properties(),
            [&]( auto& gprops ) {
                 gprops.new_active_producers = psch;
         });
      }

      bool is_privileged( account_name n )const {
         return context.db.get<account_object, by_name>( n ).privileged;
      }
      bool is_frozen( account_name n )const {
         return context.db.get<account_object, by_name>( n ).frozen;
      }
      void set_privileged( account_name n, bool is_priv ) {
         const auto& a = context.db.get<account_object, by_name>( n );
         context.mutable_db.modify( a, [&]( auto& ma ){
            ma.privileged = is_priv;
         });
      }

      void freeze_account( account_name n , bool should_freeze ) {
         const auto& a = context.db.get<account_object, by_name>( n );
         context.mutable_db.modify( a, [&]( auto& ma ){
            ma.frozen = should_freeze;
         });
      }

      /// TODO: add inline/deferred with support for arbitrary permissions rather than code/current auth
};

class checktime_api : public context_aware_api {
public:
   using context_aware_api::context_aware_api;

   void checktime(uint32_t instruction_count) {
      context.checktime(instruction_count);
   }
};

class producer_api : public context_aware_api {
   public:
      using context_aware_api::context_aware_api;

      int get_active_producers(array_ptr<chain::account_name> producers, size_t datalen) {
         auto active_producers = context.get_active_producers();
         size_t len = active_producers.size();
         size_t cpy_len = std::min(datalen, len);
         memcpy(producers, active_producers.data(), cpy_len * sizeof(chain::account_name));
         return len;
      }
};

class crypto_api : public context_aware_api {
   public:
      using context_aware_api::context_aware_api;

      /**
       * This method can be optimized out during replay as it has
       * no possible side effects other than "passing".
       */
      void assert_recover_key( fc::sha256& digest,
                        array_ptr<char> sig, size_t siglen,
                        array_ptr<char> pub, size_t publen ) {
         fc::crypto::signature s;
         fc::crypto::public_key p;
         datastream<const char*> ds( sig, siglen );
         datastream<const char*> pubds( pub, publen );

         fc::raw::unpack(ds, s);
         fc::raw::unpack(pubds, p);

         auto check = fc::crypto::public_key( s, digest, false );
         FC_ASSERT( check == p, "Error expected key different than recovered key" );
      }

      int recover_key( fc::sha256& digest,
                        array_ptr<char> sig, size_t siglen,
                        array_ptr<char> pub, size_t publen ) {
         fc::crypto::signature s;
         datastream<const char*> ds( sig, siglen );
         datastream<char*> pubds( pub, publen );

         fc::raw::unpack(ds, s);
         fc::raw::pack( pubds, fc::crypto::public_key( s, digest, false ) );
         return pubds.tellp();
      }

      void assert_sha256(array_ptr<char> data, size_t datalen, const fc::sha256& hash_val) {
         auto result = fc::sha256::hash( data, datalen );
         FC_ASSERT( result == hash_val, "hash miss match" );
      }

      void assert_sha1(array_ptr<char> data, size_t datalen, const fc::sha1& hash_val) {
         auto result = fc::sha1::hash( data, datalen );
         FC_ASSERT( result == hash_val, "hash miss match" );
      }

      void assert_sha512(array_ptr<char> data, size_t datalen, const fc::sha512& hash_val) {
         auto result = fc::sha512::hash( data, datalen );
         FC_ASSERT( result == hash_val, "hash miss match" );
      }

      void assert_ripemd160(array_ptr<char> data, size_t datalen, const fc::ripemd160& hash_val) {
         auto result = fc::ripemd160::hash( data, datalen );
         FC_ASSERT( result == hash_val, "hash miss match" );
      }


      void sha1(array_ptr<char> data, size_t datalen, fc::sha1& hash_val) {
         hash_val = fc::sha1::hash( data, datalen );
      }

      void sha256(array_ptr<char> data, size_t datalen, fc::sha256& hash_val) {
         hash_val = fc::sha256::hash( data, datalen );
      }

      void sha512(array_ptr<char> data, size_t datalen, fc::sha512& hash_val) {
         hash_val = fc::sha512::hash( data, datalen );
      }

      void ripemd160(array_ptr<char> data, size_t datalen, fc::ripemd160& hash_val) {
         hash_val = fc::ripemd160::hash( data, datalen );
      }
};

class string_api : public context_aware_api {
   public:
      using context_aware_api::context_aware_api;

      void assert_is_utf8(array_ptr<const char> str, size_t datalen, null_terminated_ptr msg) {
         const bool test = fc::is_utf8(std::string( str, datalen ));

         FC_ASSERT( test, "assertion failed: ${s}", ("s",msg.value) );
      }
};

class system_api : public context_aware_api {
   public:
      using context_aware_api::context_aware_api;

      void abort() {
         edump(("abort() called"));
         FC_ASSERT( false, "abort() called");
      }

      void eosio_assert(bool condition, null_terminated_ptr str) {
         if( !condition ) {
            std::string message( str );
            edump((message));
            FC_ASSERT( condition, "assertion failed: ${s}", ("s",message));
         }
      }

      fc::time_point_sec now() {
         return context.controller.head_block_time();
      }
};

class action_api : public context_aware_api {
   public:
      using context_aware_api::context_aware_api;

      int read_action(array_ptr<char> memory, size_t size) {
         FC_ASSERT(size > 0);
         int minlen = std::min<size_t>(context.act.data.size(), size);
         memcpy((void *)memory, context.act.data.data(), minlen);
         return minlen;
      }

      int action_size() {
         return context.act.data.size();
      }

      const name& current_receiver() {
         return context.receiver;
      }

      fc::time_point_sec publication_time() {
         return context.trx_meta.published;
      }

      name current_sender() {
         if (context.trx_meta.sender) {
            return *context.trx_meta.sender;
         } else {
            return name();
         }
      }
};

class console_api : public context_aware_api {
   public:
      using context_aware_api::context_aware_api;

      void prints(null_terminated_ptr str) {
         context.console_append<const char*>(str);
      }

      void prints_l(array_ptr<const char> str, size_t str_len ) {
         context.console_append(string(str, str_len));
      }

      void printui(uint64_t val) {
         context.console_append(val);
      }

      void printi(int64_t val) {
         context.console_append(val);
      }

      void printi128(const unsigned __int128& val) {
         fc::uint128_t v(val>>64, uint64_t(val) );
         context.console_append(fc::variant(v).get_string());
      }

<<<<<<< HEAD
      void printdi( uint64_t val ) {
         context.console_append(*((double*)&val));
      }
      void printd( float64_t val ) {
         context.console_append( "i: " );
         context.console_append( f64_to_i64(val,0,false) );
         context.console_append( " - " );
         context.console_append(*((double*)&val));
=======
      void printd( uint64_t val ) {
         // QUESTION: Is there a better way to print the Berkeley softfloats than assuming their representation
         //           is the same as that of the native side double?
         context.console_append(*(double*)(&val));
>>>>>>> 05cf77bb
      }

      void printn(const name& value) {
         context.console_append(value.to_string());
      }

      void printhex(array_ptr<const char> data, size_t data_len ) {
         context.console_append(fc::to_hex(data, data_len));
      }
};

#define DB_API_METHOD_WRAPPERS_SIMPLE_SECONDARY(IDX, TYPE)\
      int db_##IDX##_store( uint64_t scope, uint64_t table, uint64_t payer, uint64_t id, const TYPE& secondary ) {\
         return context.IDX.store( scope, table, payer, id, secondary );\
      }\
      void db_##IDX##_update( int iterator, uint64_t payer, const TYPE& secondary ) {\
         return context.IDX.update( iterator, payer, secondary );\
      }\
      void db_##IDX##_remove( int iterator ) {\
         return context.IDX.remove( iterator );\
      }\
      int db_##IDX##_find_secondary( uint64_t code, uint64_t scope, uint64_t table, const TYPE& secondary, uint64_t& primary ) {\
         return context.IDX.find_secondary(code, scope, table, secondary, primary);\
      }\
      int db_##IDX##_find_primary( uint64_t code, uint64_t scope, uint64_t table, TYPE& secondary, uint64_t primary ) {\
         return context.IDX.find_primary(code, scope, table, secondary, primary);\
      }\
      int db_##IDX##_lowerbound( uint64_t code, uint64_t scope, uint64_t table,  TYPE& secondary, uint64_t& primary ) {\
         return context.IDX.lowerbound_secondary(code, scope, table, secondary, primary);\
      }\
      int db_##IDX##_upperbound( uint64_t code, uint64_t scope, uint64_t table,  TYPE& secondary, uint64_t& primary ) {\
         return context.IDX.upperbound_secondary(code, scope, table, secondary, primary);\
      }\
      int db_##IDX##_end( uint64_t code, uint64_t scope, uint64_t table ) {\
         return context.IDX.end_secondary(code, scope, table);\
      }\
      int db_##IDX##_next( int iterator, uint64_t& primary  ) {\
         return context.IDX.next_secondary(iterator, primary);\
      }\
      int db_##IDX##_previous( int iterator, uint64_t& primary ) {\
         return context.IDX.previous_secondary(iterator, primary);\
      }

#define DB_API_METHOD_WRAPPERS_ARRAY_SECONDARY(IDX, ARR_SIZE, ARR_ELEMENT_TYPE)\
      int db_##IDX##_store( uint64_t scope, uint64_t table, uint64_t payer, uint64_t id, array_ptr<const ARR_ELEMENT_TYPE> data, size_t data_len) {\
         FC_ASSERT( data_len == ARR_SIZE,\
                    "invalid size of secondary key array for " #IDX ": given ${given} bytes but expected ${expected} bytes",\
                    ("given",data_len)("expected",ARR_SIZE) );\
         return context.IDX.store(scope, table, payer, id, data.value);\
      }\
      void db_##IDX##_update( int iterator, uint64_t payer, array_ptr<const ARR_ELEMENT_TYPE> data, size_t data_len ) {\
         FC_ASSERT( data_len == ARR_SIZE,\
                    "invalid size of secondary key array for " #IDX ": given ${given} bytes but expected ${expected} bytes",\
                    ("given",data_len)("expected",ARR_SIZE) );\
         return context.IDX.update(iterator, payer, data.value);\
      }\
      void db_##IDX##_remove( int iterator ) {\
         return context.IDX.remove(iterator);\
      }\
      int db_##IDX##_find_secondary( uint64_t code, uint64_t scope, uint64_t table, array_ptr<const ARR_ELEMENT_TYPE> data, size_t data_len, uint64_t& primary ) {\
         FC_ASSERT( data_len == ARR_SIZE,\
                    "invalid size of secondary key array for " #IDX ": given ${given} bytes but expected ${expected} bytes",\
                    ("given",data_len)("expected",ARR_SIZE) );\
         return context.IDX.find_secondary(code, scope, table, data, primary);\
      }\
      int db_##IDX##_find_primary( uint64_t code, uint64_t scope, uint64_t table, array_ptr<ARR_ELEMENT_TYPE> data, size_t data_len, uint64_t primary ) {\
         FC_ASSERT( data_len == ARR_SIZE,\
                    "invalid size of secondary key array for " #IDX ": given ${given} bytes but expected ${expected} bytes",\
                    ("given",data_len)("expected",ARR_SIZE) );\
         return context.IDX.find_primary(code, scope, table, data.value, primary);\
      }\
      int db_##IDX##_lowerbound( uint64_t code, uint64_t scope, uint64_t table, array_ptr<ARR_ELEMENT_TYPE> data, size_t data_len, uint64_t& primary ) {\
         FC_ASSERT( data_len == ARR_SIZE,\
                    "invalid size of secondary key array for " #IDX ": given ${given} bytes but expected ${expected} bytes",\
                    ("given",data_len)("expected",ARR_SIZE) );\
         return context.IDX.lowerbound_secondary(code, scope, table, data.value, primary);\
      }\
      int db_##IDX##_upperbound( uint64_t code, uint64_t scope, uint64_t table, array_ptr<ARR_ELEMENT_TYPE> data, size_t data_len, uint64_t& primary ) {\
         FC_ASSERT( data_len == ARR_SIZE,\
                    "invalid size of secondary key array for " #IDX ": given ${given} bytes but expected ${expected} bytes",\
                    ("given",data_len)("expected",ARR_SIZE) );\
         return context.IDX.upperbound_secondary(code, scope, table, data.value, primary);\
      }\
      int db_##IDX##_end( uint64_t code, uint64_t scope, uint64_t table ) {\
         return context.IDX.end_secondary(code, scope, table);\
      }\
      int db_##IDX##_next( int iterator, uint64_t& primary  ) {\
         return context.IDX.next_secondary(iterator, primary);\
      }\
      int db_##IDX##_previous( int iterator, uint64_t& primary ) {\
         return context.IDX.previous_secondary(iterator, primary);\
      }


class database_api : public context_aware_api {
   public:
      using context_aware_api::context_aware_api;

      int db_store_i64( uint64_t scope, uint64_t table, uint64_t payer, uint64_t id, array_ptr<const char> buffer, size_t buffer_size ) {
         return context.db_store_i64( scope, table, payer, id, buffer, buffer_size );
      }
      void db_update_i64( int itr, uint64_t payer, array_ptr<const char> buffer, size_t buffer_size ) {
         context.db_update_i64( itr, payer, buffer, buffer_size );
      }
      void db_remove_i64( int itr ) {
         context.db_remove_i64( itr );
      }
      int db_get_i64( int itr, array_ptr<char> buffer, size_t buffer_size ) {
         return context.db_get_i64( itr, buffer, buffer_size );
      }
      int db_next_i64( int itr, uint64_t& primary ) {
         return context.db_next_i64(itr, primary);
      }
      int db_previous_i64( int itr, uint64_t& primary ) {
         return context.db_previous_i64(itr, primary);
      }
      int db_find_i64( uint64_t code, uint64_t scope, uint64_t table, uint64_t id ) {
         return context.db_find_i64( code, scope, table, id );
      }
      int db_lowerbound_i64( uint64_t code, uint64_t scope, uint64_t table, uint64_t id ) {
         return context.db_lowerbound_i64( code, scope, table, id );
      }
      int db_upperbound_i64( uint64_t code, uint64_t scope, uint64_t table, uint64_t id ) {
         return context.db_upperbound_i64( code, scope, table, id );
      }
      int db_end_i64( uint64_t code, uint64_t scope, uint64_t table ) {
         return context.db_end_i64( code, scope, table );
      }

      DB_API_METHOD_WRAPPERS_SIMPLE_SECONDARY(idx64,  uint64_t)
      DB_API_METHOD_WRAPPERS_SIMPLE_SECONDARY(idx128, uint128_t)
      DB_API_METHOD_WRAPPERS_ARRAY_SECONDARY(idx256, 2, uint128_t)
      DB_API_METHOD_WRAPPERS_SIMPLE_SECONDARY(idx_double, uint64_t)
};



template<typename ObjectType>
class db_api : public context_aware_api {
   using KeyType = typename ObjectType::key_type;
   static constexpr int KeyCount = ObjectType::number_of_keys;
   using KeyArrayType = KeyType[KeyCount];
   using ContextMethodType = int(apply_context::*)(const table_id_object&, const account_name&, const KeyType*, const char*, size_t);

   private:
      int call(ContextMethodType method, const scope_name& scope, const name& table, account_name bta, array_ptr<const char> data, size_t data_len) {
         const auto& t_id = context.find_or_create_table(context.receiver, scope, table);
         FC_ASSERT(data_len >= KeyCount * sizeof(KeyType), "Data is not long enough to contain keys");
         const KeyType* keys = reinterpret_cast<const KeyType *>((const char *)data);

         const char* record_data =  ((const char*)data) + sizeof(KeyArrayType);
         size_t record_len = data_len - sizeof(KeyArrayType);
         return (context.*(method))(t_id, bta, keys, record_data, record_len) + sizeof(KeyArrayType);
      }

   public:
      using context_aware_api::context_aware_api;

      int store(const scope_name& scope, const name& table, const account_name& bta, array_ptr<const char> data, size_t data_len) {
         auto res = call(&apply_context::store_record<ObjectType>, scope, table, bta, data, data_len);
         //ilog("STORE [${scope},${code},${table}] => ${res} :: ${HEX}", ("scope",scope)("code",context.receiver)("table",table)("res",res)("HEX", fc::to_hex(data, data_len)));
         return res;
      }

      int update(const scope_name& scope, const name& table, const account_name& bta, array_ptr<const char> data, size_t data_len) {
         return call(&apply_context::update_record<ObjectType>, scope, table, bta, data, data_len);
      }

      int remove(const scope_name& scope, const name& table, const KeyArrayType &keys) {
         const auto& t_id = context.find_or_create_table(context.receiver, scope, table);
         return context.remove_record<ObjectType>(t_id, keys);
      }
};

template<>
class db_api<keystr_value_object> : public context_aware_api {
   using KeyType = std::string;
   static constexpr int KeyCount = 1;
   using KeyArrayType = KeyType[KeyCount];
   using ContextMethodType = int(apply_context::*)(const table_id_object&, const KeyType*, const char*, size_t);

/* TODO something weird is going on here, will maybe fix before DB changes or this might get
 * totally changed anyway
   private:
      int call(ContextMethodType method, const scope_name& scope, const name& table, account_name bta,
            null_terminated_ptr key, size_t key_len, array_ptr<const char> data, size_t data_len) {
         const auto& t_id = context.find_or_create_table(context.receiver, scope, table);
         const KeyType keys((const char*)key.value, key_len);

         const char* record_data =  ((const char*)data);
         size_t record_len = data_len;
         return (context.*(method))(t_id, bta, &keys, record_data, record_len);
      }
*/
   public:
      using context_aware_api::context_aware_api;

      int store_str(const scope_name& scope, const name& table, const account_name& bta,
            null_terminated_ptr key, uint32_t key_len, array_ptr<const char> data, size_t data_len) {
         const auto& t_id = context.find_or_create_table(context.receiver, scope, table);
         const KeyType keys(key.value, key_len);
         const char* record_data =  ((const char*)data);
         size_t record_len = data_len;
         return context.store_record<keystr_value_object>(t_id, bta, &keys, record_data, record_len);
         //return call(&apply_context::store_record<keystr_value_object>, scope, table, bta, key, key_len, data, data_len);
      }

      int update_str(const scope_name& scope,  const name& table, const account_name& bta,
            null_terminated_ptr key, uint32_t key_len, array_ptr<const char> data, size_t data_len) {
         const auto& t_id = context.find_or_create_table(context.receiver, scope, table);
         const KeyType keys((const char*)key, key_len);
         const char* record_data =  ((const char*)data);
         size_t record_len = data_len;
         return context.update_record<keystr_value_object>(t_id, bta, &keys, record_data, record_len);
         //return call(&apply_context::update_record<keystr_value_object>, scope, table, bta, key, key_len, data, data_len);
      }

      int remove_str(const scope_name& scope, const name& table, array_ptr<const char> &key, uint32_t key_len) {
         const auto& t_id = context.find_or_create_table(scope, context.receiver, table);
         const KeyArrayType k = {std::string(key, key_len)};
         return context.remove_record<keystr_value_object>(t_id, k);
      }
};

template<typename IndexType, typename Scope>
class db_index_api : public context_aware_api {
   using KeyType = typename IndexType::value_type::key_type;
   static constexpr int KeyCount = IndexType::value_type::number_of_keys;
   using KeyArrayType = KeyType[KeyCount];
   using ContextMethodType = int(apply_context::*)(const table_id_object&, KeyType*, char*, size_t);


   int call(ContextMethodType method, const account_name& code, const scope_name& scope, const name& table, array_ptr<char> data, size_t data_len) {
      auto maybe_t_id = context.find_table(code, scope, table);
      if (maybe_t_id == nullptr) {
         return -1;
      }

      const auto& t_id = *maybe_t_id;
      FC_ASSERT(data_len >= KeyCount * sizeof(KeyType), "Data is not long enough to contain keys");
      KeyType* keys = reinterpret_cast<KeyType *>((char *)data);

      char* record_data =  ((char*)data) + sizeof(KeyArrayType);
      size_t record_len = data_len - sizeof(KeyArrayType);

      auto res = (context.*(method))(t_id, keys, record_data, record_len);
      if (res != -1) {
         res += sizeof(KeyArrayType);
      }
      return res;
   }

   public:
      using context_aware_api::context_aware_api;

      int load(const scope_name& scope, const account_name& code, const name& table, array_ptr<char> data, size_t data_len) {
         auto res = call(&apply_context::load_record<IndexType, Scope>, scope, code, table, data, data_len);
         return res;
      }

      int front(const scope_name& scope, const account_name& code, const name& table, array_ptr<char> data, size_t data_len) {
         auto res = call(&apply_context::front_record<IndexType, Scope>, scope, code, table, data, data_len);
         return res;
      }

      int back(const scope_name& scope, const account_name& code, const name& table, array_ptr<char> data, size_t data_len) {
         auto res = call(&apply_context::back_record<IndexType, Scope>, scope, code, table, data, data_len);
         return res;
      }

      int next(const scope_name& scope, const account_name& code, const name& table, array_ptr<char> data, size_t data_len) {
         auto res = call(&apply_context::next_record<IndexType, Scope>, scope, code, table, data, data_len);
         return res;
      }

      int previous(const scope_name& scope, const account_name& code, const name& table, array_ptr<char> data, size_t data_len) {
         auto res = call(&apply_context::previous_record<IndexType, Scope>, scope, code, table, data, data_len);
         return res;
      }

      int lower_bound(const scope_name& scope, const account_name& code, const name& table, array_ptr<char> data, size_t data_len) {
         auto res = call(&apply_context::lower_bound_record<IndexType, Scope>, scope, code, table, data, data_len);
         return res;
      }

      int upper_bound(const scope_name& scope, const account_name& code, const name& table, array_ptr<char> data, size_t data_len) {
         auto res = call(&apply_context::upper_bound_record<IndexType, Scope>, scope, code, table, data, data_len);
         return res;
      }

};

template<>
class db_index_api<keystr_value_index, by_scope_primary> : public context_aware_api {
   using KeyType = std::string;
   static constexpr int KeyCount = 1;
   using KeyArrayType = KeyType[KeyCount];
   using ContextMethodType = int(apply_context::*)(const table_id_object&, KeyType*, char*, size_t);


   int call(ContextMethodType method, const scope_name& scope, const account_name& code, const name& table,
         array_ptr<char> &key, uint32_t key_len, array_ptr<char> data, size_t data_len) {
      auto maybe_t_id = context.find_table(scope, context.receiver, table);
      if (maybe_t_id == nullptr) {
         return 0;
      }

      const auto& t_id = *maybe_t_id;
      //FC_ASSERT(data_len >= KeyCount * sizeof(KeyType), "Data is not long enough to contain keys");
      KeyType keys((const char*)key, key_len); // = reinterpret_cast<KeyType *>((char *)data);

      char* record_data =  ((char*)data); // + sizeof(KeyArrayType);
      size_t record_len = data_len; // - sizeof(KeyArrayType);

      return (context.*(method))(t_id, &keys, record_data, record_len); // + sizeof(KeyArrayType);
   }

   public:
      using context_aware_api::context_aware_api;

      int load_str(const scope_name& scope, const account_name& code, const name& table, array_ptr<char> key, size_t key_len, array_ptr<char> data, size_t data_len) {
         auto res = call(&apply_context::load_record<keystr_value_index, by_scope_primary>, scope, code, table, key, key_len, data, data_len);
         return res;
      }

      int front_str(const scope_name& scope, const account_name& code, const name& table, array_ptr<char> key, size_t key_len, array_ptr<char> data, size_t data_len) {
         return call(&apply_context::front_record<keystr_value_index, by_scope_primary>, scope, code, table, key, key_len, data, data_len);
      }

      int back_str(const scope_name& scope, const account_name& code, const name& table, array_ptr<char> key, size_t key_len, array_ptr<char> data, size_t data_len) {
         return call(&apply_context::back_record<keystr_value_index, by_scope_primary>, scope, code, table, key, key_len, data, data_len);
      }

      int next_str(const scope_name& scope, const account_name& code, const name& table, array_ptr<char> key, size_t key_len, array_ptr<char> data, size_t data_len) {
         return call(&apply_context::next_record<keystr_value_index, by_scope_primary>, scope, code, table, key, key_len, data, data_len);
      }

      int previous_str(const scope_name& scope, const account_name& code, const name& table, array_ptr<char> key, size_t key_len, array_ptr<char> data, size_t data_len) {
         return call(&apply_context::previous_record<keystr_value_index, by_scope_primary>, scope, code, table, key, key_len, data, data_len);
      }

      int lower_bound_str(const scope_name& scope, const account_name& code, const name& table, array_ptr<char> key, size_t key_len, array_ptr<char> data, size_t data_len) {
         return call(&apply_context::lower_bound_record<keystr_value_index, by_scope_primary>, scope, code, table, key, key_len, data, data_len);
      }

      int upper_bound_str(const scope_name& scope, const account_name& code, const name& table, array_ptr<char> key, size_t key_len, array_ptr<char> data, size_t data_len) {
         return call(&apply_context::upper_bound_record<keystr_value_index, by_scope_primary>, scope, code, table, key, key_len, data, data_len);
      }
};

class memory_api : public context_aware_api {
   public:
      memory_api( wasm_interface& wasm )
      :context_aware_api(wasm,true){}

      char* memcpy( array_ptr<char> dest, array_ptr<const char> src, size_t length) {
         return (char *)::memcpy(dest, src, length);
      }

      char* memmove( array_ptr<char> dest, array_ptr<const char> src, size_t length) {
         return (char *)::memmove(dest, src, length);
      }

      int memcmp( array_ptr<const char> dest, array_ptr<const char> src, size_t length) {
         return ::memcmp(dest, src, length);
      }

      char* memset( array_ptr<char> dest, int value, size_t length ) {
         return (char *)::memset( dest, value, length );
      }

      int sbrk(int num_bytes) {
         // sbrk should only allow for memory to grow
         if (num_bytes < 0)
            throw eosio::chain::page_memory_error();

         switch(vm) {
            case wasm_interface::vm_type::wavm:
               return (uint32_t)code.wavm.sbrk(num_bytes);
            case wasm_interface::vm_type::binaryen:
               return (uint32_t)code.binaryen.sbrk(num_bytes);
         }
      }
};

class transaction_api : public context_aware_api {
   public:
      using context_aware_api::context_aware_api;

      void send_inline( array_ptr<char> data, size_t data_len ) {
         // TODO: use global properties object for dynamic configuration of this default_max_gen_trx_size
         FC_ASSERT( data_len < config::default_max_inline_action_size, "inline action too big" );

         action act;
         fc::raw::unpack<action>(data, data_len, act);
         context.execute_inline(std::move(act));
      }

      void send_deferred( uint32_t sender_id, const fc::time_point_sec& execute_after, array_ptr<char> data, size_t data_len ) {
         try {
            // TODO: use global properties object for dynamic configuration of this default_max_gen_trx_size
            FC_ASSERT(data_len < config::default_max_gen_trx_size, "generated transaction too big");

            deferred_transaction dtrx;
            fc::raw::unpack<transaction>(data, data_len, dtrx);
            dtrx.sender = context.receiver;
            dtrx.sender_id = sender_id;
            dtrx.execute_after = execute_after;
            context.execute_deferred(std::move(dtrx));
         } FC_CAPTURE_AND_RETHROW((fc::to_hex(data, data_len)));
      }
};


class context_free_transaction_api : public context_aware_api {
   public:
      context_free_transaction_api( wasm_interface& wasm )
      :context_aware_api(wasm,true){}

      int read_transaction( array_ptr<char> data, size_t data_len ) {
         bytes trx = context.get_packed_transaction();
         if (data_len >= trx.size()) {
            memcpy(data, trx.data(), trx.size());
         }
         return trx.size();
      }

      int transaction_size() {
         return context.get_packed_transaction().size();
      }

      int expiration() {
        return context.trx_meta.trx().expiration.sec_since_epoch();
      }

      int tapos_block_num() {
        return context.trx_meta.trx().ref_block_num;
      }
      int tapos_block_prefix() {
        return context.trx_meta.trx().ref_block_prefix;
      }

      int get_action( uint32_t type, uint32_t index, array_ptr<char> buffer, size_t buffer_size )const {
         return context.get_action( type, index, buffer, buffer_size );
      }

};

class compiler_builtins : public context_aware_api {
   public:
      using context_aware_api::context_aware_api;
      void __ashlti3(__int128& ret, uint64_t low, uint64_t high, uint32_t shift) {
         fc::uint128_t i(high, low);
         i <<= shift;
         ret = (unsigned __int128)i;
      }

      void __ashrti3(__int128& ret, uint64_t low, uint64_t high, uint32_t shift) {
         // retain the signedness
         ret = high;
         ret <<= 64;
         ret |= low;
         ret >>= shift;
      }

      void __lshlti3(__int128& ret, uint64_t low, uint64_t high, uint32_t shift) {
         fc::uint128_t i(high, low);
         i <<= shift;
         ret = (unsigned __int128)i;
      }

      void __lshrti3(__int128& ret, uint64_t low, uint64_t high, uint32_t shift) {
         fc::uint128_t i(high, low);
         i >>= shift;
         ret = (unsigned __int128)i;
      }

      void __divti3(__int128& ret, uint64_t la, uint64_t ha, uint64_t lb, uint64_t hb) {
         __int128 lhs = ha;
         __int128 rhs = hb;

         lhs <<= 64;
         lhs |=  la;

         rhs <<= 64;
         rhs |=  lb;

         FC_ASSERT(rhs != 0, "divide by zero");

         lhs /= rhs;

         ret = lhs;
      }

      void __udivti3(unsigned __int128& ret, uint64_t la, uint64_t ha, uint64_t lb, uint64_t hb) {
         unsigned __int128 lhs = ha;
         unsigned __int128 rhs = hb;

         lhs <<= 64;
         lhs |=  la;

         rhs <<= 64;
         rhs |=  lb;

         FC_ASSERT(rhs != 0, "divide by zero");

         lhs /= rhs;
         ret = lhs;
      }

      void __multi3(__int128& ret, uint64_t la, uint64_t ha, uint64_t lb, uint64_t hb) {
         __int128 lhs = ha;
         __int128 rhs = hb;

         lhs <<= 64;
         lhs |=  la;

         rhs <<= 64;
         rhs |=  lb;

         lhs *= rhs;
         ret = lhs;
      }

      void __modti3(__int128& ret, uint64_t la, uint64_t ha, uint64_t lb, uint64_t hb) {
         __int128 lhs = ha;
         __int128 rhs = hb;

         lhs <<= 64;
         lhs |=  la;

         rhs <<= 64;
         rhs |=  lb;

         FC_ASSERT(rhs != 0, "divide by zero");

         lhs %= rhs;
         ret = lhs;
      }

      void __umodti3(unsigned __int128& ret, uint64_t la, uint64_t ha, uint64_t lb, uint64_t hb) {
         unsigned __int128 lhs = ha;
         unsigned __int128 rhs = hb;

         lhs <<= 64;
         lhs |=  la;

         rhs <<= 64;
         rhs |=  lb;

         FC_ASSERT(rhs != 0, "divide by zero");

         lhs %= rhs;
         ret = lhs;
      }
      
      void __addtf3( float128_t& ret, uint64_t la, uint64_t ha, uint64_t lb, uint64_t hb ) { 
         float128_t a = {{ la, ha }};
         float128_t b = {{ lb, hb }};
         ret = f128_add( a, b ); 
      }
      void __subtf3( float128_t& ret, uint64_t la, uint64_t ha, uint64_t lb, uint64_t hb ) { 
         float128_t a = {{ la, ha }};
         float128_t b = {{ lb, hb }};
         ret = f128_sub( a, b ); 
      }
      void __multf3( float128_t& ret, uint64_t la, uint64_t ha, uint64_t lb, uint64_t hb ) { 
         float128_t a = {{ la, ha }};
         float128_t b = {{ lb, hb }};
         ret = f128_mul( a, b ); 
      }
      void __divtf3( float128_t& ret, uint64_t la, uint64_t ha, uint64_t lb, uint64_t hb ) { 
         float128_t a = {{ la, ha }};
         float128_t b = {{ lb, hb }};
         ret = f128_div( a, b ); 
      }
      int __eqtf2( uint64_t la, uint64_t ha, uint64_t lb, uint64_t hb ) { 
         float128_t a = {{ la, ha }};
         float128_t b = {{ la, ha }};
         return f128_eq( a, b ); 
      }
      int __netf2( uint64_t la, uint64_t ha, uint64_t lb, uint64_t hb ) { 
         float128_t a = {{ la, ha }};
         float128_t b = {{ la, ha }};
         return !f128_eq( a, b ); 
      }
      int __getf2( uint64_t la, uint64_t ha, uint64_t lb, uint64_t hb ) { 
         float128_t a = {{ la, ha }};
         float128_t b = {{ la, ha }};
         return !f128_lt( a, b ); 
      }
      int __gttf2( uint64_t la, uint64_t ha, uint64_t lb, uint64_t hb ) { 
         float128_t a = {{ la, ha }};
         float128_t b = {{ la, ha }};
         return !f128_lt( a, b ) && !f128_eq( a, b ); 
      }
      int __letf2( uint64_t la, uint64_t ha, uint64_t lb, uint64_t hb ) { 
         float128_t a = {{ la, ha }};
         float128_t b = {{ la, ha }};
         return f128_le( a, b ); 
      }
      int __lttf2( uint64_t la, uint64_t ha, uint64_t lb, uint64_t hb ) { 
         float128_t a = {{ la, ha }};
         float128_t b = {{ la, ha }};
         return f128_lt( a, b ); 
      }
      int __cmptf2( uint64_t la, uint64_t ha, uint64_t lb, uint64_t hb ) { 
         float128_t a = {{ la, ha }};
         float128_t b = {{ la, ha }};
         if ( f128_lt( a, b ) )
            return -1;
         if ( f128_eq( a, b ) )
            return 0;
         return 1;
      }
      int __unordtf2( uint64_t la, uint64_t ha, uint64_t lb, uint64_t hb ) { 
         float128_t a = {{ la, ha }};
         float128_t b = {{ la, ha }};
         if ( f128_isSignalingNaN( a ) || f128_isSignalingNaN( b ) )
            return 1;
         return 0;
      }
      float64_t __floatsidf( int32_t i ) {
         edump((i)( "warning returning float64") );
         return i32_to_f64(i);
      }
      void __floatsitf( float128_t& ret, int32_t i ) {
         ret = i32_to_f128(i); /// TODO: should be 128
      }
      void __floatunsitf( float128_t& ret, uint32_t i ) {
         ret = ui32_to_f128(i); /// TODO: should be 128
      }
      /*
      float128_t __floatsit( int32_t i ) {
         return i32_to_f128(i);
      }
      */
      void __extendsftf2( float128_t& ret, uint32_t f ) { 
         float32_t in = { f };
         ret = f32_to_f128( in ); 
      }
      void __extenddftf2( float128_t& ret, float64_t in ) { 
         edump(("warning in flaot64..." ));
//         float64_t in = { f };
         ret = f64_to_f128( in ); 
      }
      int64_t __fixtfdi( uint64_t l, uint64_t h ) { 
         float128_t f = {{ l, h }};
         return f128_to_i64( f, 0, false ); 
      } 
      int32_t __fixtfsi( uint64_t l, uint64_t h ) { 
         float128_t f = {{ l, h }};
         return f128_to_i32( f, 0, false ); 
      } 
      uint64_t __fixunstfdi( uint64_t l, uint64_t h ) { 
         float128_t f = {{ l, h }};
         return f128_to_ui64( f, 0, false ); 
      } 
      uint32_t __fixunstfsi( uint64_t l, uint64_t h ) { 
         float128_t f = {{ l, h }};
         return f128_to_ui32( f, 0, false ); 
      } 
      uint64_t __trunctfdf2( uint64_t l, uint64_t h ) { 
         float128_t f = {{ l, h }};
         return f128_to_f64( f ).v; 
      } 
      uint32_t __trunctfsf2( uint64_t l, uint64_t h ) { 
         float128_t f = {{ l, h }};
         return f128_to_f32( f ).v; 
      } 

      static constexpr uint32_t SHIFT_WIDTH = (sizeof(uint64_t)*8)-1;
};

class math_api : public context_aware_api {
   public:
      using context_aware_api::context_aware_api;


      void diveq_i128(unsigned __int128* self, const unsigned __int128* other) {
         fc::uint128_t s(*self);
         const fc::uint128_t o(*other);
         FC_ASSERT( o != 0, "divide by zero" );

         s = s/o;
         *self = (unsigned __int128)s;
      }

      void multeq_i128(unsigned __int128* self, const unsigned __int128* other) {
         fc::uint128_t s(*self);
         const fc::uint128_t o(*other);
         s *= o;
         *self = (unsigned __int128)s;
      }

      uint64_t double_add(uint64_t a, uint64_t b) {
         using DOUBLE = boost::multiprecision::cpp_bin_float_50;
         DOUBLE c = DOUBLE(*reinterpret_cast<double *>(&a))
                  + DOUBLE(*reinterpret_cast<double *>(&b));
         double res = c.convert_to<double>();
         return *reinterpret_cast<uint64_t *>(&res);
      }

      uint64_t double_mult(uint64_t a, uint64_t b) {
         using DOUBLE = boost::multiprecision::cpp_bin_float_50;
         DOUBLE c = DOUBLE(*reinterpret_cast<double *>(&a))
                  * DOUBLE(*reinterpret_cast<double *>(&b));
         double res = c.convert_to<double>();
         return *reinterpret_cast<uint64_t *>(&res);
      }

      uint64_t double_div(uint64_t a, uint64_t b) {
         using DOUBLE = boost::multiprecision::cpp_bin_float_50;
         DOUBLE divisor = DOUBLE(*reinterpret_cast<double *>(&b));
         FC_ASSERT(divisor != 0, "divide by zero");
         DOUBLE c = DOUBLE(*reinterpret_cast<double *>(&a)) / divisor;
         double res = c.convert_to<double>();
         return *reinterpret_cast<uint64_t *>(&res);
      }

      uint32_t double_eq(uint64_t a, uint64_t b) {
         using DOUBLE = boost::multiprecision::cpp_bin_float_50;
         return DOUBLE(*reinterpret_cast<double *>(&a)) == DOUBLE(*reinterpret_cast<double *>(&b));
      }

      uint32_t double_lt(uint64_t a, uint64_t b) {
         using DOUBLE = boost::multiprecision::cpp_bin_float_50;
         return DOUBLE(*reinterpret_cast<double *>(&a)) < DOUBLE(*reinterpret_cast<double *>(&b));
      }

      uint32_t double_gt(uint64_t a, uint64_t b) {
         using DOUBLE = boost::multiprecision::cpp_bin_float_50;
         return DOUBLE(*reinterpret_cast<double *>(&a)) > DOUBLE(*reinterpret_cast<double *>(&b));
      }

      uint64_t double_to_i64(uint64_t n) {
         using DOUBLE = boost::multiprecision::cpp_bin_float_50;
         return DOUBLE(*reinterpret_cast<double *>(&n)).convert_to<int64_t>();
      }

      uint64_t i64_to_double(int64_t n) {
         using DOUBLE = boost::multiprecision::cpp_bin_float_50;
         double res = DOUBLE(n).convert_to<double>();
         return *reinterpret_cast<uint64_t *>(&res);
      }
};

REGISTER_INTRINSICS(math_api,
   (diveq_i128,    void(int, int)            )
   (multeq_i128,   void(int, int)            )
   (double_add,    int64_t(int64_t, int64_t) )
   (double_mult,   int64_t(int64_t, int64_t) )
   (double_div,    int64_t(int64_t, int64_t) )
   (double_eq,     int32_t(int64_t, int64_t) )
   (double_lt,     int32_t(int64_t, int64_t) )
   (double_gt,     int32_t(int64_t, int64_t) )
   (double_to_i64, int64_t(int64_t)          )
   (i64_to_double, int64_t(int64_t)          )
);

REGISTER_INTRINSICS(compiler_builtins,
   (__ashlti3,     void(int, int64_t, int64_t, int)               )
   (__ashrti3,     void(int, int64_t, int64_t, int)               )
   (__lshlti3,     void(int, int64_t, int64_t, int)               )
   (__lshrti3,     void(int, int64_t, int64_t, int)               )
   (__divti3,      void(int, int64_t, int64_t, int64_t, int64_t)  )
   (__udivti3,     void(int, int64_t, int64_t, int64_t, int64_t)  )
   (__modti3,      void(int, int64_t, int64_t, int64_t, int64_t)  )
   (__umodti3,     void(int, int64_t, int64_t, int64_t, int64_t)  )
   (__multi3,      void(int, int64_t, int64_t, int64_t, int64_t)  )
   (__addtf3,      void(int, int64_t, int64_t, int64_t, int64_t)  )
   (__subtf3,      void(int, int64_t, int64_t, int64_t, int64_t)  )
   (__multf3,      void(int, int64_t, int64_t, int64_t, int64_t)  )
   (__divtf3,      void(int, int64_t, int64_t, int64_t, int64_t)  )
   (__eqtf2,       int(int64_t, int64_t, int64_t, int64_t)        )
   (__netf2,       int(int64_t, int64_t, int64_t, int64_t)        )
   (__getf2,       int(int64_t, int64_t, int64_t, int64_t)        )
   (__gttf2,       int(int64_t, int64_t, int64_t, int64_t)        )
   (__lttf2,       int(int64_t, int64_t, int64_t, int64_t)        )
   (__cmptf2,      int(int64_t, int64_t, int64_t, int64_t)        )
   (__unordtf2,    int(int64_t, int64_t, int64_t, int64_t)        )
   (__floatsitf,   void (int, int)                                )
   (__floatunsitf, void (int, int)                                )
   (__floatsidf,   float64_t(int)                                 )
   (__extendsftf2, void(int, int)                                 )      
   (__extenddftf2, void(int, float64_t)                           )      
   (__fixtfdi,     int64_t(int64_t, int64_t)                      )
   (__fixtfsi,     int(int64_t, int64_t)                          )
   (__fixunstfdi,  int64_t(int64_t, int64_t)                      )
   (__fixunstfsi,  int(int64_t, int64_t)                          )
   (__trunctfdf2,  int64_t(int64_t, int64_t)                      )
   (__trunctfsf2,  int(int64_t, int64_t)                          )
);

REGISTER_INTRINSICS(privileged_api,
   (activate_feature,          void(int64_t)                                 )
   (is_feature_active,         int(int64_t)                                  )
   (set_resource_limits,       void(int64_t,int64_t,int64_t,int64_t,int64_t) )
   (set_active_producers,      void(int,int)                                 )
   (is_privileged,             int(int64_t)                                  )
   (set_privileged,            void(int64_t, int)                            )
   (freeze_account,            void(int64_t, int)                            )
   (is_frozen,                 int(int64_t)                                  )
);

REGISTER_INTRINSICS(checktime_api,
   (checktime,      void(int))
);

REGISTER_INTRINSICS(producer_api,
   (get_active_producers,      int(int, int) )
);

#define DB_SECONDARY_INDEX_METHODS_SIMPLE(IDX) \
   (db_##IDX##_store,          int(int64_t,int64_t,int64_t,int64_t,int))\
   (db_##IDX##_remove,         void(int))\
   (db_##IDX##_update,         void(int,int64_t,int))\
   (db_##IDX##_find_primary,   int(int64_t,int64_t,int64_t,int,int64_t))\
   (db_##IDX##_find_secondary, int(int64_t,int64_t,int64_t,int,int))\
   (db_##IDX##_lowerbound,     int(int64_t,int64_t,int64_t,int,int))\
   (db_##IDX##_upperbound,     int(int64_t,int64_t,int64_t,int,int))\
   (db_##IDX##_end,            int(int64_t,int64_t,int64_t))\
   (db_##IDX##_next,           int(int, int))\
   (db_##IDX##_previous,       int(int, int))

#define DB_SECONDARY_INDEX_METHODS_ARRAY(IDX) \
      (db_##IDX##_store,          int(int64_t,int64_t,int64_t,int64_t,int,int))\
      (db_##IDX##_remove,         void(int))\
      (db_##IDX##_update,         void(int,int64_t,int,int))\
      (db_##IDX##_find_primary,   int(int64_t,int64_t,int64_t,int,int,int64_t))\
      (db_##IDX##_find_secondary, int(int64_t,int64_t,int64_t,int,int,int))\
      (db_##IDX##_lowerbound,     int(int64_t,int64_t,int64_t,int,int,int))\
      (db_##IDX##_upperbound,     int(int64_t,int64_t,int64_t,int,int,int))\
      (db_##IDX##_end,            int(int64_t,int64_t,int64_t))\
      (db_##IDX##_next,           int(int, int))\
      (db_##IDX##_previous,       int(int, int))

REGISTER_INTRINSICS( database_api,
   (db_store_i64,        int(int64_t,int64_t,int64_t,int64_t,int,int))
   (db_update_i64,       void(int,int64_t,int,int))
   (db_remove_i64,       void(int))
   (db_get_i64,          int(int, int, int))
   (db_next_i64,         int(int, int))
   (db_previous_i64,     int(int, int))
   (db_find_i64,         int(int64_t,int64_t,int64_t,int64_t))
   (db_lowerbound_i64,   int(int64_t,int64_t,int64_t,int64_t))
   (db_upperbound_i64,   int(int64_t,int64_t,int64_t,int64_t))
   (db_end_i64,          int(int64_t,int64_t,int64_t))

   DB_SECONDARY_INDEX_METHODS_SIMPLE(idx64)
   DB_SECONDARY_INDEX_METHODS_SIMPLE(idx128)
   DB_SECONDARY_INDEX_METHODS_ARRAY(idx256)
   DB_SECONDARY_INDEX_METHODS_SIMPLE(idx_double)
);

REGISTER_INTRINSICS(crypto_api,
   (assert_recover_key,     void(int, int, int, int, int) )
   (recover_key,            int(int, int, int, int, int)  )
   (assert_sha256,          void(int, int, int)           )
   (assert_sha1,            void(int, int, int)           )
   (assert_sha512,          void(int, int, int)           )
   (assert_ripemd160,       void(int, int, int)           )
   (sha1,                   void(int, int, int)           )
   (sha256,                 void(int, int, int)           )
   (sha512,                 void(int, int, int)           )
   (ripemd160,              void(int, int, int)           )
);

REGISTER_INTRINSICS(string_api,
   (assert_is_utf8,  void(int, int, int) )
);

REGISTER_INTRINSICS(system_api,
   (abort,        void())
   (eosio_assert, void(int, int))
   (now,          int())
);

REGISTER_INTRINSICS(action_api,
   (read_action,            int(int, int)  )
   (action_size,            int()          )
   (current_receiver,   int64_t()          )
   (publication_time,   int32_t()          )
   (current_sender,     int64_t()          )
);

REGISTER_INTRINSICS(apply_context,
   (require_write_lock,    void(int64_t)          )
   (require_read_lock,     void(int64_t, int64_t) )
   (require_recipient,     void(int64_t)          )
   (require_authorization, void(int64_t), "require_auth", void(apply_context::*)(const account_name&)const)
   (has_authorization,     int(int64_t), "has_auth", bool(apply_context::*)(const account_name&)const)
   (is_account,            int(int64_t)           )
);

REGISTER_INTRINSICS(console_api,
   (prints,                void(int)       )
   (prints_l,              void(int, int)  )
   (printui,               void(int64_t)   )
   (printi,                void(int64_t)   )
   (printi128,             void(int)       )
   (printd,                void(float64_t) )
   (printdi,               void(int64_t)   )
   (printn,                void(int64_t)   )
   (printhex,              void(int, int)  )
);

REGISTER_INTRINSICS(context_free_transaction_api,
   (read_transaction,       int(int, int)            )
   (transaction_size,       int()                    )
   (expiration,             int()                    )
   (tapos_block_prefix,     int()                    )
   (tapos_block_num,        int()                    )
   (get_action,            int (int, int, int, int)  )
);

REGISTER_INTRINSICS(transaction_api,
   (send_inline,           void(int, int)            )
   (send_deferred,         void(int, int, int, int)  )
);

REGISTER_INTRINSICS(context_free_api,
   (get_context_free_data, int(int, int, int) )
)

REGISTER_INTRINSICS(memory_api,
   (memcpy,                 int(int, int, int)  )
   (memmove,                int(int, int, int)  )
   (memcmp,                 int(int, int, int)  )
   (memset,                 int(int, int, int)  )
   (sbrk,                   int(int)            )
);

#define DB_METHOD_SEQ(SUFFIX) \
   (store,        int32_t(int64_t, int64_t, int64_t, int, int),   "store_"#SUFFIX ) \
   (update,       int32_t(int64_t, int64_t, int64_t, int, int),   "update_"#SUFFIX ) \
   (remove,       int32_t(int64_t, int64_t, int),                 "remove_"#SUFFIX )

#define DB_INDEX_METHOD_SEQ(SUFFIX)\
   (load,         int32_t(int64_t, int64_t, int64_t, int, int),   "load_"#SUFFIX )\
   (front,        int32_t(int64_t, int64_t, int64_t, int, int),   "front_"#SUFFIX )\
   (back,         int32_t(int64_t, int64_t, int64_t, int, int),   "back_"#SUFFIX )\
   (previous,     int32_t(int64_t, int64_t, int64_t, int, int),   "previous_"#SUFFIX )\
   (lower_bound,  int32_t(int64_t, int64_t, int64_t, int, int),   "lower_bound_"#SUFFIX )\
   (upper_bound,  int32_t(int64_t, int64_t, int64_t, int, int),   "upper_bound_"#SUFFIX )\

using db_api_key_value_object                                 = db_api<key_value_object>;
using db_api_keystr_value_object                              = db_api<keystr_value_object>;
using db_api_key128x128_value_object                          = db_api<key128x128_value_object>;
using db_api_key64x64_value_object                            = db_api<key64x64_value_object>;
using db_api_key64x64x64_value_object                         = db_api<key64x64x64_value_object>;
using db_index_api_key_value_index_by_scope_primary           = db_index_api<key_value_index,by_scope_primary>;
using db_index_api_keystr_value_index_by_scope_primary        = db_index_api<keystr_value_index,by_scope_primary>;
using db_index_api_key128x128_value_index_by_scope_primary    = db_index_api<key128x128_value_index,by_scope_primary>;
using db_index_api_key128x128_value_index_by_scope_secondary  = db_index_api<key128x128_value_index,by_scope_secondary>;
using db_index_api_key64x64_value_index_by_scope_primary      = db_index_api<key64x64_value_index,by_scope_primary>;
using db_index_api_key64x64_value_index_by_scope_secondary    = db_index_api<key64x64_value_index,by_scope_secondary>;
using db_index_api_key64x64x64_value_index_by_scope_primary   = db_index_api<key64x64x64_value_index,by_scope_primary>;
using db_index_api_key64x64x64_value_index_by_scope_secondary = db_index_api<key64x64x64_value_index,by_scope_secondary>;
using db_index_api_key64x64x64_value_index_by_scope_tertiary  = db_index_api<key64x64x64_value_index,by_scope_tertiary>;

REGISTER_INTRINSICS(db_api_key_value_object,         DB_METHOD_SEQ(i64));
REGISTER_INTRINSICS(db_api_key128x128_value_object,  DB_METHOD_SEQ(i128i128));
REGISTER_INTRINSICS(db_api_key64x64_value_object,    DB_METHOD_SEQ(i64i64));
REGISTER_INTRINSICS(db_api_key64x64x64_value_object, DB_METHOD_SEQ(i64i64i64));
REGISTER_INTRINSICS(db_api_keystr_value_object,
   (store_str,                int32_t(int64_t, int64_t, int64_t, int, int, int, int)  )
   (update_str,               int32_t(int64_t, int64_t, int64_t, int, int, int, int)  )
   (remove_str,               int32_t(int64_t, int64_t, int, int)  ));

REGISTER_INTRINSICS(db_index_api_key_value_index_by_scope_primary,           DB_INDEX_METHOD_SEQ(i64));
REGISTER_INTRINSICS(db_index_api_keystr_value_index_by_scope_primary,
   (load_str,            int32_t(int64_t, int64_t, int64_t, int, int, int, int)  )
   (front_str,           int32_t(int64_t, int64_t, int64_t, int, int, int, int)  )
   (back_str,            int32_t(int64_t, int64_t, int64_t, int, int, int, int)  )
   (next_str,            int32_t(int64_t, int64_t, int64_t, int, int, int, int)  )
   (previous_str,        int32_t(int64_t, int64_t, int64_t, int, int, int, int)  )
   (lower_bound_str,     int32_t(int64_t, int64_t, int64_t, int, int, int, int)  )
   (upper_bound_str,     int32_t(int64_t, int64_t, int64_t, int, int, int, int)  ));

REGISTER_INTRINSICS(db_index_api_key128x128_value_index_by_scope_primary,    DB_INDEX_METHOD_SEQ(primary_i128i128));
REGISTER_INTRINSICS(db_index_api_key128x128_value_index_by_scope_secondary,  DB_INDEX_METHOD_SEQ(secondary_i128i128));
REGISTER_INTRINSICS(db_index_api_key64x64_value_index_by_scope_primary,      DB_INDEX_METHOD_SEQ(primary_i64i64));
REGISTER_INTRINSICS(db_index_api_key64x64_value_index_by_scope_secondary,    DB_INDEX_METHOD_SEQ(secondary_i64i64));
REGISTER_INTRINSICS(db_index_api_key64x64x64_value_index_by_scope_primary,   DB_INDEX_METHOD_SEQ(primary_i64i64i64));
REGISTER_INTRINSICS(db_index_api_key64x64x64_value_index_by_scope_secondary, DB_INDEX_METHOD_SEQ(secondary_i64i64i64));
REGISTER_INTRINSICS(db_index_api_key64x64x64_value_index_by_scope_tertiary,  DB_INDEX_METHOD_SEQ(tertiary_i64i64i64));


} } /// eosio::chain<|MERGE_RESOLUTION|>--- conflicted
+++ resolved
@@ -653,21 +653,12 @@
          context.console_append(fc::variant(v).get_string());
       }
 
-<<<<<<< HEAD
       void printdi( uint64_t val ) {
          context.console_append(*((double*)&val));
       }
+
       void printd( float64_t val ) {
-         context.console_append( "i: " );
-         context.console_append( f64_to_i64(val,0,false) );
-         context.console_append( " - " );
          context.console_append(*((double*)&val));
-=======
-      void printd( uint64_t val ) {
-         // QUESTION: Is there a better way to print the Berkeley softfloats than assuming their representation
-         //           is the same as that of the native side double?
-         context.console_append(*(double*)(&val));
->>>>>>> 05cf77bb
       }
 
       void printn(const name& value) {

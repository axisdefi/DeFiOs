--- conflicted
+++ resolved
@@ -711,11 +711,11 @@
       void db_##IDX##_remove( int iterator ) {\
          return context.IDX.remove( iterator );\
       }\
-      int db_##IDX##_find_secondary( uint64_t code, uint64_t scope, uint64_t table, TYPE& secondary, uint64_t& primary ) {\
+      int db_##IDX##_find_secondary( uint64_t code, uint64_t scope, uint64_t table, const TYPE& secondary, uint64_t& primary ) {\
          return context.IDX.find_secondary(code, scope, table, secondary, primary);\
       }\
       int db_##IDX##_find_primary( uint64_t code, uint64_t scope, uint64_t table, TYPE& secondary, uint64_t primary ) {\
-         return context.IDX.find_secondary(code, scope, table, secondary, primary);\
+         return context.IDX.find_primary(code, scope, table, secondary, primary);\
       }\
       int db_##IDX##_lowerbound( uint64_t code, uint64_t scope, uint64_t table,  TYPE& secondary, uint64_t& primary ) {\
          return context.IDX.lowerbound_secondary(code, scope, table, secondary, primary);\
@@ -752,100 +752,20 @@
       int db_previous_i64( int itr, uint64_t& primary ) {
          return context.db_previous_i64(itr, primary);
       }
-<<<<<<< HEAD
       int db_find_i64( uint64_t code, uint64_t scope, uint64_t table, uint64_t id ) {
          return context.db_find_i64( code, scope, table, id );
-=======
-      int db_find_i64( uint64_t code, uint64_t scope, uint64_t table, uint64_t id ) { 
-         return context.db_find_i64( code, scope, table, id ); 
-      }
-      int db_lowerbound_i64( uint64_t code, uint64_t scope, uint64_t table, uint64_t id ) { 
-         return context.db_lowerbound_i64( code, scope, table, id ); 
-      }
-      int db_upperbound_i64( uint64_t code, uint64_t scope, uint64_t table, uint64_t id ) { 
-         return context.db_upperbound_i64( code, scope, table, id ); 
-      }
-
-      int db_idx64_store( uint64_t scope, uint64_t table, uint64_t payer, uint64_t id, const uint64_t& secondary ) {
-         return context.idx64.store( scope, table, payer, id, secondary );
-      }
-      void db_idx64_update( int iterator, uint64_t payer, const uint64_t& secondary ) {
-         return context.idx64.update( iterator, payer, secondary );
->>>>>>> 73d1cc5e
       }
       int db_lowerbound_i64( uint64_t code, uint64_t scope, uint64_t table, uint64_t id ) {
          return context.db_lowerbound_i64( code, scope, table, id );
       }
-<<<<<<< HEAD
       int db_upperbound_i64( uint64_t code, uint64_t scope, uint64_t table, uint64_t id ) {
-         return context.db_lowerbound_i64( code, scope, table, id );
+         return context.db_upperbound_i64( code, scope, table, id );
       }
 
       DB_API_METHOD_WRAPPERS(idx64,  uint64_t)
       DB_API_METHOD_WRAPPERS(idx128, uint128_t)
       DB_API_METHOD_WRAPPERS(idx256, uint256)
 
-=======
-      int db_idx64_find_secondary( uint64_t code, uint64_t scope, uint64_t table, const uint64_t& secondary, uint64_t& primary ) {
-         return context.idx64.find_secondary(code, scope, table, secondary, primary);
-      }
-      int db_idx64_find_primary( uint64_t code, uint64_t scope, uint64_t table, uint64_t& secondary, uint64_t primary ) {
-         return context.idx64.find_primary(code, scope, table, secondary, primary);
-      }
-      int db_idx64_lowerbound( uint64_t code, uint64_t scope, uint64_t table,  uint64_t& secondary, uint64_t& primary ) {
-         return context.idx64.lowerbound_secondary(code, scope, table, secondary, primary);
-      }
-      int db_idx64_upperbound( uint64_t code, uint64_t scope, uint64_t table,  uint64_t& secondary, uint64_t& primary ) {
-         return context.idx64.upperbound_secondary(code, scope, table, secondary, primary);
-      }
-      int db_idx64_next( int iterator, uint64_t& primary  ) {
-         return context.idx64.next_secondary(iterator, primary);
-      }
-      int db_idx64_previous( int iterator, uint64_t& primary ) {
-         return context.idx64.previous_secondary(iterator, primary);
-      }
-
-      int db_idx128_store( uint64_t scope, uint64_t table, uint64_t payer, uint64_t id, const uint128_t& secondary ) {
-         return context.idx128.store( scope, table, payer, id, secondary );
-      }
-      void db_idx128_update( int iterator, uint64_t payer, const uint128_t& secondary ) {
-         return context.idx128.update( iterator, payer, secondary );
-      }
-      void db_idx128_remove( int iterator ) {
-         return context.idx128.remove( iterator );
-      }
-      int db_idx128_find_primary( uint64_t code, uint64_t scope, uint64_t table, uint128_t& secondary, uint64_t primary ) {
-         return context.idx128.find_primary( code, scope, table, secondary, primary );
-      }
-      int db_idx128_find_secondary( uint64_t code, uint64_t scope, uint64_t table, const uint128_t& secondary, uint64_t& primary ) {
-         return context.idx128.find_secondary(code, scope, table, secondary, primary);
-      }
-      int db_idx128_lowerbound( uint64_t code, uint64_t scope, uint64_t table, uint128_t& secondary, uint64_t& primary ) {
-         return context.idx128.lowerbound_secondary(code, scope, table, secondary, primary);
-      }
-      int db_idx128_upperbound( uint64_t code, uint64_t scope, uint64_t table, uint128_t& secondary, uint64_t& primary ) {
-         return context.idx128.upperbound_secondary(code, scope, table, secondary, primary);
-      }
-      int db_idx128_next( int iterator, uint64_t& primary ) {
-         return context.idx128.next_secondary(iterator, primary);
-      }
-      int db_idx128_previous( int iterator, uint64_t& primary ) {
-         return context.idx128.previous_secondary(iterator, primary);
-      }
-
-   /*
-      int db_idx128_next( int iterator, uint64_t& primary ) {
-      }
-      int db_idx128_prev( int iterator, uint64_t& primary ) {
-      }
-      int db_idx128_find_secondary( uint64_t code, uint64_t scope, uint64_t table, uint128_t& secondary, uint64_t& primary ) {
-      }
-      int db_idx128_lowerbound( uint64_t code, uint64_t scope, uint64_t table, uint128_t& secondary, uint64_t& primary ) {
-      }
-      int db_idx128_upperbound( uint64_t code, uint64_t scope, uint64_t table, uint128_t& secondary, uint64_t& primary ) {
-      }
-      */
->>>>>>> 73d1cc5e
 };
 
 

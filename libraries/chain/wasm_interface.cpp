#include <eosio/chain/wasm_interface.hpp>
#include <eosio/chain/apply_context.hpp>
#include <eosio/chain/chain_controller.hpp>
#include <eosio/chain/producer_schedule.hpp>
#include <eosio/chain/asset.hpp>
#include <eosio/chain/exceptions.hpp>
#include <boost/core/ignore_unused.hpp>
#include <boost/multiprecision/cpp_bin_float.hpp>
#include <eosio/chain/wasm_interface_private.hpp>
#include <eosio/chain/wasm_eosio_constraints.hpp>
#include <fc/exception/exception.hpp>
#include <fc/crypto/sha256.hpp>
#include <fc/crypto/sha1.hpp>
#include <fc/io/raw.hpp>
#include <fc/utf8.hpp>

#include <Runtime/Runtime.h>
#include "IR/Module.h"
#include "Platform/Platform.h"
#include "WAST/WAST.h"
#include "IR/Operators.h"
#include "IR/Validate.h"
#include "IR/Types.h"
#include "Runtime/Runtime.h"
#include "Runtime/Linker.h"
#include "Runtime/Intrinsics.h"

#include <boost/asio.hpp>
#include <boost/bind.hpp>

#include <mutex>
#include <thread>
#include <condition_variable>
#include <iostream>

using namespace IR;
using namespace Runtime;
using boost::asio::io_service;

#if 0
   // account.h/hpp expected account API balance interchange format
   // must match account.hpp account_balance definition
   PACKED_STRUCT(
   struct account_balance
   {
      /**
      * Name of the account who's balance this is
      */
      eosio::chain::account_name account;

      /**
      * Balance for this account
      */
      eosio::chain::asset eos_balance;

      /**
      * Staked balance for this account
      */
      eosio::chain::asset staked_balance;

      /**
      * Unstaking balance for this account
      */
      eosio::chain::asset unstaking_balance;

      /**
      * Time at which last unstaking occurred for this account
      */
      eosio::chain::time last_unstaking_time;
   })
#endif

namespace eosio { namespace chain {
   using namespace contracts;

   /**
    * Integration with the WASM Linker to resolve our intrinsics
    */
   struct root_resolver : Runtime::Resolver
   {
      bool resolve(const string& mod_name,
                   const string& export_name,
                   ObjectType type,
                   ObjectInstance*& out) override
      {
         // Try to resolve an intrinsic first.
         if(IntrinsicResolver::singleton.resolve(mod_name,export_name,type, out)) {
            return true;
         }

         FC_ASSERT( !"unresolvable", "${module}.${export}", ("module",mod_name)("export",export_name) );
         return false;
      }
   };

   /**
    *  Implementation class for the wasm cache
    *  it is responsible for compiling and storing instances of wasm code for use
    *
    */
   struct wasm_cache_impl {
      wasm_cache_impl()
      {
         Runtime::init();
      }

      /**
       * this must wait for all work to be done otherwise it may destroy memory
       * referenced by other threads
       *
       * Expectations on wasm_cache dictate that all available code has been
       * returned before this can be destroyed
       */
      ~wasm_cache_impl() {
         freeUnreferencedObjects({});
      }

      /**
       * internal tracking structure which deduplicates memory images
       * and tracks available vs in-use entries.
       *
       * The instances array has two sections, "available" instances
       * are in the front of the vector and anything at an index of
       * available_instances or greater is considered "in use"
       *
       * instances are stored as pointers so that their positions
       * in the array can be moved without invaliding references to
       * the instance handed out to other threads
       */
      struct code_info {
         code_info( size_t mem_end, vector<char>&& mem_image )
         :mem_end(mem_end),mem_image(std::forward<vector<char>>(mem_image))
         {}

         // a clean image of the memory used to sanitize things on checkin
         size_t mem_start           = 0;
         size_t mem_end             = 1<<16;
         vector<char> mem_image;

         // all existing instances of this code
         vector<unique_ptr<wasm_cache::entry>> instances;
         size_t available_instances = 0;
      };

      using optional_info_ref = optional<std::reference_wrapper<code_info>>;
      using optional_entry_ref = optional<std::reference_wrapper<wasm_cache::entry>>;

      /**
       * Convenience method for running code with the _cache_lock and releaseint that lock
       * when the code completes
       *
       * @param f - lambda to execute
       * @return - varies depending on the signature of the lambda
       */
      template<typename F>
      auto with_lock(std::mutex &l, F f) {
         std::lock_guard<std::mutex> lock(l);
         return f();
      };

      /**
       * Fetch the tracking struct given a code_id if it exists
       *
       * @param code_id
       * @return
       */
      optional_info_ref fetch_info(const digest_type& code_id) {
         return with_lock(_cache_lock, [&,this](){
            auto iter = _cache.find(code_id);
            if (iter != _cache.end()) {
               return optional_info_ref(iter->second);
            }

            return optional_info_ref();
         });
      }

      /**
       * Opportunistically fetch an available instance of the code;
       * @param code_id - the id of the code to fetch
       * @return - reference to the entry when one is available
       */
      optional_entry_ref try_fetch_entry(const digest_type& code_id) {
         return with_lock(_cache_lock, [&,this](){
            auto iter = _cache.find(code_id);
            if (iter != _cache.end() && iter->second.available_instances > 0) {
               auto &ptr = iter->second.instances.at(--(iter->second.available_instances));
               return optional_entry_ref(*ptr);
            }

            return optional_entry_ref();
         });
      }

      /**
       * Fetch a copy of the code, this is guaranteed to return an entry IF the code is compilable.
       * In order to do that in safe way this code may cause the calling thread to sleep while a new
       * version of the code is compiled and inserted into the cache
       *
       * @param code_id - the id of the code to fetch
       * @param wasm_binary - the binary for the wasm
       * @param wasm_binary_size - the size of the binary
       * @return reference to a usable cache entry
       */
      wasm_cache::entry& fetch_entry(const digest_type& code_id, const char* wasm_binary, size_t wasm_binary_size) {
         std::condition_variable condition;
         optional_entry_ref result;
         std::exception_ptr error;

         // compilation is not thread safe, so we dispatch it to a io_service running on a single thread to
         // queue up and synchronize compilations
         with_lock(_compile_lock, [&,this](){
            // check to see if someone returned what we need before making a new one
            auto pending_result = try_fetch_entry(code_id);
            std::exception_ptr pending_error;

            if (!pending_result) {
               // time to compile a brand new (maybe first) copy of this code
               Module* module = new Module();
               ModuleInstance* instance = nullptr;
               size_t mem_end = 0;
               vector<char> mem_image;

               try {
                  Serialization::MemoryInputStream stream((const U8 *) wasm_binary, wasm_binary_size);
                  WASM::serializeWithInjection(stream, *module);
                  validate_eosio_wasm_constraints(*module);

                  root_resolver resolver;
                  LinkResult link_result = linkModule(*module, resolver);
                  instance = instantiateModule(*module, std::move(link_result.resolvedImports));
                  FC_ASSERT(instance != nullptr);

                  MemoryInstance* current_memory = Runtime::getDefaultMemory(instance);

                  if(current_memory) {
                     char *mem_ptr = &memoryRef<char>(current_memory, 0);
                     const auto allocated_memory = Runtime::getDefaultMemorySize(instance);
                     for (uint64_t i = 0; i < allocated_memory; ++i) {
                        if (mem_ptr[i])
                           mem_end = i + 1;
                     }
                     mem_image.resize(mem_end);
                     memcpy(mem_image.data(), mem_ptr, mem_end);
                  }
                  
               } catch (...) {
                  pending_error = std::current_exception();
               }

               if (pending_error == nullptr) {
                  // grab the lock and put this in the cache as unavailble
                  with_lock(_cache_lock, [&,this]() {
                     // find or create a new entry
                     auto iter = _cache.emplace(code_id, code_info(mem_end, std::move(mem_image))).first;

                     iter->second.instances.emplace_back(std::make_unique<wasm_cache::entry>(instance, module));
                     pending_result = optional_entry_ref(*iter->second.instances.back().get());
                  });
               }
            }

           if (pending_error != nullptr) {
              error = pending_error;
           } else {
              result = pending_result;
           }

         });


         try {
            if (error != nullptr) {
               std::rethrow_exception(error);
            } else {
               return (*result).get();
            }
         } FC_RETHROW_EXCEPTIONS(error, "error compiling WASM for code with hash: ${code_id}", ("code_id", code_id));
      }

      /**
       * return an entry to the cache.  The entry is presumed to come back in a "dirty" state and must be
       * sanitized before returning to the "available" state.  This sanitization is done asynchronously so
       * as not to delay the current executing thread.
       *
       * @param code_id - the code Id associated with the instance
       * @param entry - the entry to return
       */
      void return_entry(const digest_type& code_id, wasm_cache::entry& entry) {
        // sanitize by reseting the memory that may now be dirty
        auto& info = (*fetch_info(code_id)).get();
        if(getDefaultMemory(entry.instance)) {
           char* memstart = &memoryRef<char>( getDefaultMemory(entry.instance), 0 );
           memset( memstart + info.mem_end, 0, ((1<<16) - info.mem_end) );
           memcpy( memstart, info.mem_image.data(), info.mem_end);
        }
        resetGlobalInstances(entry.instance);

        // under a lock, put this entry back in the available instances side of the instances vector
        with_lock(_cache_lock, [&,this](){
           // walk the vector and find this entry
           auto iter = info.instances.begin();
           while (iter->get() != &entry) {
              ++iter;
           }

           FC_ASSERT(iter != info.instances.end(), "Checking in a WASM enty that was not created properly!");

           auto first_unavailable = (info.instances.begin() + info.available_instances);
           if (iter != first_unavailable) {
              std::swap(iter, first_unavailable);
           }
           info.available_instances++;
        });
      }

      // mapping of digest to an entry for the code
      map<digest_type, code_info> _cache;
      std::mutex _cache_lock;

      // compilation lock
      std::mutex _compile_lock;
   };

   wasm_cache::wasm_cache()
      :_my( new wasm_cache_impl() ) {
   }

   wasm_cache::~wasm_cache() = default;

   wasm_cache::entry &wasm_cache::checkout( const digest_type& code_id, const char* wasm_binary, size_t wasm_binary_size ) {
      // see if there is an available entry in the cache
      auto result = _my->try_fetch_entry(code_id);
      if (result) {
         return (*result).get();
      }
      return _my->fetch_entry(code_id, wasm_binary, wasm_binary_size);
   }


   void wasm_cache::checkin(const digest_type& code_id, entry& code ) {
      MemoryInstance* default_mem = Runtime::getDefaultMemory(code.instance);
      if(default_mem)
         Runtime::shrinkMemory(default_mem, Runtime::getMemoryNumPages(default_mem) - 1);
      _my->return_entry(code_id, code);
   }

   /**
    * RAII wrapper to make sure that the context is cleaned up on exception
    */
   struct scoped_context {
      template<typename ...Args>
      scoped_context(optional<wasm_context> &context, Args&... args)
      :context(context)
      {
         context = wasm_context{ args... };
      }

      ~scoped_context() {
         context.reset();
      }

      optional<wasm_context>& context;
   };

   void wasm_interface_impl::call(const string& entry_point, const vector<Value>& args, wasm_cache::entry& code, apply_context& context)
   try {
      FunctionInstance* call = asFunctionNullable(getInstanceExport(code.instance,entry_point) );
      if( !call ) {
         return;
      }

      FC_ASSERT( getFunctionType(call)->parameters.size() == args.size() );

      auto context_guard = scoped_context(current_context, code, context);
      runInstanceStartFunc(code.instance);
      Runtime::invokeFunction(call,args);
   } catch( const Runtime::Exception& e ) {
      FC_THROW_EXCEPTION(wasm_execution_error,
                         "cause: ${cause}\n${callstack}",
                         ("cause", string(describeExceptionCause(e.cause)))
                         ("callstack", e.callStack));
   } FC_CAPTURE_AND_RETHROW()

   wasm_interface::wasm_interface()
      :my( new wasm_interface_impl() ) {
   }

   wasm_interface& wasm_interface::get() {
      thread_local wasm_interface* single = nullptr;
      if( !single ) {
         single = new wasm_interface();
      }
      return *single;
   }

   void wasm_interface::apply( wasm_cache::entry& code, apply_context& context ) {
      vector<Value> args = {Value(uint64_t(context.act.account)),
                            Value(uint64_t(context.act.name))};
      my->call("apply", args, code, context);
   }

   void wasm_interface::error( wasm_cache::entry& code, apply_context& context ) {
      vector<Value> args = { /* */ };
      my->call("error", args, code, context);
   }

#if defined(assert)
   #undef assert
#endif

class context_aware_api {
   public:
      context_aware_api(wasm_interface& wasm)
      :context(intrinsics_accessor::get_context(wasm).context), code(intrinsics_accessor::get_context(wasm).code),
       sbrk_bytes(intrinsics_accessor::get_context(wasm).sbrk_bytes)
      {}

   protected:
      apply_context&     context;
      wasm_cache::entry& code;
      uint32_t&          sbrk_bytes;
};

/*
class chain_api : public context_aware_api {
   public:
      using context_aware_api::context_aware_api;
   
      int32_t get_active_producers(array_ptr<chain::account_name> producers, size_t datalen) {
         auto active_prods = context.get_active_producers();
         size_t len = std::min(datalen, active_prods.size() * sizeof(chain::account_name));
         memcpy(producers, active_prods.data(), len);
         return active_prods.size() * sizeof(chain::account_name);
      }
};
*/

class privileged_api : public context_aware_api {
   public:
      privileged_api( wasm_interface& wasm )
      :context_aware_api(wasm)
      {
         FC_ASSERT( context.privileged, "${code} does not have permission to call this API", ("code",context.receiver) );
      }

      /**
       *  This should schedule the feature to be activated once the
       *  block that includes this call is irreversible. It should
       *  fail if the feature is already pending.
       *
       *  Feature name should be base32 encoded name. 
       */
      void activate_feature( int64_t feature_name ) {
         FC_ASSERT( !"Unsupported Hardfork Detected" );
      }

      /**
       * This should return true if a feature is active and irreversible, false if not.
       *
       * Irreversiblity by fork-database is not consensus safe, therefore, this defines
       * irreversiblity only by block headers not by BFT short-cut.
       */
      int is_feature_active( int64_t feature_name ) {
         return false;
      }

      void set_resource_limits( account_name account, 
                                int64_t ram_bytes, int64_t net_weight, int64_t cpu_weight,
                                int64_t cpu_usec_per_period ) {
         auto& buo = context.db.get<bandwidth_usage_object,by_owner>( account );
         FC_ASSERT( buo.db_usage <= ram_bytes, "attempt to free too much space" );

         auto& gdp = context.controller.get_dynamic_global_properties();
         context.mutable_db.modify( gdp, [&]( auto& p ) {
           p.total_net_weight -= buo.net_weight;
           p.total_net_weight += net_weight;
           p.total_cpu_weight -= buo.cpu_weight;
           p.total_cpu_weight += cpu_weight;
           p.total_db_reserved -= buo.db_reserved_capacity;
           p.total_db_reserved += ram_bytes;
         });

         context.mutable_db.modify( buo, [&]( auto& o ){
            o.net_weight = net_weight;
            o.cpu_weight = cpu_weight;
            o.db_reserved_capacity = ram_bytes;
         });
      }


      void get_resource_limits( account_name account, 
                                uint64_t& ram_bytes, uint64_t& net_weight, uint64_t cpu_weight ) {
      }
                                               
      void set_active_producers( array_ptr<char> packed_producer_schedule, size_t datalen) {
         datastream<const char*> ds( packed_producer_schedule, datalen );
         producer_schedule_type psch;
         fc::raw::unpack(ds, psch);

         context.mutable_db.modify( context.controller.get_global_properties(), 
            [&]( auto& gprops ) {
                 gprops.new_active_producers = psch;
         });
      }

      bool is_privileged( account_name n )const {
         return context.db.get<account_object, by_name>( n ).privileged;
      }
      bool is_frozen( account_name n )const {
         return context.db.get<account_object, by_name>( n ).frozen;
      }
      void set_privileged( account_name n, bool is_priv ) {
         const auto& a = context.db.get<account_object, by_name>( n );
         context.mutable_db.modify( a, [&]( auto& ma ){
            ma.privileged = is_priv;
         });
      }

      void freeze_account( account_name n , bool should_freeze ) {
         const auto& a = context.db.get<account_object, by_name>( n );
         context.mutable_db.modify( a, [&]( auto& ma ){
            ma.frozen = should_freeze;
         });
      }

      /// TODO: add inline/deferred with support for arbitrary permissions rather than code/current auth
};

class checktime_api : public context_aware_api {
public:
   using context_aware_api::context_aware_api;

   void checktime(uint32_t instruction_count) {
      context.checktime(instruction_count);
   }
};

class producer_api : public context_aware_api {
   public:
      using context_aware_api::context_aware_api;

      int get_active_producers(array_ptr<chain::account_name> producers, size_t datalen) {
         auto active_producers = context.get_active_producers();
         size_t len = active_producers.size() * sizeof(chain::account_name);
         size_t cpy_len = std::min(datalen, len);
         memcpy(producers, active_producers.data(), cpy_len);
         return len;
      }
};

class crypto_api : public context_aware_api {
   public:
      using context_aware_api::context_aware_api;

      /**
       * This method can be optimized out during replay as it has
       * no possible side effects other than "passing". 
       */
      void assert_recover_key( fc::sha256& digest, 
                        array_ptr<char> sig, size_t siglen,
                        array_ptr<char> pub, size_t publen ) {
         fc::crypto::signature s;
         fc::crypto::public_key p;
         datastream<const char*> ds( sig, siglen );
         datastream<const char*> pubds( pub, publen );

         fc::raw::unpack(ds, s);
         fc::raw::unpack(pubds, p);

         auto check = fc::crypto::public_key( s, digest, false );
         FC_ASSERT( check == p, "Error expected key different than recovered key" );
      }

      int recover_key( fc::sha256& digest, 
                        array_ptr<char> sig, size_t siglen,
                        array_ptr<char> pub, size_t publen ) {
         fc::crypto::signature s;
         datastream<const char*> ds( sig, siglen );
         datastream<char*> pubds( pub, publen );

         fc::raw::unpack(ds, s);
         fc::raw::pack( pubds, fc::crypto::public_key( s, digest, false ) );
         return pubds.tellp();
      }

      void eos_assert_sha256(array_ptr<char> data, size_t datalen, const fc::sha256& hash_val) {
         auto result = fc::sha256::hash( data, datalen );
         FC_ASSERT( result == hash_val, "hash miss match" );
      }

      void eos_assert_sha1(array_ptr<char> data, size_t datalen, const fc::sha1& hash_val) {
         auto result = fc::sha1::hash( data, datalen );
         FC_ASSERT( result == hash_val, "hash miss match" );
      }

      void eos_assert_sha512(array_ptr<char> data, size_t datalen, const fc::sha512& hash_val) {
         auto result = fc::sha512::hash( data, datalen );
         FC_ASSERT( result == hash_val, "hash miss match" );
      }

      void eos_assert_ripemd160(array_ptr<char> data, size_t datalen, const fc::ripemd160& hash_val) {
         auto result = fc::ripemd160::hash( data, datalen );
         FC_ASSERT( result == hash_val, "hash miss match" );
      }


      void sha1(array_ptr<char> data, size_t datalen, fc::sha1& hash_val) {
         hash_val = fc::sha1::hash( data, datalen );
      }

      void sha256(array_ptr<char> data, size_t datalen, fc::sha256& hash_val) {
         hash_val = fc::sha256::hash( data, datalen );
      }

      void sha512(array_ptr<char> data, size_t datalen, fc::sha512& hash_val) {
         hash_val = fc::sha512::hash( data, datalen );
      }

      void ripemd160(array_ptr<char> data, size_t datalen, fc::ripemd160& hash_val) {
         hash_val = fc::ripemd160::hash( data, datalen );
      }
};

class string_api : public context_aware_api {
   public:
      using context_aware_api::context_aware_api;

      void assert_is_utf8(array_ptr<const char> str, size_t datalen, null_terminated_ptr msg) {
         const bool test = fc::is_utf8(std::string( str, datalen ));

         FC_ASSERT( test, "assertion failed: ${s}", ("s",msg.value) );
      }
};

class system_api : public context_aware_api {
   public:
      using context_aware_api::context_aware_api;

      void abort() {
         edump(("abort() called"));
         FC_ASSERT( false, "abort() called");
      }

      void eos_assert(bool condition, null_terminated_ptr str) {
         std::string message( str );
         if( !condition ) edump((message));
         FC_ASSERT( condition, "assertion failed: ${s}", ("s",message));
      }
      
      fc::time_point_sec now() {
         return context.controller.head_block_time();
      } 
};

class action_api : public context_aware_api {
   public:
      using context_aware_api::context_aware_api;

      int read_action(array_ptr<char> memory, size_t size) {
         FC_ASSERT(size > 0);
         int minlen = std::min<size_t>(context.act.data.size(), size);
         memcpy((void *)memory, context.act.data.data(), minlen);
         return minlen;
      }

      int action_size() {
         return context.act.data.size();
      }

      const name& current_receiver() {
         return context.receiver;
      }

      fc::time_point_sec publication_time() {
         return context.trx_meta.published;
      }

      name current_sender() {
         if (context.trx_meta.sender) {
            return *context.trx_meta.sender;
         } else {
            return name();
         }
      }
};

class console_api : public context_aware_api {
   public:
      using context_aware_api::context_aware_api;

      void prints(null_terminated_ptr str) {
         context.console_append<const char*>(str);
      }

      void prints_l(array_ptr<const char> str, size_t str_len ) {
         context.console_append(string(str, str_len));
      }

      void printi(uint64_t val) {
         context.console_append(val);
      }

      void printi128(const unsigned __int128& val) {
         fc::uint128_t v(val>>64, uint64_t(val) );
         context.console_append(fc::variant(v).get_string());
      }

      void printd( wasm_double val ) {
         context.console_append(val.str());
      }

      void printn(const name& value) {
         context.console_append(value.to_string());
      }

      void printhex(array_ptr<const char> data, size_t data_len ) {
         context.console_append(fc::to_hex(data, data_len));
      }
};

class database_api : public context_aware_api {
   public:
      using context_aware_api::context_aware_api;

      int db_store_i64( uint64_t scope, uint64_t table, uint64_t payer, uint64_t id, array_ptr<const char> buffer, size_t buffer_size ) {
         return context.db_store_i64( scope, table, payer, id, buffer, buffer_size );
      }
      void db_update_i64( int itr, uint64_t payer, array_ptr<const char> buffer, size_t buffer_size ) {
         context.db_update_i64( itr, payer, buffer, buffer_size );
      }
      void db_remove_i64( int itr ) {
         context.db_remove_i64( itr );
      }
      int db_get_i64( int itr, uint64_t& id, array_ptr<char> buffer, size_t buffer_size ) {
         return context.db_get_i64( itr, id, buffer, buffer_size );
      }
      int db_next_i64( int itr ) { return context.db_next_i64(itr); }
      int db_find_i64( uint64_t code, uint64_t scope, uint64_t table, uint64_t id ) { 
         return context.db_find_i64( code, scope, table, id ); 
      }
      int db_lowerbound_i64( uint64_t code, uint64_t scope, uint64_t table, uint64_t id ) { 
         return context.db_lowerbound_i64( code, scope, table, id ); 
      }
      int db_upperbound_i64( uint64_t code, uint64_t scope, uint64_t table, uint64_t id ) { 
         return context.db_lowerbound_i64( code, scope, table, id ); 
      }

      int db_idx64_store( uint64_t scope, uint64_t table, uint64_t payer, uint64_t id, const uint64_t& secondary ) {
         return context.idx64.store( scope, table, payer, id, secondary );
      }
      void db_idx64_update( int iterator, uint64_t payer, const uint64_t& secondary ) {
         return context.idx64.update( iterator, payer, secondary );
      }
      void db_idx64_remove( int iterator ) {
         return context.idx64.remove( iterator );
      }


      int db_idx128_store( uint64_t scope, uint64_t table, uint64_t payer, uint64_t id, const uint128_t& secondary ) {
         return context.idx128.store( scope, table, payer, id, secondary );
      }
      void db_idx128_update( int iterator, uint64_t payer, const uint128_t& secondary ) {
         return context.idx128.update( iterator, payer, secondary );
      }
      void db_idx128_remove( int iterator ) {
         return context.idx128.remove( iterator );
      }
};



template<typename ObjectType>
class db_api : public context_aware_api {
   using KeyType = typename ObjectType::key_type;
   static constexpr int KeyCount = ObjectType::number_of_keys;
   using KeyArrayType = KeyType[KeyCount];
   using ContextMethodType = int(apply_context::*)(const table_id_object&, const account_name&, const KeyType*, const char*, size_t);

   private:
      int call(ContextMethodType method, const scope_name& scope, const name& table, account_name bta, array_ptr<const char> data, size_t data_len) {
         const auto& t_id = context.find_or_create_table(context.receiver, scope, table);
         FC_ASSERT(data_len >= KeyCount * sizeof(KeyType), "Data is not long enough to contain keys");
         const KeyType* keys = reinterpret_cast<const KeyType *>((const char *)data);

         const char* record_data =  ((const char*)data) + sizeof(KeyArrayType);
         size_t record_len = data_len - sizeof(KeyArrayType);
         return (context.*(method))(t_id, bta, keys, record_data, record_len) + sizeof(KeyArrayType);
      }

   public:
      using context_aware_api::context_aware_api;

      int store(const scope_name& scope, const name& table, const account_name& bta, array_ptr<const char> data, size_t data_len) {
         auto res = call(&apply_context::store_record<ObjectType>, scope, table, bta, data, data_len);
         //ilog("STORE [${scope},${code},${table}] => ${res} :: ${HEX}", ("scope",scope)("code",context.receiver)("table",table)("res",res)("HEX", fc::to_hex(data, data_len)));
         return res;
      }

      int update(const scope_name& scope, const name& table, const account_name& bta, array_ptr<const char> data, size_t data_len) {
         return call(&apply_context::update_record<ObjectType>, scope, table, bta, data, data_len);
      }
      
      int remove(const scope_name& scope, const name& table, const KeyArrayType &keys) {
         const auto& t_id = context.find_or_create_table(context.receiver, scope, table);
         return context.remove_record<ObjectType>(t_id, keys);
      }
};
/*
template<>
class db_api<keystr_value_object> : public context_aware_api {
   using KeyType = std::string;
   static constexpr int KeyCount = 1;
   using KeyArrayType = KeyType[KeyCount];
   using ContextMethodType = int(apply_context::*)(const table_id_object&, const KeyType*, const char*, size_t);

   private:
      int call(ContextMethodType method, const scope_name& scope, const name& table, 
            array_ptr<const char> key, size_t key_len, array_ptr<const char> data, size_t data_len) {
         const auto& t_id = context.find_or_create_table(scope, context.receiver, table);
         //FC_ASSERT(data_len >= KeyCount * sizeof(KeyType), "Data is not long enough to contain keys");
         const KeyType keys((const char*)key, key_len); // = std::string(reinterpret_cast<const KeyType *>((const char *)data);

         const char* record_data =  ((const char*)data); // + sizeof(KeyArrayType);
         size_t record_len = data_len; // - sizeof(KeyArrayType);
         return (context.*(method))(t_id, &keys, record_data, record_len);
      }

   public:
      using context_aware_api::context_aware_api;

      int store_str(const scope_name& scope, const name& table, 
            array_ptr<const char> &key, uint32_t key_len, array_ptr<const char> data, size_t data_len) {
         auto res = call(&apply_context::store_record<keystr_value_object>, scope, table, key, key_len, data, data_len);
         return res;

      }

      int update_str(const scope_name& scope, const name& table, 
            array_ptr<const char> &key, uint32_t key_len, array_ptr<const char> data, size_t data_len) {
         return call(&apply_context::update_record<keystr_value_object>, scope, table, key, key_len, data, data_len);
      }
      
      int remove_str(const scope_name& scope, const name& table, array_ptr<const char> &key, uint32_t key_len) {
         const auto& t_id = context.find_or_create_table(scope, context.receiver, table);
         const KeyArrayType k = {std::string(key, key_len)};
         return context.remove_record<keystr_value_object>(t_id, k);
      }
};
*/
template<typename IndexType, typename Scope>
class db_index_api : public context_aware_api {
   using KeyType = typename IndexType::value_type::key_type;
   static constexpr int KeyCount = IndexType::value_type::number_of_keys;
   using KeyArrayType = KeyType[KeyCount];
   using ContextMethodType = int(apply_context::*)(const table_id_object&, KeyType*, char*, size_t);


   int call(ContextMethodType method, const account_name& code, const scope_name& scope, const name& table, array_ptr<char> data, size_t data_len) {
      auto maybe_t_id = context.find_table(code, scope, table);
      if (maybe_t_id == nullptr) {
         return 0;
      }

      const auto& t_id = *maybe_t_id;
      FC_ASSERT(data_len >= KeyCount * sizeof(KeyType), "Data is not long enough to contain keys");
      KeyType* keys = reinterpret_cast<KeyType *>((char *)data);

      char* record_data =  ((char*)data) + sizeof(KeyArrayType);
      size_t record_len = data_len - sizeof(KeyArrayType);

      auto res = (context.*(method))(t_id, keys, record_data, record_len);
      if (res != 0) {
         res += sizeof(KeyArrayType);
      }
      return res;
   }

   public:
      using context_aware_api::context_aware_api;

      int load(const scope_name& scope, const account_name& code, const name& table, array_ptr<char> data, size_t data_len) {
         auto res = call(&apply_context::load_record<IndexType, Scope>, scope, code, table, data, data_len);
         return res;
      }

      int front(const scope_name& scope, const account_name& code, const name& table, array_ptr<char> data, size_t data_len) {
         auto res = call(&apply_context::front_record<IndexType, Scope>, scope, code, table, data, data_len);
         return res;
      }

      int back(const scope_name& scope, const account_name& code, const name& table, array_ptr<char> data, size_t data_len) {
         auto res = call(&apply_context::back_record<IndexType, Scope>, scope, code, table, data, data_len);
         return res;
      }

      int next(const scope_name& scope, const account_name& code, const name& table, array_ptr<char> data, size_t data_len) {
         auto res = call(&apply_context::next_record<IndexType, Scope>, scope, code, table, data, data_len);
         return res;
      }

      int previous(const scope_name& scope, const account_name& code, const name& table, array_ptr<char> data, size_t data_len) {
         auto res = call(&apply_context::previous_record<IndexType, Scope>, scope, code, table, data, data_len);
         return res;
      }

      int lower_bound(const scope_name& scope, const account_name& code, const name& table, array_ptr<char> data, size_t data_len) {
         auto res = call(&apply_context::lower_bound_record<IndexType, Scope>, scope, code, table, data, data_len);
         return res;
      }

      int upper_bound(const scope_name& scope, const account_name& code, const name& table, array_ptr<char> data, size_t data_len) {
         auto res = call(&apply_context::upper_bound_record<IndexType, Scope>, scope, code, table, data, data_len);
         return res;
      }

};

template<>
class db_index_api<keystr_value_index, by_scope_primary> : public context_aware_api {
   using KeyType = std::string;
   static constexpr int KeyCount = 1;
   using KeyArrayType = KeyType[KeyCount];
   using ContextMethodType = int(apply_context::*)(const table_id_object&, KeyType*, char*, size_t);


   int call(ContextMethodType method, const scope_name& scope, const account_name& code, const name& table, 
         array_ptr<char> &key, uint32_t key_len, array_ptr<char> data, size_t data_len) {
      auto maybe_t_id = context.find_table(scope, context.receiver, table);
      if (maybe_t_id == nullptr) {
         return 0;
      }

      const auto& t_id = *maybe_t_id;
      //FC_ASSERT(data_len >= KeyCount * sizeof(KeyType), "Data is not long enough to contain keys");
      KeyType keys((const char*)key, key_len); // = reinterpret_cast<KeyType *>((char *)data);

      char* record_data =  ((char*)data); // + sizeof(KeyArrayType);
      size_t record_len = data_len; // - sizeof(KeyArrayType);

      return (context.*(method))(t_id, &keys, record_data, record_len); // + sizeof(KeyArrayType);
   }

   public:
      using context_aware_api::context_aware_api;

      int load_str(const scope_name& scope, const account_name& code, const name& table, array_ptr<char> key, size_t key_len, array_ptr<char> data, size_t data_len) {
         auto res = call(&apply_context::load_record<keystr_value_index, by_scope_primary>, scope, code, table, key, key_len, data, data_len);
         return res;
      }

      int front_str(const scope_name& scope, const account_name& code, const name& table, array_ptr<char> key, size_t key_len, array_ptr<char> data, size_t data_len) {
         return call(&apply_context::front_record<keystr_value_index, by_scope_primary>, scope, code, table, key, key_len, data, data_len);
      }

      int back_str(const scope_name& scope, const account_name& code, const name& table, array_ptr<char> key, size_t key_len, array_ptr<char> data, size_t data_len) {
         return call(&apply_context::back_record<keystr_value_index, by_scope_primary>, scope, code, table, key, key_len, data, data_len);
      }

      int next_str(const scope_name& scope, const account_name& code, const name& table, array_ptr<char> key, size_t key_len, array_ptr<char> data, size_t data_len) {
         return call(&apply_context::next_record<keystr_value_index, by_scope_primary>, scope, code, table, key, key_len, data, data_len);
      }

      int previous_str(const scope_name& scope, const account_name& code, const name& table, array_ptr<char> key, size_t key_len, array_ptr<char> data, size_t data_len) {
         return call(&apply_context::previous_record<keystr_value_index, by_scope_primary>, scope, code, table, key, key_len, data, data_len);
      }

      int lower_bound_str(const scope_name& scope, const account_name& code, const name& table, array_ptr<char> key, size_t key_len, array_ptr<char> data, size_t data_len) {
         return call(&apply_context::lower_bound_record<keystr_value_index, by_scope_primary>, scope, code, table, key, key_len, data, data_len);
      }

      int upper_bound_str(const scope_name& scope, const account_name& code, const name& table, array_ptr<char> key, size_t key_len, array_ptr<char> data, size_t data_len) {
         return call(&apply_context::upper_bound_record<keystr_value_index, by_scope_primary>, scope, code, table, key, key_len, data, data_len);
      }
};

class memory_api : public context_aware_api {
   public:
      using context_aware_api::context_aware_api;
     
      char* memcpy( array_ptr<char> dest, array_ptr<const char> src, size_t length) {
         return (char *)::memcpy(dest, src, length);
      }

      char* memmove( array_ptr<char> dest, array_ptr<const char> src, size_t length) {
         return (char *)::memmove(dest, src, length);
      }

      int memcmp( array_ptr<const char> dest, array_ptr<const char> src, size_t length) {
         return ::memcmp(dest, src, length);
      }

      char* memset( array_ptr<char> dest, int value, size_t length ) {
         return (char *)::memset( dest, value, length );
      }

      uint32_t sbrk(int num_bytes) {
         // sbrk should only allow for memory to grow
         if (num_bytes < 0)
            throw eosio::chain::page_memory_error();
         // TODO: omitted checktime function from previous version of sbrk, may need to be put back in at some point
         constexpr uint32_t NBPPL2  = IR::numBytesPerPageLog2;
         constexpr uint32_t MAX_MEM = 1024 * 1024;

         MemoryInstance*  default_mem    = Runtime::getDefaultMemory(code.instance);
         if(!default_mem)
            throw eosio::chain::page_memory_error();

         const uint32_t         num_pages      = Runtime::getMemoryNumPages(default_mem);
         const uint32_t         min_bytes      = (num_pages << NBPPL2) > UINT32_MAX ? UINT32_MAX : num_pages << NBPPL2;
         const uint32_t         prev_num_bytes = sbrk_bytes; //_num_bytes;
         
         // round the absolute value of num_bytes to an alignment boundary
         num_bytes = (num_bytes + 7) & ~7;

         if ((num_bytes > 0) && (prev_num_bytes > (MAX_MEM - num_bytes)))  // test if allocating too much memory (overflowed)
            throw eosio::chain::page_memory_error();
         else if ((num_bytes < 0) && (prev_num_bytes < (min_bytes - num_bytes))) // test for underflow
            throw eosio::chain::page_memory_error(); 

         // update the number of bytes allocated, and compute the number of pages needed
         sbrk_bytes += num_bytes;
         const uint32_t num_desired_pages = (sbrk_bytes + IR::numBytesPerPage - 1) >> NBPPL2;

         // grow or shrink the memory to the desired number of pages
         if (num_desired_pages > num_pages)
            Runtime::growMemory(default_mem, num_desired_pages - num_pages);
         else if (num_desired_pages < num_pages)
            Runtime::shrinkMemory(default_mem, num_pages - num_desired_pages);

         return prev_num_bytes;
      }
};

class transaction_api : public context_aware_api {
   public:
      using context_aware_api::context_aware_api;

      int read_transaction( array_ptr<char> data, size_t data_len ) {
         bytes trx = context.get_packed_transaction();
         if (data_len >= trx.size()) {
            memcpy(data, trx.data(), trx.size());
         }
         return trx.size();
      }

      int transaction_size() {
         return context.get_packed_transaction().size();
      }

      int expiration() {
        return context.trx_meta.trx().expiration.sec_since_epoch();
      }

      int tapos_block_num() {
        return context.trx_meta.trx().ref_block_num;
      }
      int tapos_block_prefix() {
        return context.trx_meta.trx().ref_block_prefix;
      }

      void send_inline( array_ptr<char> data, size_t data_len ) {
         // TODO: use global properties object for dynamic configuration of this default_max_gen_trx_size
         FC_ASSERT( data_len < config::default_max_inline_action_size, "inline action too big" );

         action act;
         fc::raw::unpack<action>(data, data_len, act);
         context.execute_inline(std::move(act));
      }


      void send_deferred( uint32_t sender_id, const fc::time_point_sec& execute_after, array_ptr<char> data, size_t data_len ) {
         try {
            // TODO: use global properties object for dynamic configuration of this default_max_gen_trx_size
            FC_ASSERT(data_len < config::default_max_gen_trx_size, "generated transaction too big");

            deferred_transaction dtrx;
            fc::raw::unpack<transaction>(data, data_len, dtrx);
            dtrx.sender = context.receiver;
            dtrx.sender_id = sender_id;
            dtrx.execute_after = execute_after;
            context.execute_deferred(std::move(dtrx));
         } FC_CAPTURE_AND_RETHROW((fc::to_hex(data, data_len)));
      }

};

class compiler_builtins : public context_aware_api {
   public:
      using context_aware_api::context_aware_api;
      void __break_point() {
         __asm("int3\n");
      }
      void __ashlti3(__int128& ret, uint64_t low, uint64_t high, uint32_t shift) {
         fc::uint128_t i(high, low);
         i <<= shift;
         ret = (unsigned __int128)i;
      }

      void __ashrti3(__int128& ret, uint64_t low, uint64_t high, uint32_t shift) {
         // retain the signedness
         ret = high;
         ret <<= 64;
         ret |= low;
         ret >>= shift;
      }

      void __lshlti3(__int128& ret, uint64_t low, uint64_t high, uint32_t shift) {
         fc::uint128_t i(high, low);
         i <<= shift;
         ret = (unsigned __int128)i;
      }

      void __lshrti3(__int128& ret, uint64_t low, uint64_t high, uint32_t shift) {
         fc::uint128_t i(high, low);
         i >>= shift;
         ret = (unsigned __int128)i;
      }
      
      void __divti3(__int128& ret, uint64_t la, uint64_t ha, uint64_t lb, uint64_t hb) {
         __int128 lhs = ha;
         __int128 rhs = hb;
         
         lhs <<= 64;
         lhs |=  la;

         rhs <<= 64;
         rhs |=  lb;

         FC_ASSERT(rhs != 0, "divide by zero");    

         lhs /= rhs; 

         ret = lhs;
      } 

      void __udivti3(unsigned __int128& ret, uint64_t la, uint64_t ha, uint64_t lb, uint64_t hb) {
         unsigned __int128 lhs = ha;
         unsigned __int128 rhs = hb;
         
         lhs <<= 64;
         lhs |=  la;

         rhs <<= 64;
         rhs |=  lb;

         FC_ASSERT(rhs != 0, "divide by zero");    

         lhs /= rhs; 
         ret = lhs;
      }

      void __multi3(__int128& ret, uint64_t la, uint64_t ha, uint64_t lb, uint64_t hb) {
         __int128 lhs = ha;
         __int128 rhs = hb;

         lhs <<= 64;
         lhs |=  la;

         rhs <<= 64;
         rhs |=  lb;

         lhs *= rhs; 
         ret = lhs;
      } 

      void __modti3(__int128& ret, uint64_t la, uint64_t ha, uint64_t lb, uint64_t hb) {
         __int128 lhs = ha;
         __int128 rhs = hb;

         lhs <<= 64;
         lhs |=  la;
   
         rhs <<= 64;
         rhs |=  lb;
         
         FC_ASSERT(rhs != 0, "divide by zero");

         lhs %= rhs;
         ret = lhs;
      }

      void __umodti3(unsigned __int128& ret, uint64_t la, uint64_t ha, uint64_t lb, uint64_t hb) {
         unsigned __int128 lhs = ha;
         unsigned __int128 rhs = hb;

         lhs <<= 64;
         lhs |=  la;
   
         rhs <<= 64;
         rhs |=  lb;
         
         FC_ASSERT(rhs != 0, "divide by zero");

         lhs %= rhs;
         ret = lhs;
      }

      static constexpr uint32_t SHIFT_WIDTH = (sizeof(uint64_t)*8)-1;
};

/*
class account_api : public context_aware_api {
   public:
      using context_aware_api::context_aware_api;
      bool account_balance_get(array_ptr<const char> balance, uint32_t len) {
         const uint32_t account_balance_size = sizeof(account_balance);
         auto mem = Runtime::getDefaultMemory(code.instance);
         FC_ASSERT(len == account_balance_size, "passed in len ${len} is not equal to the size of an account_balance struct == ${real_len}", ("len",len)("real_len",account_balance_size));
         account_balance& total_balance = memoryRef<account_balance>(mem, balance);
      }
};
*/

class math_api : public context_aware_api {
   public:
      using context_aware_api::context_aware_api;
      

      void diveq_i128(unsigned __int128* self, const unsigned __int128* other) {
         fc::uint128_t s(*self);
         const fc::uint128_t o(*other);
         FC_ASSERT( o != 0, "divide by zero" );
         
         s = s/o;
         *self = (unsigned __int128)s;
      }

      void multeq_i128(unsigned __int128* self, const unsigned __int128* other) {
         fc::uint128_t s(*self);
         const fc::uint128_t o(*other);
         s *= o;
         *self = (unsigned __int128)s;
      }

      uint64_t double_add(uint64_t a, uint64_t b) {
         using DOUBLE = boost::multiprecision::cpp_bin_float_50;
         DOUBLE c = DOUBLE(*reinterpret_cast<double *>(&a))
                  + DOUBLE(*reinterpret_cast<double *>(&b));
         double res = c.convert_to<double>();
         return *reinterpret_cast<uint64_t *>(&res);
      }

      uint64_t double_mult(uint64_t a, uint64_t b) {
         using DOUBLE = boost::multiprecision::cpp_bin_float_50;
         DOUBLE c = DOUBLE(*reinterpret_cast<double *>(&a))
                  * DOUBLE(*reinterpret_cast<double *>(&b));
         double res = c.convert_to<double>();
         return *reinterpret_cast<uint64_t *>(&res);
      }

      uint64_t double_div(uint64_t a, uint64_t b) {
         using DOUBLE = boost::multiprecision::cpp_bin_float_50;
         DOUBLE divisor = DOUBLE(*reinterpret_cast<double *>(&b));
         FC_ASSERT(divisor != 0, "divide by zero");
         DOUBLE c = DOUBLE(*reinterpret_cast<double *>(&a)) / divisor;
         double res = c.convert_to<double>();
         return *reinterpret_cast<uint64_t *>(&res);
      }

      uint32_t double_eq(uint64_t a, uint64_t b) {
         using DOUBLE = boost::multiprecision::cpp_bin_float_50;
         return DOUBLE(*reinterpret_cast<double *>(&a)) == DOUBLE(*reinterpret_cast<double *>(&b));
      }

      uint32_t double_lt(uint64_t a, uint64_t b) {
         using DOUBLE = boost::multiprecision::cpp_bin_float_50;
         return DOUBLE(*reinterpret_cast<double *>(&a)) < DOUBLE(*reinterpret_cast<double *>(&b));
      }

      uint32_t double_gt(uint64_t a, uint64_t b) {
         using DOUBLE = boost::multiprecision::cpp_bin_float_50;
         return DOUBLE(*reinterpret_cast<double *>(&a)) > DOUBLE(*reinterpret_cast<double *>(&b));
      }

      uint64_t double_to_i64(uint64_t n) {
         using DOUBLE = boost::multiprecision::cpp_bin_float_50;
         return DOUBLE(*reinterpret_cast<double *>(&n)).convert_to<int64_t>();
      }

      uint64_t i64_to_double(int64_t n) {
         using DOUBLE = boost::multiprecision::cpp_bin_float_50;
         double res = DOUBLE(n).convert_to<double>();
         return *reinterpret_cast<uint64_t *>(&res);
      }
};

REGISTER_INTRINSICS(math_api,
   (diveq_i128,    void(int, int)            )
   (multeq_i128,   void(int, int)            )
   (double_add,    int64_t(int64_t, int64_t) )
   (double_mult,   int64_t(int64_t, int64_t) )
   (double_div,    int64_t(int64_t, int64_t) )
   (double_eq,     int32_t(int64_t, int64_t) )
   (double_lt,     int32_t(int64_t, int64_t) )
   (double_gt,     int32_t(int64_t, int64_t) )
   (double_to_i64, int64_t(int64_t)          )
   (i64_to_double, int64_t(int64_t)          )
);

REGISTER_INTRINSICS(compiler_builtins,
   (__break_point, void()                                         )
   (__ashlti3,     void(int, int64_t, int64_t, int)               )
   (__ashrti3,     void(int, int64_t, int64_t, int)               )
   (__lshlti3,     void(int, int64_t, int64_t, int)               )
   (__lshrti3,     void(int, int64_t, int64_t, int)               )
   (__divti3,      void(int, int64_t, int64_t, int64_t, int64_t)  )
   (__udivti3,     void(int, int64_t, int64_t, int64_t, int64_t)  )
   (__modti3,      void(int, int64_t, int64_t, int64_t, int64_t)  )
   (__umodti3,     void(int, int64_t, int64_t, int64_t, int64_t)  )
   (__multi3,      void(int, int64_t, int64_t, int64_t, int64_t)  )
);

REGISTER_INTRINSICS(privileged_api,
   (activate_feature,          void(int64_t)                                 )
   (is_feature_active,         int(int64_t)                                  )
   (set_resource_limits,       void(int64_t,int64_t,int64_t,int64_t,int64_t) )
   (set_active_producers,      void(int,int)                                 )
   (is_privileged,             int(int64_t)                                  )
   (set_privileged,            void(int64_t, int)                            )
   (freeze_account,            void(int64_t, int)                            )
   (is_frozen,                 int(int64_t)                                  )
);

REGISTER_INTRINSICS(checktime_api,
<<<<<<< HEAD
   (checktime,      void() )
=======
   (checktime,      void(int))
>>>>>>> 782a847a
);

REGISTER_INTRINSICS(producer_api,
   (get_active_producers,      int(int, int) )
);

REGISTER_INTRINSICS( database_api,
   (db_store_i64,        int(int64_t,int64_t,int64_t,int64_t,int,int) )
   (db_update_i64,       void(int,int64_t,int,int)                    )
   (db_remove_i64,       void(int)                                    )
   (db_get_i64,          int(int, int, int, int)                      )
   (db_next_i64,         int(int)                                     )
   (db_find_i64,         int(int64_t,int64_t,int64_t,int64_t)         )
   (db_lowerbound_i64,   int(int64_t,int64_t,int64_t,int64_t)         )

   (db_idx64_store,      int(int64_t,int64_t,int64_t,int64_t,int)     )
   (db_idx64_remove,     void(int)                                    )
   (db_idx64_update,     void(int,int64_t,int)                        )


   (db_idx128_store,      int(int64_t,int64_t,int64_t,int64_t,int)    )
   (db_idx128_remove,     void(int)                                   )
   (db_idx128_update,     void(int,int64_t,int)                       )
)

REGISTER_INTRINSICS(crypto_api,
   (assert_recover_key,     void(int, int, int, int, int) )
   (recover_key,            int(int, int, int, int, int)  )
   (eos_assert_sha256,      void(int, int, int)           )
   (eos_assert_sha1,        void(int, int, int)           )
   (eos_assert_sha512,      void(int, int, int)           )
   (eos_assert_ripemd160,   void(int, int, int)           )
   (sha1,                   void(int, int, int)           )
   (sha256,                 void(int, int, int)           )
   (sha512,                 void(int, int, int)           )
   (ripemd160,              void(int, int, int)           )
);

REGISTER_INTRINSICS(string_api,
   (assert_is_utf8,  void(int, int, int) )
);

REGISTER_INTRINSICS(system_api,
   (abort,        void()         )
   (eos_assert,   void(int, int) )
   (now,          int()          )
);

/*
REGISTER_INTRINSICS(account_api,
   (account_balance_get,   int(int, int32_t)   )
);
*/

REGISTER_INTRINSICS(action_api,
   (read_action,            int(int, int)  )
   (action_size,            int()          )
   (current_receiver,   int64_t()          )
   (publication_time,   int32_t()          )
   (current_sender,     int64_t()          )
);

REGISTER_INTRINSICS(apply_context,
   (require_write_lock,    void(int64_t)          )
   (require_read_lock,     void(int64_t, int64_t) )
   (require_recipient,     void(int64_t)          )
   (require_authorization, void(int64_t), "require_auth", void(apply_context::*)(const account_name&)const)
);

REGISTER_INTRINSICS(console_api,
   (prints,                void(int)       )
   (prints_l,              void(int, int)  )
   (printi,                void(int64_t)   )
   (printi128,             void(int)       )
   (printd,                void(int64_t)   )
   (printn,                void(int64_t)   )
   (printhex,              void(int, int)  )
);

REGISTER_INTRINSICS(transaction_api,
   (read_transaction,       int(int, int)            )
   (transaction_size,       int()                    )
   (expiration,             int()                    )
   (tapos_block_prefix,     int()                    )
   (tapos_block_num,        int()                    )
   (send_inline,           void(int, int)            )
   (send_deferred,         void(int, int, int, int)  )
);

REGISTER_INTRINSICS(memory_api,
   (memcpy,                 int(int, int, int)  )
   (memmove,                int(int, int, int)  )
   (memcmp,                 int(int, int, int)  )
   (memset,                 int(int, int, int)  )
   (sbrk,                   int(int)            )
);



#define DB_METHOD_SEQ(SUFFIX) \
   (store,        int32_t(int64_t, int64_t, int64_t, int, int),   "store_"#SUFFIX ) \
   (update,       int32_t(int64_t, int64_t, int64_t, int, int),   "update_"#SUFFIX ) \
   (remove,       int32_t(int64_t, int64_t, int),                 "remove_"#SUFFIX )

#define DB_INDEX_METHOD_SEQ(SUFFIX)\
   (load,         int32_t(int64_t, int64_t, int64_t, int, int),   "load_"#SUFFIX )\
   (front,        int32_t(int64_t, int64_t, int64_t, int, int),   "front_"#SUFFIX )\
   (back,         int32_t(int64_t, int64_t, int64_t, int, int),   "back_"#SUFFIX )\
   (previous,     int32_t(int64_t, int64_t, int64_t, int, int),   "previous_"#SUFFIX )\
   (lower_bound,  int32_t(int64_t, int64_t, int64_t, int, int),   "lower_bound_"#SUFFIX )\
   (upper_bound,  int32_t(int64_t, int64_t, int64_t, int, int),   "upper_bound_"#SUFFIX )\

using db_api_key_value_object                                 = db_api<key_value_object>;
using db_api_keystr_value_object                              = db_api<keystr_value_object>;
using db_api_key128x128_value_object                          = db_api<key128x128_value_object>;
using db_api_key64x64_value_object                            = db_api<key64x64_value_object>;
using db_api_key64x64x64_value_object                         = db_api<key64x64x64_value_object>;
using db_index_api_key_value_index_by_scope_primary           = db_index_api<key_value_index,by_scope_primary>;
using db_index_api_keystr_value_index_by_scope_primary        = db_index_api<keystr_value_index,by_scope_primary>;
using db_index_api_key128x128_value_index_by_scope_primary    = db_index_api<key128x128_value_index,by_scope_primary>;
using db_index_api_key128x128_value_index_by_scope_secondary  = db_index_api<key128x128_value_index,by_scope_secondary>;
using db_index_api_key64x64_value_index_by_scope_primary      = db_index_api<key64x64_value_index,by_scope_primary>;
using db_index_api_key64x64_value_index_by_scope_secondary    = db_index_api<key64x64_value_index,by_scope_secondary>;
using db_index_api_key64x64x64_value_index_by_scope_primary   = db_index_api<key64x64x64_value_index,by_scope_primary>;
using db_index_api_key64x64x64_value_index_by_scope_secondary = db_index_api<key64x64x64_value_index,by_scope_secondary>;
using db_index_api_key64x64x64_value_index_by_scope_tertiary  = db_index_api<key64x64x64_value_index,by_scope_tertiary>;

REGISTER_INTRINSICS(db_api_key_value_object,         DB_METHOD_SEQ(i64));
REGISTER_INTRINSICS(db_api_key128x128_value_object,  DB_METHOD_SEQ(i128i128));
REGISTER_INTRINSICS(db_api_key64x64_value_object,    DB_METHOD_SEQ(i64i64));
REGISTER_INTRINSICS(db_api_key64x64x64_value_object, DB_METHOD_SEQ(i64i64i64));
/*
REGISTER_INTRINSICS(db_api_keystr_value_object,
   (store_str,                int32_t(int64_t, int64_t, int, int, int, int)  )
   (update_str,               int32_t(int64_t, int64_t, int, int, int, int)  )
   (remove_str,               int32_t(int64_t, int64_t, int, int)  ));
*/
REGISTER_INTRINSICS(db_index_api_key_value_index_by_scope_primary,           DB_INDEX_METHOD_SEQ(i64));
/*
REGISTER_INTRINSICS(db_index_api_keystr_value_index_by_scope_primary,
   (load_str,            int32_t(int64_t, int64_t, int64_t, int, int, int, int)  )
   (front_str,           int32_t(int64_t, int64_t, int64_t, int, int, int, int)  )
   (back_str,            int32_t(int64_t, int64_t, int64_t, int, int, int, int)  )
   (next_str,            int32_t(int64_t, int64_t, int64_t, int, int, int, int)  )
   (previous_str,        int32_t(int64_t, int64_t, int64_t, int, int, int, int)  )
   (lower_bound_str,     int32_t(int64_t, int64_t, int64_t, int, int, int, int)  )
   (upper_bound_str,     int32_t(int64_t, int64_t, int64_t, int, int, int, int)  ));
*/
REGISTER_INTRINSICS(db_index_api_key128x128_value_index_by_scope_primary,    DB_INDEX_METHOD_SEQ(primary_i128i128));
REGISTER_INTRINSICS(db_index_api_key128x128_value_index_by_scope_secondary,  DB_INDEX_METHOD_SEQ(secondary_i128i128));
REGISTER_INTRINSICS(db_index_api_key64x64_value_index_by_scope_primary,      DB_INDEX_METHOD_SEQ(primary_i64i64));
REGISTER_INTRINSICS(db_index_api_key64x64_value_index_by_scope_secondary,    DB_INDEX_METHOD_SEQ(secondary_i64i64));
REGISTER_INTRINSICS(db_index_api_key64x64x64_value_index_by_scope_primary,   DB_INDEX_METHOD_SEQ(primary_i64i64i64));
REGISTER_INTRINSICS(db_index_api_key64x64x64_value_index_by_scope_secondary, DB_INDEX_METHOD_SEQ(secondary_i64i64i64));
REGISTER_INTRINSICS(db_index_api_key64x64x64_value_index_by_scope_tertiary,  DB_INDEX_METHOD_SEQ(tertiary_i64i64i64));


} } /// eosio::chain<|MERGE_RESOLUTION|>--- conflicted
+++ resolved
@@ -31,7 +31,6 @@
 #include <mutex>
 #include <thread>
 #include <condition_variable>
-#include <iostream>
 
 using namespace IR;
 using namespace Runtime;
@@ -1323,11 +1322,7 @@
 );
 
 REGISTER_INTRINSICS(checktime_api,
-<<<<<<< HEAD
-   (checktime,      void() )
-=======
    (checktime,      void(int))
->>>>>>> 782a847a
 );
 
 REGISTER_INTRINSICS(producer_api,

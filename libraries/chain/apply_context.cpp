--- conflicted
+++ resolved
@@ -49,16 +49,6 @@
    act = &trace.act;
    receiver = trace.receiver;
    context_free = trace.context_free;
-<<<<<<< HEAD
-   if (!context_free) {
-      kv_ram = create_kv_chainbase_context(db, kvram_id, receiver, create_kv_resource_manager_ram(*this), control.get_global_properties().kv_configuration.kvram);
-      if (db.get<kv_db_config_object>().using_rocksdb_for_disk)
-         kv_disk = create_kv_rocksdb_context(control.kv_database(), control.kv_undo_stack(), kvdisk_id, receiver, create_kv_resource_manager_disk(*this), control.get_global_properties().kv_configuration.kvdisk);
-      else
-         kv_disk = create_kv_chainbase_context(db, kvdisk_id, receiver, create_kv_resource_manager_disk(*this), control.get_global_properties().kv_configuration.kvdisk);
-   }
-=======
->>>>>>> f80be50b
 }
 
 void apply_context::exec_one()
@@ -74,7 +64,10 @@
          kv_destroyed_iterators.clear();
          if (!context_free) {
             kv_ram = create_kv_chainbase_context(db, kvram_id, receiver, create_kv_resource_manager_ram(*this), control.get_global_properties().kv_configuration.kvram);
-            kv_disk = create_kv_chainbase_context(db, kvdisk_id, receiver, create_kv_resource_manager_disk(*this), control.get_global_properties().kv_configuration.kvdisk);
+            if (db.get<kv_db_config_object>().using_rocksdb_for_disk)
+               kv_disk = create_kv_rocksdb_context(control.kv_database(), control.kv_undo_stack(), kvdisk_id, receiver, create_kv_resource_manager_disk(*this), control.get_global_properties().kv_configuration.kvdisk);
+            else
+               kv_disk = create_kv_chainbase_context(db, kvdisk_id, receiver, create_kv_resource_manager_disk(*this), control.get_global_properties().kv_configuration.kvdisk);
          }
          receiver_account = &db.get<account_metadata_object,by_name>( receiver );
          privileged = receiver_account->is_privileged();

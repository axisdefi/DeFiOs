#include <eosio/chain/protocol_feature_manager.hpp>
#include <eosio/chain/protocol_state_object.hpp>
#include <eosio/chain/exceptions.hpp>

#include <fc/scoped_exit.hpp>

#include <algorithm>
#include <boost/assign/list_of.hpp>

namespace eosio { namespace chain {

   const std::unordered_map<builtin_protocol_feature_t, builtin_protocol_feature_spec, enum_hash<builtin_protocol_feature_t>>
   builtin_protocol_feature_codenames =
      boost::assign::map_list_of<builtin_protocol_feature_t, builtin_protocol_feature_spec>
         (  builtin_protocol_feature_t::preactivate_feature, builtin_protocol_feature_spec{
            "PREACTIVATE_FEATURE",
            fc::variant("64fe7df32e9b86be2b296b3f81dfd527f84e82b98e363bc97e40bc7a83733310").as<digest_type>(),
            // SHA256 hash of the raw message below within the comment delimiters (do not modify message below).
/*
Builtin protocol feature: PREACTIVATE_FEATURE

Adds privileged intrinsic to enable a contract to pre-activate a protocol feature specified by its digest.
Pre-activated protocol features must be activated in the next block.
*/
            {},
            {time_point{}, false, true} // enabled without preactivation and ready to go at any time
         } )
         (  builtin_protocol_feature_t::only_link_to_existing_permission, builtin_protocol_feature_spec{
            "ONLY_LINK_TO_EXISTING_PERMISSION",
            fc::variant("f3c3d91c4603cde2397268bfed4e662465293aab10cd9416db0d442b8cec2949").as<digest_type>(),
            // SHA256 hash of the raw message below within the comment delimiters (do not modify message below).
/*
Builtin protocol feature: ONLY_LINK_TO_EXISTING_PERMISSION

Disallows linking an action to a non-existing permission.
*/
            {}
         } )
         (  builtin_protocol_feature_t::replace_deferred, builtin_protocol_feature_spec{
            "REPLACE_DEFERRED",
            fc::variant("9908b3f8413c8474ab2a6be149d3f4f6d0421d37886033f27d4759c47a26d944").as<digest_type>(),
            // SHA256 hash of the raw message below within the comment delimiters (do not modify message below).
/*
Builtin protocol feature: REPLACE_DEFERRED

Fix the problems associated with replacing an existing deferred transaction.
Also corrects the RAM usage of accounts affected by the replace deferred transaction bug.
*/
            {}
         } )
         (  builtin_protocol_feature_t::no_duplicate_deferred_id, builtin_protocol_feature_spec{
            "NO_DUPLICATE_DEFERRED_ID",
            fc::variant("45967387ee92da70171efd9fefd1ca8061b5efe6f124d269cd2468b47f1575a0").as<digest_type>(),
            // SHA256 hash of the raw message below within the comment delimiters (do not modify message below).
/*
Builtin protocol feature: NO_DUPLICATE_DEFERRED_ID
Depends on: REPLACE_DEFERRED

Ensures transactions generated by contracts for deferred execution are adjusted to avoid transaction ID conflicts.
Also allows a contract to send a deferred transaction in a manner that enables the contract to know the transaction ID ahead of time.
*/
            {builtin_protocol_feature_t::replace_deferred}
         } )
         (  builtin_protocol_feature_t::fix_linkauth_restriction, builtin_protocol_feature_spec{
            "FIX_LINKAUTH_RESTRICTION",
            fc::variant("a98241c83511dc86c857221b9372b4aa7cea3aaebc567a48604e1d3db3557050").as<digest_type>(),
            // SHA256 hash of the raw message below within the comment delimiters (do not modify message below).
/*
Builtin protocol feature: FIX_LINKAUTH_RESTRICTION

Removes the restriction on eosio::linkauth for non-native actions named one of the five special action names:
updateauth, deleteauth, linkauth, unlinkauth, or canceldelay.
*/
            {}
         } )
         (  builtin_protocol_feature_t::disallow_empty_producer_schedule, builtin_protocol_feature_spec{
            "DISALLOW_EMPTY_PRODUCER_SCHEDULE",
            fc::variant("2853617cec3eabd41881eb48882e6fc5e81a0db917d375057864b3befbe29acd").as<digest_type>(),
            // SHA256 hash of the raw message below within the comment delimiters (do not modify message below).
/*
Builtin protocol feature: DISALLOW_EMPTY_PRODUCER_SCHEDULE

Disallows proposing an empty producer schedule.
*/
            {}
         } )
         (  builtin_protocol_feature_t::restrict_action_to_self, builtin_protocol_feature_spec{
            "RESTRICT_ACTION_TO_SELF",
            fc::variant("e71b6712188391994c78d8c722c1d42c477cf091e5601b5cf1befd05721a57f3").as<digest_type>(),
            // SHA256 hash of the raw message below within the comment delimiters (do not modify message below).
/*
Builtin protocol feature: RESTRICT_ACTION_TO_SELF

Disallows bypass of authorization checks by unprivileged contracts when sending inline actions or deferred transactions.
The original protocol rules allow a bypass of authorization checks for actions sent by a contract to itself.
This protocol feature removes that bypass.
*/
            {}
         } )
         (  builtin_protocol_feature_t::only_bill_first_authorizer, builtin_protocol_feature_spec{
            "ONLY_BILL_FIRST_AUTHORIZER",
            fc::variant("2f1f13e291c79da5a2bbad259ed7c1f2d34f697ea460b14b565ac33b063b73e2").as<digest_type>(),
            // SHA256 hash of the raw message below within the comment delimiters (do not modify message below).
/*
Builtin protocol feature: ONLY_BILL_FIRST_AUTHORIZER

Adds CPU and network bandwidth usage to only the first authorizer of a transaction.
*/
            {}
         } )
         (  builtin_protocol_feature_t::forward_setcode, builtin_protocol_feature_spec{
            "FORWARD_SETCODE",
            fc::variant("898082c59f921d0042e581f00a59d5ceb8be6f1d9c7a45b6f07c0e26eaee0222").as<digest_type>(),
            // SHA256 hash of the raw message below within the comment delimiters (do not modify message below).
/*
Builtin protocol feature: FORWARD_SETCODE

Forward eosio::setcode actions to the WebAssembly code deployed on the eosio account.
*/
            {}
         } )
         (  builtin_protocol_feature_t::get_sender, builtin_protocol_feature_spec{
            "GET_SENDER",
            fc::variant("1eab748b95a2e6f4d7cb42065bdee5566af8efddf01a55a0a8d831b823f8828a").as<digest_type>(),
            // SHA256 hash of the raw message below within the comment delimiters (do not modify message below).
/*
Builtin protocol feature: GET_SENDER

Allows contracts to determine which account is the sender of an inline action.
*/
            {}
         } )
         (  builtin_protocol_feature_t::ram_restrictions, builtin_protocol_feature_spec{
            "RAM_RESTRICTIONS",
            fc::variant("1812fdb5096fd854a4958eb9d53b43219d114de0e858ce00255bd46569ad2c68").as<digest_type>(),
            // SHA256 hash of the raw message below within the comment delimiters (do not modify message below).
/*
Builtin protocol feature: RAM_RESTRICTIONS

Modifies the restrictions on operations within actions that increase RAM usage of accounts other than the receiver.

An unprivileged contract responding to a notification:
is not allowed to schedule a deferred transaction in which the RAM costs are paid by an account other than the receiver;
but is allowed to execute database operations that increase RAM usage of an account other than the receiver as long as
the action's net effect on RAM usage for the account is to not increase it.

An unprivileged contract executing an action (but not as a response to a notification):
is not allowed to schedule a deferred transaction in which the RAM costs are paid by an account other than the receiver
unless that account authorized the action;
but is allowed to execute database operations that increase RAM usage of an account other than the receiver as long as
either the account authorized the action or the action's net effect on RAM usage for the account is to not increase it.
*/
            {}
         } )
         (  builtin_protocol_feature_t::webauthn_key, builtin_protocol_feature_spec{
            "WEBAUTHN_KEY",
            fc::variant("927fdf78c51e77a899f2db938249fb1f8bb38f4e43d9c1f75b190492080cbc34").as<digest_type>(),
            // SHA256 hash of the raw message below within the comment delimiters (do not modify message below).
/*
Builtin protocol feature: WEBAUTHN_KEY

Enables usage of WebAuthn keys and signatures.
*/
            {}
         } )
         (  builtin_protocol_feature_t::wtmsig_block_signatures, builtin_protocol_feature_spec{
            "WTMSIG_BLOCK_SIGNATURES",
            fc::variant("ab76031cad7a457f4fd5f5fca97a3f03b8a635278e0416f77dcc91eb99a48e10").as<digest_type>(),
            // SHA256 hash of the raw message below within the comment delimiters (do not modify message below).
/*
Builtin protocol feature: WTMSIG_BLOCK_SIGNATURES

Allows producers to specify a multisig of weighted keys as the authority for signing blocks.

A valid block header:
is no longer allowed to have a non-empty `new_producers` field;
must announce new producer schedules using a block header extension with ID `1`.

A valid signed block:
must continue to have exactly one signature in its `signatures` field;
and may have additional signatures in a block extension with ID `2`.

Privileged Contracts:
may continue to use `set_proposed_producers` as they have;
may use a new `set_proposed_producers_ex` intrinsic to access extended features.
*/
            {}
         } )
<<<<<<< HEAD
         (  builtin_protocol_feature_t::kv_database, builtin_protocol_feature_spec{
            "KV_DATABASE",
            fc::variant("14cfb3252a5fa3ae4c764929e0bbc467528990c9cc46aefcc7f16367f28b6278").as<digest_type>(),
            // SHA256 hash of the raw message below within the comment delimiters (do not modify message below).
/*
Builtin protocol feature: KV_DATABASE

Enables usage of key-value database intrinsics.
=======
         (  builtin_protocol_feature_t::action_return_value, builtin_protocol_feature_spec{
            "ACTION_RETURN_VALUE",
            fc::variant("69b064c5178e2738e144ed6caa9349a3995370d78db29e494b3126ebd9111966").as<digest_type>(),
            // SHA256 hash of the raw message below within the comment delimiters (do not modify message below).
/*
Builtin protocol feature: ACTION_RETURN_VALUE

Enables new `set_action_return_value` intrinsic which sets a value that is included in action_receipt.
>>>>>>> a526bbc0
*/
            {}
         } )
   ;


   const char* builtin_protocol_feature_codename( builtin_protocol_feature_t codename ) {
      auto itr = builtin_protocol_feature_codenames.find( codename );
      EOS_ASSERT( itr != builtin_protocol_feature_codenames.end(), protocol_feature_validation_exception,
                  "Unsupported builtin_protocol_feature_t passed to builtin_protocol_feature_codename: ${codename}",
                  ("codename", static_cast<uint32_t>(codename)) );

      return itr->second.codename;
   }

   protocol_feature_base::protocol_feature_base( protocol_feature_t feature_type,
                                                 const digest_type& description_digest,
                                                 flat_set<digest_type>&& dependencies,
                                                 const protocol_feature_subjective_restrictions& restrictions )
   :description_digest( description_digest )
   ,dependencies( std::move(dependencies) )
   ,subjective_restrictions( restrictions )
   ,_type( feature_type )
   {
      switch( feature_type ) {
         case protocol_feature_t::builtin:
            protocol_feature_type = builtin_protocol_feature::feature_type_string;
         break;
         default:
         {
            EOS_THROW( protocol_feature_validation_exception,
                       "Unsupported protocol_feature_t passed to constructor: ${type}",
                       ("type", static_cast<uint32_t>(feature_type)) );
         }
         break;
      }
   }

   void protocol_feature_base::reflector_init() {
      static_assert( fc::raw::has_feature_reflector_init_on_unpacked_reflected_types,
                     "protocol_feature_activation expects FC to support reflector_init" );

      if( protocol_feature_type == builtin_protocol_feature::feature_type_string ) {
         _type = protocol_feature_t::builtin;
      } else {
         EOS_THROW( protocol_feature_validation_exception,
                    "Unsupported protocol feature type: ${type}", ("type", protocol_feature_type) );
      }
   }

   const char* builtin_protocol_feature::feature_type_string = "builtin";

   builtin_protocol_feature::builtin_protocol_feature( builtin_protocol_feature_t codename,
                                                       const digest_type& description_digest,
                                                       flat_set<digest_type>&& dependencies,
                                                       const protocol_feature_subjective_restrictions& restrictions )
   :protocol_feature_base( protocol_feature_t::builtin, description_digest, std::move(dependencies), restrictions )
   ,_codename(codename)
   {
      auto itr = builtin_protocol_feature_codenames.find( codename );
      EOS_ASSERT( itr != builtin_protocol_feature_codenames.end(), protocol_feature_validation_exception,
                  "Unsupported builtin_protocol_feature_t passed to constructor: ${codename}",
                  ("codename", static_cast<uint32_t>(codename)) );

      builtin_feature_codename = itr->second.codename;
   }

   void builtin_protocol_feature::reflector_init() {
      protocol_feature_base::reflector_init();

      for( const auto& p : builtin_protocol_feature_codenames ) {
         if( builtin_feature_codename.compare( p.second.codename ) == 0 ) {
            _codename = p.first;
            return;
         }
      }

      EOS_THROW( protocol_feature_validation_exception,
                 "Unsupported builtin protocol feature codename: ${codename}",
                 ("codename", builtin_feature_codename) );
   }


   digest_type builtin_protocol_feature::digest()const {
      digest_type::encoder enc;
      fc::raw::pack( enc, _type );
      fc::raw::pack( enc, description_digest  );
      fc::raw::pack( enc, dependencies );
      fc::raw::pack( enc, _codename );

      return enc.result();
   }

   fc::variant protocol_feature::to_variant( bool include_subjective_restrictions,
                                             fc::mutable_variant_object* additional_fields )const
   {
      EOS_ASSERT( builtin_feature, protocol_feature_exception, "not a builtin protocol feature" );

      fc::mutable_variant_object mvo;

      mvo( "feature_digest", feature_digest );

      if( additional_fields ) {
         for( const auto& e : *additional_fields ) {
            if( e.key().compare( "feature_digest" ) != 0 )
               mvo( e.key(), e.value() );
         }
      }

      if( include_subjective_restrictions ) {
         fc::mutable_variant_object subjective_restrictions;

         subjective_restrictions( "enabled", enabled );
         subjective_restrictions( "preactivation_required", preactivation_required );
         subjective_restrictions( "earliest_allowed_activation_time", earliest_allowed_activation_time );

         mvo( "subjective_restrictions", std::move( subjective_restrictions ) );
      }

      mvo( "description_digest", description_digest );
      mvo( "dependencies", dependencies );
      mvo( "protocol_feature_type", builtin_protocol_feature::feature_type_string );

      fc::variants specification;
      auto add_to_specification = [&specification]( const char* key_name, auto&& value ) {
         fc::mutable_variant_object obj;
         obj( "name", key_name );
         obj( "value", std::forward<decltype(value)>( value ) );
         specification.emplace_back( std::move(obj) );
      };


      add_to_specification( "builtin_feature_codename", builtin_protocol_feature_codename( *builtin_feature ) );

      mvo( "specification", std::move( specification ) );

      return fc::variant( std::move(mvo) );
   }

   protocol_feature_set::protocol_feature_set()
   {
      _recognized_builtin_protocol_features.reserve( builtin_protocol_feature_codenames.size() );
   }


   protocol_feature_set::recognized_t
   protocol_feature_set::is_recognized( const digest_type& feature_digest, time_point now )const {
      auto itr = _recognized_protocol_features.find( feature_digest );

      if( itr == _recognized_protocol_features.end() )
         return recognized_t::unrecognized;

      if( !itr->enabled )
         return recognized_t::disabled;

      if( itr->earliest_allowed_activation_time > now )
         return recognized_t::too_early;

      return recognized_t::ready;
   }

   optional<digest_type> protocol_feature_set::get_builtin_digest( builtin_protocol_feature_t feature_codename )const {
      uint32_t indx = static_cast<uint32_t>( feature_codename );

      if( indx >= _recognized_builtin_protocol_features.size() )
         return {};

      if( _recognized_builtin_protocol_features[indx] == _recognized_protocol_features.end() )
         return {};

      return _recognized_builtin_protocol_features[indx]->feature_digest;
   }

   const protocol_feature& protocol_feature_set::get_protocol_feature( const digest_type& feature_digest )const {
      auto itr = _recognized_protocol_features.find( feature_digest );

      EOS_ASSERT( itr != _recognized_protocol_features.end(), protocol_feature_exception,
                  "unrecognized protocol feature with digest: ${digest}",
                  ("digest", feature_digest)
      );

      return *itr;
   }

   bool protocol_feature_set::validate_dependencies(
                                    const digest_type& feature_digest,
                                    const std::function<bool(const digest_type&)>& validator
   )const {
      auto itr = _recognized_protocol_features.find( feature_digest );

      if( itr == _recognized_protocol_features.end() ) return false;

      for( const auto& d : itr->dependencies ) {
         if( !validator(d) ) return false;
      }

      return true;
   }

   builtin_protocol_feature
   protocol_feature_set::make_default_builtin_protocol_feature(
      builtin_protocol_feature_t codename,
      const std::function<digest_type(builtin_protocol_feature_t dependency)>& handle_dependency
   ) {
      auto itr = builtin_protocol_feature_codenames.find( codename );

      EOS_ASSERT( itr != builtin_protocol_feature_codenames.end(), protocol_feature_validation_exception,
                  "Unsupported builtin_protocol_feature_t: ${codename}",
                  ("codename", static_cast<uint32_t>(codename)) );

      flat_set<digest_type> dependencies;
      dependencies.reserve( itr->second.builtin_dependencies.size() );

      for( const auto& d : itr->second.builtin_dependencies ) {
         dependencies.insert( handle_dependency( d ) );
      }

      return {itr->first, itr->second.description_digest, std::move(dependencies), itr->second.subjective_restrictions};
   }

   const protocol_feature& protocol_feature_set::add_feature( const builtin_protocol_feature& f ) {
      auto builtin_itr = builtin_protocol_feature_codenames.find( f._codename );
      EOS_ASSERT( builtin_itr != builtin_protocol_feature_codenames.end(), protocol_feature_validation_exception,
                  "Builtin protocol feature has unsupported builtin_protocol_feature_t: ${codename}",
                  ("codename", static_cast<uint32_t>( f._codename )) );

      uint32_t indx = static_cast<uint32_t>( f._codename );

      if( indx < _recognized_builtin_protocol_features.size() ) {
         EOS_ASSERT( _recognized_builtin_protocol_features[indx] == _recognized_protocol_features.end(),
                     protocol_feature_exception,
                     "builtin protocol feature with codename '${codename}' already added",
                     ("codename", f.builtin_feature_codename) );
      }

      auto feature_digest = f.digest();

      const auto& expected_builtin_dependencies = builtin_itr->second.builtin_dependencies;
      flat_set<builtin_protocol_feature_t> satisfied_builtin_dependencies;
      satisfied_builtin_dependencies.reserve( expected_builtin_dependencies.size() );

      for( const auto& d : f.dependencies ) {
         auto itr = _recognized_protocol_features.find( d );
         EOS_ASSERT( itr != _recognized_protocol_features.end(), protocol_feature_exception,
            "builtin protocol feature with codename '${codename}' and digest of ${digest} has a dependency on a protocol feature with digest ${dependency_digest} that is not recognized",
            ("codename", f.builtin_feature_codename)
            ("digest",  feature_digest)
            ("dependency_digest", d )
         );

         if( itr->builtin_feature
             && expected_builtin_dependencies.find( *itr->builtin_feature )
                  != expected_builtin_dependencies.end() )
         {
            satisfied_builtin_dependencies.insert( *itr->builtin_feature );
         }
      }

      if( expected_builtin_dependencies.size() > satisfied_builtin_dependencies.size() ) {
         flat_set<builtin_protocol_feature_t> missing_builtins;
         missing_builtins.reserve( expected_builtin_dependencies.size() - satisfied_builtin_dependencies.size() );
         std::set_difference( expected_builtin_dependencies.begin(), expected_builtin_dependencies.end(),
                              satisfied_builtin_dependencies.begin(), satisfied_builtin_dependencies.end(),
                              end_inserter( missing_builtins )
         );

         vector<string> missing_builtins_with_names;
         missing_builtins_with_names.reserve( missing_builtins.size() );
         for( const auto& builtin_codename : missing_builtins ) {
            auto itr = builtin_protocol_feature_codenames.find( builtin_codename );
            EOS_ASSERT( itr != builtin_protocol_feature_codenames.end(),
                        protocol_feature_exception,
                        "Unexpected error"
            );
            missing_builtins_with_names.emplace_back( itr->second.codename );
         }

         EOS_THROW(  protocol_feature_validation_exception,
                     "Not all the builtin dependencies of the builtin protocol feature with codename '${codename}' and digest of ${digest} were satisfied.",
                     ("missing_dependencies", missing_builtins_with_names)
         );
      }

      auto res = _recognized_protocol_features.insert( protocol_feature{
         feature_digest,
         f.description_digest,
         f.dependencies,
         f.subjective_restrictions.earliest_allowed_activation_time,
         f.subjective_restrictions.preactivation_required,
         f.subjective_restrictions.enabled,
         f._codename
      } );

      EOS_ASSERT( res.second, protocol_feature_exception,
                  "builtin protocol feature with codename '${codename}' has a digest of ${digest} but another protocol feature with the same digest has already been added",
                  ("codename", f.builtin_feature_codename)("digest", feature_digest) );

      if( indx >= _recognized_builtin_protocol_features.size() ) {
         for( auto i =_recognized_builtin_protocol_features.size(); i <= indx; ++i ) {
            _recognized_builtin_protocol_features.push_back( _recognized_protocol_features.end() );
         }
      }

      _recognized_builtin_protocol_features[indx] = res.first;
      return *res.first;
   }



   protocol_feature_manager::protocol_feature_manager( protocol_feature_set&& pfs )
   :_protocol_feature_set( std::move(pfs) )
   {
      _builtin_protocol_features.resize( _protocol_feature_set._recognized_builtin_protocol_features.size() );
   }

   void protocol_feature_manager::init( chainbase::database& db ) {
      EOS_ASSERT( !is_initialized(), protocol_feature_exception, "cannot initialize protocol_feature_manager twice" );


      auto reset_initialized = fc::make_scoped_exit( [this]() { _initialized = false; } );
      _initialized = true;

      for( const auto& f : db.get<protocol_state_object>().activated_protocol_features ) {
         activate_feature( f.feature_digest, f.activation_block_num );
      }

      reset_initialized.cancel();
   }

   const protocol_feature* protocol_feature_manager::const_iterator::get_pointer()const {
      //EOS_ASSERT( _pfm, protocol_feature_iterator_exception, "cannot dereference singular iterator" );
      //EOS_ASSERT( _index != end_index, protocol_feature_iterator_exception, "cannot dereference end iterator" );
      return &*(_pfm->_activated_protocol_features[_index].iterator_to_protocol_feature);
   }

   uint32_t protocol_feature_manager::const_iterator::activation_ordinal()const {
      EOS_ASSERT( _pfm,
                   protocol_feature_iterator_exception,
                  "called activation_ordinal() on singular iterator"
      );
      EOS_ASSERT( _index != end_index,
                   protocol_feature_iterator_exception,
                  "called activation_ordinal() on end iterator"
      );

      return _index;
   }

   uint32_t protocol_feature_manager::const_iterator::activation_block_num()const {
      EOS_ASSERT( _pfm,
                   protocol_feature_iterator_exception,
                  "called activation_block_num() on singular iterator"
      );
      EOS_ASSERT( _index != end_index,
                   protocol_feature_iterator_exception,
                  "called activation_block_num() on end iterator"
      );

      return _pfm->_activated_protocol_features[_index].activation_block_num;
   }

   protocol_feature_manager::const_iterator& protocol_feature_manager::const_iterator::operator++() {
      EOS_ASSERT( _pfm, protocol_feature_iterator_exception, "cannot increment singular iterator" );
      EOS_ASSERT( _index != end_index, protocol_feature_iterator_exception, "cannot increment end iterator" );

      ++_index;
      if( _index >= _pfm->_activated_protocol_features.size() ) {
         _index = end_index;
      }

      return *this;
   }

   protocol_feature_manager::const_iterator& protocol_feature_manager::const_iterator::operator--() {
      EOS_ASSERT( _pfm, protocol_feature_iterator_exception, "cannot decrement singular iterator" );
      if( _index == end_index ) {
         EOS_ASSERT( _pfm->_activated_protocol_features.size() > 0,
                     protocol_feature_iterator_exception,
                     "cannot decrement end iterator when no protocol features have been activated"
         );
         _index = _pfm->_activated_protocol_features.size() - 1;
      } else {
         EOS_ASSERT( _index > 0,
                     protocol_feature_iterator_exception,
                     "cannot decrement iterator at the beginning of protocol feature activation list" )
         ;
         --_index;
      }
      return *this;
   }

   protocol_feature_manager::const_iterator protocol_feature_manager::cbegin()const {
      if( _activated_protocol_features.size() == 0 ) {
         return cend();
      } else {
         return const_iterator( this, 0 );
      }
   }

   protocol_feature_manager::const_iterator
   protocol_feature_manager::at_activation_ordinal( uint32_t activation_ordinal )const {
      if( activation_ordinal >= _activated_protocol_features.size() ) {
         return cend();
      }

      return const_iterator{this, static_cast<std::size_t>(activation_ordinal)};
   }

   protocol_feature_manager::const_iterator
   protocol_feature_manager::lower_bound( uint32_t block_num )const {
      const auto begin = _activated_protocol_features.cbegin();
      const auto end   = _activated_protocol_features.cend();
      auto itr = std::lower_bound( begin, end, block_num, []( const protocol_feature_entry& lhs, uint32_t rhs ) {
         return lhs.activation_block_num < rhs;
      } );

      if( itr == end ) {
         return cend();
      }

      return const_iterator{this, static_cast<std::size_t>(itr - begin)};
   }

   protocol_feature_manager::const_iterator
   protocol_feature_manager::upper_bound( uint32_t block_num )const {
      const auto begin = _activated_protocol_features.cbegin();
      const auto end   = _activated_protocol_features.cend();
      auto itr = std::upper_bound( begin, end, block_num, []( uint32_t lhs, const protocol_feature_entry& rhs ) {
         return lhs < rhs.activation_block_num;
      } );

      if( itr == end ) {
         return cend();
      }

      return const_iterator{this, static_cast<std::size_t>(itr - begin)};
   }

   bool protocol_feature_manager::is_builtin_activated( builtin_protocol_feature_t feature_codename,
                                                        uint32_t current_block_num )const
   {
      uint32_t indx = static_cast<uint32_t>( feature_codename );

      if( indx >= _builtin_protocol_features.size() ) return false;

      return (_builtin_protocol_features[indx].activation_block_num <= current_block_num);
   }

   void protocol_feature_manager::activate_feature( const digest_type& feature_digest,
                                                    uint32_t current_block_num )
   {
      EOS_ASSERT( is_initialized(), protocol_feature_exception, "protocol_feature_manager is not yet initialized" );

      auto itr = _protocol_feature_set.find( feature_digest );

      EOS_ASSERT( itr != _protocol_feature_set.end(), protocol_feature_exception,
                  "unrecognized protocol feature digest: ${digest}", ("digest", feature_digest) );

      if( _activated_protocol_features.size() > 0 ) {
         const auto& last = _activated_protocol_features.back();
         EOS_ASSERT( last.activation_block_num <= current_block_num,
                     protocol_feature_exception,
                     "last protocol feature activation block num is ${last_activation_block_num} yet "
                     "attempting to activate protocol feature with a current block num of ${current_block_num}"
                     "protocol features is ${last_activation_block_num}",
                     ("current_block_num", current_block_num)
                     ("last_activation_block_num", last.activation_block_num)
         );
      }

      EOS_ASSERT( itr->builtin_feature,
                  protocol_feature_exception,
                  "invariant failure: encountered non-builtin protocol feature which is not yet supported"
      );

      uint32_t indx = static_cast<uint32_t>( *itr->builtin_feature );

      EOS_ASSERT( indx < _builtin_protocol_features.size(), protocol_feature_exception,
                  "invariant failure while trying to activate feature with digest '${digest}': "
                  "unsupported builtin_protocol_feature_t ${codename}",
                  ("digest", feature_digest)
                  ("codename", indx)
      );

      EOS_ASSERT( _builtin_protocol_features[indx].activation_block_num == builtin_protocol_feature_entry::not_active,
                  protocol_feature_exception,
                  "cannot activate already activated builtin feature with digest: ${digest}",
                  ("digest", feature_digest)
      );

      _activated_protocol_features.push_back( protocol_feature_entry{itr, current_block_num} );
      _builtin_protocol_features[indx].previous = _head_of_builtin_activation_list;
      _builtin_protocol_features[indx].activation_block_num = current_block_num;
      _head_of_builtin_activation_list = indx;
   }

   void protocol_feature_manager::popped_blocks_to( uint32_t block_num ) {
      EOS_ASSERT( is_initialized(), protocol_feature_exception, "protocol_feature_manager is not yet initialized" );

      while( _head_of_builtin_activation_list != builtin_protocol_feature_entry::no_previous ) {
         auto& e = _builtin_protocol_features[_head_of_builtin_activation_list];
         if( e.activation_block_num <= block_num ) break;

         _head_of_builtin_activation_list = e.previous;
         e.previous = builtin_protocol_feature_entry::no_previous;
         e.activation_block_num = builtin_protocol_feature_entry::not_active;
      }

      while( _activated_protocol_features.size() > 0
              && block_num < _activated_protocol_features.back().activation_block_num )
      {
         _activated_protocol_features.pop_back();
      }
   }

} }  // eosio::chain<|MERGE_RESOLUTION|>--- conflicted
+++ resolved
@@ -186,7 +186,17 @@
 */
             {}
          } )
-<<<<<<< HEAD
+         (  builtin_protocol_feature_t::action_return_value, builtin_protocol_feature_spec{
+            "ACTION_RETURN_VALUE",
+            fc::variant("69b064c5178e2738e144ed6caa9349a3995370d78db29e494b3126ebd9111966").as<digest_type>(),
+            // SHA256 hash of the raw message below within the comment delimiters (do not modify message below).
+/*
+Builtin protocol feature: ACTION_RETURN_VALUE
+
+Enables new `set_action_return_value` intrinsic which sets a value that is included in action_receipt.
+*/
+            {}
+         } )
          (  builtin_protocol_feature_t::kv_database, builtin_protocol_feature_spec{
             "KV_DATABASE",
             fc::variant("14cfb3252a5fa3ae4c764929e0bbc467528990c9cc46aefcc7f16367f28b6278").as<digest_type>(),
@@ -195,16 +205,6 @@
 Builtin protocol feature: KV_DATABASE
 
 Enables usage of key-value database intrinsics.
-=======
-         (  builtin_protocol_feature_t::action_return_value, builtin_protocol_feature_spec{
-            "ACTION_RETURN_VALUE",
-            fc::variant("69b064c5178e2738e144ed6caa9349a3995370d78db29e494b3126ebd9111966").as<digest_type>(),
-            // SHA256 hash of the raw message below within the comment delimiters (do not modify message below).
-/*
-Builtin protocol feature: ACTION_RETURN_VALUE
-
-Enables new `set_action_return_value` intrinsic which sets a value that is included in action_receipt.
->>>>>>> a526bbc0
 */
             {}
          } )

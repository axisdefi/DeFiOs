--- conflicted
+++ resolved
@@ -2774,15 +2774,7 @@
    return my->add_to_snapshot(snapshot);
 }
 
-<<<<<<< HEAD
-void controller::pop_block() {
-   my->pop_block();
-}
-
 int64_t controller::set_proposed_producers( vector<producer_authority> producers ) {
-=======
-int64_t controller::set_proposed_producers( vector<producer_key> producers ) {
->>>>>>> 0c6deed7
    const auto& gpo = get_global_properties();
    auto cur_block_num = head_block_num() + 1;
 

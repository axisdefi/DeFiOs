--- conflicted
+++ resolved
@@ -75,13 +75,8 @@
    eos_abi.actions.push_back( action_def{name("onerror"), "onerror",""} );
    eos_abi.actions.push_back( action_def{name("onblock"), "onblock",""} );
    eos_abi.actions.push_back( action_def{name("canceldelay"), "canceldelay",""} );
-<<<<<<< HEAD
-
-   // TODO add any clauses
-=======
-   
-   // TODO add any ricardian_clauses 
->>>>>>> 1a3584e3
+
+   // TODO add any ricardian_clauses
    //
    // ACTION PAYLOADS
 

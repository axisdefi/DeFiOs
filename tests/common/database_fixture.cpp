/*
 * Copyright (c) 2017, Respective Authors.
 *
 * The MIT License
 *
 * Permission is hereby granted, free of charge, to any person obtaining a copy
 * of this software and associated documentation files (the "Software"), to deal
 * in the Software without restriction, including without limitation the rights
 * to use, copy, modify, merge, publish, distribute, sublicense, and/or sell
 * copies of the Software, and to permit persons to whom the Software is
 * furnished to do so, subject to the following conditions:
 *
 * The above copyright notice and this permission notice shall be included in
 * all copies or substantial portions of the Software.
 *
 * THE SOFTWARE IS PROVIDED "AS IS", WITHOUT WARRANTY OF ANY KIND, EXPRESS OR
 * IMPLIED, INCLUDING BUT NOT LIMITED TO THE WARRANTIES OF MERCHANTABILITY,
 * FITNESS FOR A PARTICULAR PURPOSE AND NONINFRINGEMENT. IN NO EVENT SHALL THE
 * AUTHORS OR COPYRIGHT HOLDERS BE LIABLE FOR ANY CLAIM, DAMAGES OR OTHER
 * LIABILITY, WHETHER IN AN ACTION OF CONTRACT, TORT OR OTHERWISE, ARISING FROM,
 * OUT OF OR IN CONNECTION WITH THE SOFTWARE OR THE USE OR OTHER DEALINGS IN
 * THE SOFTWARE.
 */
#include <boost/test/unit_test.hpp>
#include <boost/program_options.hpp>
#include <boost/signals2/shared_connection_block.hpp>

#include <eos/chain/account_object.hpp>
#include <eos/chain/producer_object.hpp>

#include <eos/utilities/tempdir.hpp>

#include <eos/native_contract/native_contract_chain_initializer.hpp>
#include <eos/native_contract/native_contract_chain_administrator.hpp>
#include <eos/native_contract/objects.hpp>

#include <fc/crypto/digest.hpp>
#include <fc/smart_ref_impl.hpp>

#include <iostream>
#include <iomanip>
#include <sstream>

#include "database_fixture.hpp"

uint32_t EOS_TESTING_GENESIS_TIMESTAMP = 1431700005;

namespace eos { namespace chain {
   using namespace native::eos;
   using namespace native;

testing_fixture::testing_fixture() {
   default_genesis_state.initial_timestamp = fc::time_point_sec(EOS_TESTING_GENESIS_TIMESTAMP);
   for (int i = 0; i < config::BlocksPerRound; ++i) {
      auto name = std::string("inita"); name.back()+=i;
      auto private_key = fc::ecc::private_key::regenerate(fc::sha256::hash(name));
      public_key_type public_key = private_key.get_public_key();
      default_genesis_state.initial_accounts.emplace_back(name, 0, 100000, public_key, public_key);
      store_private_key(private_key);

      private_key = fc::ecc::private_key::regenerate(fc::sha256::hash(name + ".producer"));
      public_key = private_key.get_public_key();
      default_genesis_state.initial_producers.emplace_back(name, public_key);
      store_private_key(private_key);
   }
}

fc::path testing_fixture::get_temp_dir(std::string id) {
   if (id.empty()) {
      anonymous_temp_dirs.emplace_back();
      return anonymous_temp_dirs.back().path();
   }
   if (named_temp_dirs.count(id))
      return named_temp_dirs[id].path();
   return named_temp_dirs.emplace(std::make_pair(id, fc::temp_directory())).first->second.path();
}

const native_contract::genesis_state_type& testing_fixture::genesis_state() const {
   return default_genesis_state;
}

native_contract::genesis_state_type& testing_fixture::genesis_state() {
   return default_genesis_state;
}

void testing_fixture::store_private_key(const private_key_type& key) {
   key_ring[key.get_public_key()] = key;
}

private_key_type testing_fixture::get_private_key(const public_key_type& public_key) const {
   auto itr = key_ring.find(public_key);
   EOS_ASSERT(itr != key_ring.end(), missing_key_exception,
              "Private key corresponding to public key ${k} not known.", ("k", public_key));
   return itr->second;
}

testing_blockchain::testing_blockchain(chainbase::database& db, fork_database& fork_db, block_log& blocklog,
                                   chain_initializer_interface& initializer, testing_fixture& fixture)
   : chain_controller(db, fork_db, blocklog, initializer, native_contract::make_administrator()),
     fixture(fixture) {}

void testing_blockchain::produce_blocks(uint32_t count, uint32_t blocks_to_miss) {
   if (count == 0)
      return;

   for (int i = 0; i < count; ++i) {
      auto slot = blocks_to_miss + 1;
      auto producer = get_producer(get_scheduled_producer(slot));
      auto private_key = fixture.get_private_key(producer.signing_key);
<<<<<<< HEAD
      generate_block(get_slot_time(slot), producer.owner, private_key);
=======
      generate_block(get_slot_time(slot), producer.owner, private_key, chain_controller::skip_transaction_signatures);
>>>>>>> 5ccf1e4f
   }
}

void testing_blockchain::sync_with(testing_blockchain& other) {
   // Already in sync?
   if (head_block_id() == other.head_block_id())
      return;
   // If other has a longer chain than we do, sync it to us first
   if (head_block_num() < other.head_block_num())
      return other.sync_with(*this);

   auto sync_dbs = [](testing_blockchain& a, testing_blockchain& b) {
      for (int i = 1; i <= a.head_block_num(); ++i) {
         auto block = a.fetch_block_by_number(i);
         if (block && !b.is_known_block(block->id())) {
            b.push_block(*block);
         }
      }
   };

   sync_dbs(*this, other);
   sync_dbs(other, *this);
}

types::Asset testing_blockchain::get_liquid_balance(const types::AccountName& account) {
   return get_database().get<BalanceObject, native::eos::byOwnerName>(account).balance;
}

types::Asset testing_blockchain::get_staked_balance(const types::AccountName& account) {
   return get_database().get<StakedBalanceObject, native::eos::byOwnerName>(account).stakedBalance;
}

types::Asset testing_blockchain::get_unstaking_balance(const types::AccountName& account) {
   return get_database().get<StakedBalanceObject, native::eos::byOwnerName>(account).unstakingBalance;
}

std::set<types::AccountName> testing_blockchain::get_approved_producers(const types::AccountName& account) {
   const auto& sbo = get_database().get<StakedBalanceObject, byOwnerName>(account);
   if (sbo.producerVotes.contains<ProducerSlate>()) {
      auto range = sbo.producerVotes.get<ProducerSlate>().range();
      return {range.begin(), range.end()};
   }
   return {};
}

types::PublicKey testing_blockchain::get_block_signing_key(const types::AccountName& producerName) {
   return get_database().get<producer_object, by_owner>(producerName).signing_key;
}

void testing_network::connect_blockchain(testing_blockchain& new_database) {
   if (blockchains.count(&new_database))
      return;

   // If the network isn't empty, sync the new database with one of the old ones. The old ones are already in sync with
   // eachother, so just grab one arbitrarily. The old databases are connected to the propagation signals, so when one
   // of them gets synced, it will propagate blocks to the others as well.
   if (!blockchains.empty()) {
        blockchains.begin()->first->sync_with(new_database);
   }

   // The new database is now in sync with any old ones; go ahead and connect the propagation signal.
    blockchains[&new_database] = new_database.applied_block.connect([this, &new_database](const signed_block& block) {
      propagate_block(block, new_database);
   });
}

void testing_network::disconnect_database(testing_blockchain& leaving_database) {
    blockchains.erase(&leaving_database);
}

void testing_network::disconnect_all() {
    blockchains.clear();
}

void testing_network::propagate_block(const signed_block& block, const testing_blockchain& skip_db) {
   for (const auto& pair : blockchains) {
      if (pair.first == &skip_db) continue;
      boost::signals2::shared_connection_block blocker(pair.second);
      pair.first->push_block(block);
   }
}

} } // eos::chain<|MERGE_RESOLUTION|>--- conflicted
+++ resolved
@@ -107,11 +107,7 @@
       auto slot = blocks_to_miss + 1;
       auto producer = get_producer(get_scheduled_producer(slot));
       auto private_key = fixture.get_private_key(producer.signing_key);
-<<<<<<< HEAD
-      generate_block(get_slot_time(slot), producer.owner, private_key);
-=======
-      generate_block(get_slot_time(slot), producer.owner, private_key, chain_controller::skip_transaction_signatures);
->>>>>>> 5ccf1e4f
+      generate_block(get_slot_time(slot), producer.owner, private_key, block_schedule::by_threading_conflicts, chain_controller::skip_transaction_signatures);
    }
 }
 

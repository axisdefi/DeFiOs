#include <boost/test/unit_test.hpp>
#include <eosio/testing/tester_network.hpp>
#include <eosio/chain/producer_object.hpp>
#include <eosio.system/eosio.system.wast.hpp>
#include <eosio.system/eosio.system.abi.hpp>
#include <eosio.token/eosio.token.wast.hpp>
#include <eosio.token/eosio.token.abi.hpp>

#ifdef NON_VALIDATING_TEST
#define TESTER tester
#else
#define TESTER validating_tester
#endif

using namespace eosio;
using namespace eosio::chain;
using namespace eosio::chain::contracts;
using namespace eosio::testing;


BOOST_AUTO_TEST_SUITE(delay_tests)

asset get_currency_balance(const TESTER& chain, account_name account) {
   return chain.get_currency_balance(N(eosio.token), symbol(SY(4,CUR)), account);
}

const std::string eosio_token = name(N(eosio.token)).to_string();

// test link to permission with delay directly on it
BOOST_AUTO_TEST_CASE( link_delay_direct_test ) { try {
   TESTER chain;

   const auto& tester_account = N(tester);

   chain.set_code(config::system_account_name, eosio_system_wast);
   chain.set_abi(config::system_account_name, eosio_system_abi);

   chain.produce_blocks();
   chain.create_account(N(eosio.token));
   chain.produce_blocks(10);

   chain.set_code(N(eosio.token), eosio_token_wast);
   chain.set_abi(N(eosio.token), eosio_token_abi);

   chain.produce_blocks();
   chain.create_account(N(tester));
   chain.create_account(N(tester2));
   chain.produce_blocks(10);

   chain.push_action(config::system_account_name, contracts::updateauth::get_name(), tester_account, fc::mutable_variant_object()
           ("account", "tester")
           ("permission", "first")
           ("parent", "active")
           ("data",  authority(chain.get_public_key(tester_account, "first")))
           ("delay", 0));
   chain.push_action(config::system_account_name, contracts::linkauth::get_name(), tester_account, fc::mutable_variant_object()
           ("account", "tester")
           ("code", eosio_token)
           ("type", "transfer")
           ("requirement", "first"));
   chain.produce_blocks();
   chain.push_action(N(eosio.token), N(create), N(eosio.token), mutable_variant_object()
           ("issuer", eosio_token)
           ("maximum_supply", "9000000.0000 CUR")
           ("can_freeze", 0)
           ("can_recall", 0)
           ("can_whitelist", 0)
   );


   chain.push_action(N(eosio.token), name("issue"), N(eosio.token), fc::mutable_variant_object()
           ("to",       eosio_token)
           ("quantity", "1000000.0000 CUR")
           ("memo", "for stuff")
   );

   auto trace = chain.push_action(N(eosio.token), name("transfer"), N(eosio.token), fc::mutable_variant_object()
       ("from", eosio_token)
       ("to", "tester")
       ("quantity", "100.0000 CUR")
       ("memo", "hi" )
   );
   BOOST_REQUIRE_EQUAL(transaction_receipt::executed, trace.status);
   BOOST_REQUIRE_EQUAL(0, trace.deferred_transaction_requests.size());

   chain.produce_blocks();

   auto liquid_balance = get_currency_balance(chain, N(eosio.token));
   BOOST_REQUIRE_EQUAL(asset::from_string("999900.0000 CUR"), liquid_balance);
   liquid_balance = get_currency_balance(chain, N(tester));
   BOOST_REQUIRE_EQUAL(asset::from_string("100.0000 CUR"), liquid_balance);

   trace = chain.push_action(N(eosio.token), name("transfer"), N(tester), fc::mutable_variant_object()
       ("from", "tester")
       ("to", "tester2")
       ("quantity", "1.0000 CUR")
       ("memo", "hi" )
   );

   BOOST_REQUIRE_EQUAL(transaction_receipt::executed, trace.status);
   BOOST_REQUIRE_EQUAL(0, trace.deferred_transaction_requests.size());

   chain.produce_blocks();

   liquid_balance = get_currency_balance(chain, N(eosio.token));
   BOOST_REQUIRE_EQUAL(asset::from_string("999900.0000 CUR"), liquid_balance);
   liquid_balance = get_currency_balance(chain, N(tester));
   BOOST_REQUIRE_EQUAL(asset::from_string("99.0000 CUR"), liquid_balance);
   liquid_balance = get_currency_balance(chain, N(tester2));
   BOOST_REQUIRE_EQUAL(asset::from_string("1.0000 CUR"), liquid_balance);

   trace = chain.push_action(config::system_account_name, contracts::updateauth::get_name(), tester_account, fc::mutable_variant_object()
           ("account", "tester")
           ("permission", "first")
           ("parent", "active")
           ("data",  authority(chain.get_public_key(tester_account, "first")))
           ("delay", 10));
   BOOST_REQUIRE_EQUAL(transaction_receipt::executed, trace.status);
   BOOST_REQUIRE_EQUAL(0, trace.deferred_transaction_requests.size());

   chain.produce_blocks();

   trace = chain.push_action(N(eosio.token), name("transfer"), N(tester), fc::mutable_variant_object()
       ("from", "tester")
       ("to", "tester2")
       ("quantity", "3.0000 CUR")
       ("memo", "hi" ),
       20, 10
   );
   BOOST_REQUIRE_EQUAL(transaction_receipt::delayed, trace.status);
   BOOST_REQUIRE_EQUAL(1, trace.deferred_transaction_requests.size());
   BOOST_REQUIRE_EQUAL(0, trace.action_traces.size());

   liquid_balance = get_currency_balance(chain, N(tester));
   BOOST_REQUIRE_EQUAL(asset::from_string("99.0000 CUR"), liquid_balance);
   liquid_balance = get_currency_balance(chain, N(tester2));
   BOOST_REQUIRE_EQUAL(asset::from_string("1.0000 CUR"), liquid_balance);

   chain.produce_blocks();

   liquid_balance = get_currency_balance(chain, N(tester));
   BOOST_REQUIRE_EQUAL(asset::from_string("99.0000 CUR"), liquid_balance);
   liquid_balance = get_currency_balance(chain, N(tester2));
   BOOST_REQUIRE_EQUAL(asset::from_string("1.0000 CUR"), liquid_balance);

   chain.produce_blocks(18);

   liquid_balance = get_currency_balance(chain, N(tester));
   BOOST_REQUIRE_EQUAL(asset::from_string("99.0000 CUR"), liquid_balance);
   liquid_balance = get_currency_balance(chain, N(tester2));
   BOOST_REQUIRE_EQUAL(asset::from_string("1.0000 CUR"), liquid_balance);

   chain.produce_blocks();

   liquid_balance = get_currency_balance(chain, N(tester));
   BOOST_REQUIRE_EQUAL(asset::from_string("99.0000 CUR"), liquid_balance);
   liquid_balance = get_currency_balance(chain, N(tester2));
   BOOST_REQUIRE_EQUAL(asset::from_string("1.0000 CUR"), liquid_balance);

   chain.produce_blocks();

   liquid_balance = get_currency_balance(chain, N(tester));
   BOOST_REQUIRE_EQUAL(asset::from_string("96.0000 CUR"), liquid_balance);
   liquid_balance = get_currency_balance(chain, N(tester2));
   BOOST_REQUIRE_EQUAL(asset::from_string("4.0000 CUR"), liquid_balance);

} FC_LOG_AND_RETHROW() }/// schedule_test

// test link to permission with delay on permission which is parent of min permission (special logic in permission_object::satisfies)
BOOST_AUTO_TEST_CASE( link_delay_direct_parent_permission_test ) { try {
   TESTER chain;

   const auto& tester_account = N(tester);

   chain.set_code(config::system_account_name, eosio_system_wast);
   chain.set_abi(config::system_account_name, eosio_system_abi);

   chain.produce_blocks();
   chain.create_account(N(eosio.token));
   chain.produce_blocks(10);

   chain.set_code(N(eosio.token), eosio_token_wast);
   chain.set_abi(N(eosio.token), eosio_token_abi);

   chain.produce_blocks();
   chain.create_account(N(tester));
   chain.create_account(N(tester2));
   chain.produce_blocks(10);

   chain.push_action(config::system_account_name, contracts::updateauth::get_name(), tester_account, fc::mutable_variant_object()
           ("account", "tester")
           ("permission", "first")
           ("parent", "active")
           ("data",  authority(chain.get_public_key(tester_account, "first")))
           ("delay", 0));
   chain.push_action(config::system_account_name, contracts::linkauth::get_name(), tester_account, fc::mutable_variant_object()
           ("account", "tester")
           ("code", eosio_token)
           ("type", "transfer")
           ("requirement", "first"));

   chain.produce_blocks();
   chain.push_action(N(eosio.token), N(create), N(eosio.token), mutable_variant_object()
           ("issuer", eosio_token)
           ("maximum_supply", "9000000.0000 CUR")
           ("can_freeze", 0)
           ("can_recall", 0)
           ("can_whitelist", 0)
   );

   chain.push_action(N(eosio.token), name("issue"), N(eosio.token), fc::mutable_variant_object()
           ("to",       eosio_token)
           ("quantity", "1000000.0000 CUR")
           ("memo", "for stuff")
   );

   auto trace = chain.push_action(N(eosio.token), name("transfer"), N(eosio.token), fc::mutable_variant_object()
       ("from", eosio_token)
       ("to", "tester")
       ("quantity", "100.0000 CUR")
       ("memo", "hi" )
   );
   BOOST_REQUIRE_EQUAL(transaction_receipt::executed, trace.status);
   BOOST_REQUIRE_EQUAL(0, trace.deferred_transaction_requests.size());

   chain.produce_blocks();

   auto liquid_balance = get_currency_balance(chain, N(eosio.token));
   BOOST_REQUIRE_EQUAL(asset::from_string("999900.0000 CUR"), liquid_balance);
   liquid_balance = get_currency_balance(chain, N(tester));
   BOOST_REQUIRE_EQUAL(asset::from_string("100.0000 CUR"), liquid_balance);

   trace = chain.push_action(N(eosio.token), name("transfer"), N(tester), fc::mutable_variant_object()
       ("from", "tester")
       ("to", "tester2")
       ("quantity", "1.0000 CUR")
       ("memo", "hi" )
   );

   BOOST_REQUIRE_EQUAL(transaction_receipt::executed, trace.status);
   BOOST_REQUIRE_EQUAL(0, trace.deferred_transaction_requests.size());

   chain.produce_blocks();

   liquid_balance = get_currency_balance(chain, N(eosio.token));
   BOOST_REQUIRE_EQUAL(asset::from_string("999900.0000 CUR"), liquid_balance);
   liquid_balance = get_currency_balance(chain, N(tester));
   BOOST_REQUIRE_EQUAL(asset::from_string("99.0000 CUR"), liquid_balance);
   liquid_balance = get_currency_balance(chain, N(tester2));
   BOOST_REQUIRE_EQUAL(asset::from_string("1.0000 CUR"), liquid_balance);

   trace = chain.push_action(config::system_account_name, contracts::updateauth::get_name(), tester_account, fc::mutable_variant_object()
           ("account", "tester")
           ("permission", "active")
           ("parent", "owner")
           ("data",  authority(chain.get_public_key(tester_account, "active")))
           ("delay", 15));
   BOOST_REQUIRE_EQUAL(transaction_receipt::executed, trace.status);
   BOOST_REQUIRE_EQUAL(0, trace.deferred_transaction_requests.size());

   chain.produce_blocks();

   trace = chain.push_action(N(eosio.token), name("transfer"), N(tester), fc::mutable_variant_object()
       ("from", "tester")
       ("to", "tester2")
       ("quantity", "3.0000 CUR")
       ("memo", "hi" ),
       20, 15
   );
   BOOST_REQUIRE_EQUAL(transaction_receipt::delayed, trace.status);
   BOOST_REQUIRE_EQUAL(1, trace.deferred_transaction_requests.size());
   BOOST_REQUIRE_EQUAL(0, trace.action_traces.size());

   liquid_balance = get_currency_balance(chain, N(tester));
   BOOST_REQUIRE_EQUAL(asset::from_string("99.0000 CUR"), liquid_balance);
   liquid_balance = get_currency_balance(chain, N(tester2));
   BOOST_REQUIRE_EQUAL(asset::from_string("1.0000 CUR"), liquid_balance);

   chain.produce_blocks();

   liquid_balance = get_currency_balance(chain, N(tester));
   BOOST_REQUIRE_EQUAL(asset::from_string("99.0000 CUR"), liquid_balance);
   liquid_balance = get_currency_balance(chain, N(tester2));
   BOOST_REQUIRE_EQUAL(asset::from_string("1.0000 CUR"), liquid_balance);

   chain.produce_blocks(28);

   liquid_balance = get_currency_balance(chain, N(tester));
   BOOST_REQUIRE_EQUAL(asset::from_string("99.0000 CUR"), liquid_balance);
   liquid_balance = get_currency_balance(chain, N(tester2));
   BOOST_REQUIRE_EQUAL(asset::from_string("1.0000 CUR"), liquid_balance);

   chain.produce_blocks();

   liquid_balance = get_currency_balance(chain, N(tester));
   BOOST_REQUIRE_EQUAL(asset::from_string("99.0000 CUR"), liquid_balance);
   liquid_balance = get_currency_balance(chain, N(tester2));
   BOOST_REQUIRE_EQUAL(asset::from_string("1.0000 CUR"), liquid_balance);

   chain.produce_blocks();

   liquid_balance = get_currency_balance(chain, N(tester));
   BOOST_REQUIRE_EQUAL(asset::from_string("96.0000 CUR"), liquid_balance);
   liquid_balance = get_currency_balance(chain, N(tester2));
   BOOST_REQUIRE_EQUAL(asset::from_string("4.0000 CUR"), liquid_balance);

} FC_LOG_AND_RETHROW() }/// schedule_test

// test link to permission with delay on permission between min permission and authorizing permission it
BOOST_AUTO_TEST_CASE( link_delay_direct_walk_parent_permissions_test ) { try {
   TESTER chain;

   const auto& tester_account = N(tester);

   chain.set_code(config::system_account_name, eosio_system_wast);
   chain.set_abi(config::system_account_name, eosio_system_abi);

   chain.produce_blocks();
   chain.create_account(N(eosio.token));
   chain.produce_blocks(10);

   chain.set_code(N(eosio.token), eosio_token_wast);
   chain.set_abi(N(eosio.token), eosio_token_abi);

   chain.produce_blocks();
   chain.create_account(N(tester));
   chain.create_account(N(tester2));
   chain.produce_blocks(10);

   chain.push_action(config::system_account_name, contracts::updateauth::get_name(), tester_account, fc::mutable_variant_object()
           ("account", "tester")
           ("permission", "first")
           ("parent", "active")
           ("data",  authority(chain.get_public_key(tester_account, "first")))
           ("delay", 0));
   chain.push_action(config::system_account_name, contracts::updateauth::get_name(), tester_account, fc::mutable_variant_object()
           ("account", "tester")
           ("permission", "second")
           ("parent", "first")
           ("data",  authority(chain.get_public_key(tester_account, "second")))
           ("delay", 0));
   chain.push_action(config::system_account_name, contracts::linkauth::get_name(), tester_account, fc::mutable_variant_object()
           ("account", "tester")
           ("code", eosio_token)
           ("type", "transfer")
           ("requirement", "second"));

   chain.produce_blocks();
   chain.push_action(N(eosio.token), N(create), N(eosio.token), mutable_variant_object()
           ("issuer", eosio_token)
           ("maximum_supply", "9000000.0000 CUR")
           ("can_freeze", 0)
           ("can_recall", 0)
           ("can_whitelist", 0)
   );

   chain.push_action(N(eosio.token), name("issue"), N(eosio.token), fc::mutable_variant_object()
           ("to",       eosio_token)
           ("quantity", "1000000.0000 CUR")
           ("memo", "for stuff")
   );

   auto trace = chain.push_action(N(eosio.token), name("transfer"), N(eosio.token), fc::mutable_variant_object()
       ("from", eosio_token)
       ("to", "tester")
       ("quantity", "100.0000 CUR")
       ("memo", "hi" )
   );
   BOOST_REQUIRE_EQUAL(transaction_receipt::executed, trace.status);
   BOOST_REQUIRE_EQUAL(0, trace.deferred_transaction_requests.size());

   chain.produce_blocks();

   auto liquid_balance = get_currency_balance(chain, N(eosio.token));
   BOOST_REQUIRE_EQUAL(asset::from_string("999900.0000 CUR"), liquid_balance);
   liquid_balance = get_currency_balance(chain, N(tester));
   BOOST_REQUIRE_EQUAL(asset::from_string("100.0000 CUR"), liquid_balance);

   trace = chain.push_action(N(eosio.token), name("transfer"), N(tester), fc::mutable_variant_object()
       ("from", "tester")
       ("to", "tester2")
       ("quantity", "1.0000 CUR")
       ("memo", "hi" )
   );

   BOOST_REQUIRE_EQUAL(transaction_receipt::executed, trace.status);
   BOOST_REQUIRE_EQUAL(0, trace.deferred_transaction_requests.size());

   chain.produce_blocks();

   liquid_balance = get_currency_balance(chain, N(eosio.token));
   BOOST_REQUIRE_EQUAL(asset::from_string("999900.0000 CUR"), liquid_balance);
   liquid_balance = get_currency_balance(chain, N(tester));
   BOOST_REQUIRE_EQUAL(asset::from_string("99.0000 CUR"), liquid_balance);
   liquid_balance = get_currency_balance(chain, N(tester2));
   BOOST_REQUIRE_EQUAL(asset::from_string("1.0000 CUR"), liquid_balance);

   trace = chain.push_action(config::system_account_name, contracts::updateauth::get_name(), tester_account, fc::mutable_variant_object()
           ("account", "tester")
           ("permission", "first")
           ("parent", "active")
           ("data",  authority(chain.get_public_key(tester_account, "first")))
           ("delay", 20));
   BOOST_REQUIRE_EQUAL(transaction_receipt::executed, trace.status);
   BOOST_REQUIRE_EQUAL(0, trace.deferred_transaction_requests.size());

   chain.produce_blocks();

   trace = chain.push_action(N(eosio.token), name("transfer"), N(tester), fc::mutable_variant_object()
       ("from", "tester")
       ("to", "tester2")
       ("quantity", "3.0000 CUR")
       ("memo", "hi" ),
       30, 20
   );
   BOOST_REQUIRE_EQUAL(transaction_receipt::delayed, trace.status);
   BOOST_REQUIRE_EQUAL(1, trace.deferred_transaction_requests.size());
   BOOST_REQUIRE_EQUAL(0, trace.action_traces.size());

   liquid_balance = get_currency_balance(chain, N(tester));
   BOOST_REQUIRE_EQUAL(asset::from_string("99.0000 CUR"), liquid_balance);
   liquid_balance = get_currency_balance(chain, N(tester2));
   BOOST_REQUIRE_EQUAL(asset::from_string("1.0000 CUR"), liquid_balance);

   chain.produce_blocks();

   liquid_balance = get_currency_balance(chain, N(tester));
   BOOST_REQUIRE_EQUAL(asset::from_string("99.0000 CUR"), liquid_balance);
   liquid_balance = get_currency_balance(chain, N(tester2));
   BOOST_REQUIRE_EQUAL(asset::from_string("1.0000 CUR"), liquid_balance);

   chain.produce_blocks(38);

   liquid_balance = get_currency_balance(chain, N(tester));
   BOOST_REQUIRE_EQUAL(asset::from_string("99.0000 CUR"), liquid_balance);
   liquid_balance = get_currency_balance(chain, N(tester2));
   BOOST_REQUIRE_EQUAL(asset::from_string("1.0000 CUR"), liquid_balance);

   chain.produce_blocks();

   liquid_balance = get_currency_balance(chain, N(tester));
   BOOST_REQUIRE_EQUAL(asset::from_string("99.0000 CUR"), liquid_balance);
   liquid_balance = get_currency_balance(chain, N(tester2));
   BOOST_REQUIRE_EQUAL(asset::from_string("1.0000 CUR"), liquid_balance);

   chain.produce_blocks();

   liquid_balance = get_currency_balance(chain, N(tester));
   BOOST_REQUIRE_EQUAL(asset::from_string("96.0000 CUR"), liquid_balance);
   liquid_balance = get_currency_balance(chain, N(tester2));
   BOOST_REQUIRE_EQUAL(asset::from_string("4.0000 CUR"), liquid_balance);

} FC_LOG_AND_RETHROW() }/// schedule_test

// test removing delay on permission
BOOST_AUTO_TEST_CASE( link_delay_permission_change_test ) { try {
   TESTER chain;

   const auto& tester_account = N(tester);

   chain.set_code(config::system_account_name, eosio_system_wast);
   chain.set_abi(config::system_account_name, eosio_system_abi);

   chain.produce_blocks();
   chain.create_account(N(eosio.token));
   chain.produce_blocks(10);

   chain.set_code(N(eosio.token), eosio_token_wast);
   chain.set_abi(N(eosio.token), eosio_token_abi);

   chain.produce_blocks();
   chain.create_account(N(tester));
   chain.create_account(N(tester2));
   chain.produce_blocks(10);

   chain.push_action(config::system_account_name, contracts::updateauth::get_name(), tester_account, fc::mutable_variant_object()
           ("account", "tester")
           ("permission", "first")
           ("parent", "active")
           ("data",  authority(chain.get_public_key(tester_account, "first")))
           ("delay", 10));
   chain.push_action(config::system_account_name, contracts::linkauth::get_name(), tester_account, fc::mutable_variant_object()
           ("account", "tester")
           ("code", eosio_token)
           ("type", "transfer")
           ("requirement", "first"));

   chain.produce_blocks();
   chain.push_action(N(eosio.token), N(create), N(eosio.token), mutable_variant_object()
           ("issuer", eosio_token )
           ("maximum_supply", "9000000.0000 CUR" )
           ("can_freeze", 0)
           ("can_recall", 0)
           ("can_whitelist", 0)
   );

   chain.push_action(N(eosio.token), name("issue"), N(eosio.token), fc::mutable_variant_object()
           ("to",       eosio_token)
           ("quantity", "1000000.0000 CUR")
           ("memo", "for stuff")
   );

   auto trace = chain.push_action(N(eosio.token), name("transfer"), N(eosio.token), fc::mutable_variant_object()
       ("from", eosio_token)
       ("to", "tester")
       ("quantity", "100.0000 CUR")
       ("memo", "hi" )
   );
   BOOST_REQUIRE_EQUAL(transaction_receipt::executed, trace.status);
   BOOST_REQUIRE_EQUAL(0, trace.deferred_transaction_requests.size());

   chain.produce_blocks();

   auto liquid_balance = get_currency_balance(chain, N(eosio.token));
   BOOST_REQUIRE_EQUAL(asset::from_string("999900.0000 CUR"), liquid_balance);
   liquid_balance = get_currency_balance(chain, N(tester));
   BOOST_REQUIRE_EQUAL(asset::from_string("100.0000 CUR"), liquid_balance);

   // this transaction will be delayed 20 blocks
   trace = chain.push_action(N(eosio.token), name("transfer"), N(tester), fc::mutable_variant_object()
       ("from", "tester")
       ("to", "tester2")
       ("quantity", "1.0000 CUR")
       ("memo", "hi" ),
       30, 10
   );

   BOOST_REQUIRE_EQUAL(transaction_receipt::delayed, trace.status);
   BOOST_REQUIRE_EQUAL(1, trace.deferred_transaction_requests.size());
   BOOST_REQUIRE_EQUAL(0, trace.action_traces.size());

   chain.produce_blocks();

   liquid_balance = get_currency_balance(chain, N(eosio.token));
   BOOST_REQUIRE_EQUAL(asset::from_string("999900.0000 CUR"), liquid_balance);
   liquid_balance = get_currency_balance(chain, N(tester));
   BOOST_REQUIRE_EQUAL(asset::from_string("100.0000 CUR"), liquid_balance);
   liquid_balance = get_currency_balance(chain, N(tester2));
   BOOST_REQUIRE_EQUAL(asset::from_string("0.0000 CUR"), liquid_balance);

   // this transaction will be delayed 20 blocks
   trace = chain.push_action(config::system_account_name, contracts::updateauth::get_name(), tester_account, fc::mutable_variant_object()
           ("account", "tester")
           ("permission", "first")
           ("parent", "active")
           ("data",  authority(chain.get_public_key(tester_account, "first")))
           ("delay", 0),
           30, 10);
   BOOST_REQUIRE_EQUAL(transaction_receipt::delayed, trace.status);
   BOOST_REQUIRE_EQUAL(1, trace.deferred_transaction_requests.size());
   BOOST_REQUIRE_EQUAL(0, trace.action_traces.size());

   chain.produce_blocks();

   liquid_balance = get_currency_balance(chain, N(tester));
   BOOST_REQUIRE_EQUAL(asset::from_string("100.0000 CUR"), liquid_balance);
   liquid_balance = get_currency_balance(chain, N(tester2));
   BOOST_REQUIRE_EQUAL(asset::from_string("0.0000 CUR"), liquid_balance);

   chain.produce_blocks(16);

   liquid_balance = get_currency_balance(chain, N(tester));
   BOOST_REQUIRE_EQUAL(asset::from_string("100.0000 CUR"), liquid_balance);
   liquid_balance = get_currency_balance(chain, N(tester2));
   BOOST_REQUIRE_EQUAL(asset::from_string("0.0000 CUR"), liquid_balance);

   // this transaction will be delayed 20 blocks
   trace = chain.push_action(N(eosio.token), name("transfer"), N(tester), fc::mutable_variant_object()
       ("from", "tester")
       ("to", "tester2")
       ("quantity", "5.0000 CUR")
       ("memo", "hi" ),
       30, 10
   );
   BOOST_REQUIRE_EQUAL(transaction_receipt::delayed, trace.status);
   BOOST_REQUIRE_EQUAL(1, trace.deferred_transaction_requests.size());
   BOOST_REQUIRE_EQUAL(0, trace.action_traces.size());

   chain.produce_blocks();

   liquid_balance = get_currency_balance(chain, N(tester));
   BOOST_REQUIRE_EQUAL(asset::from_string("100.0000 CUR"), liquid_balance);
   liquid_balance = get_currency_balance(chain, N(tester2));
   BOOST_REQUIRE_EQUAL(asset::from_string("0.0000 CUR"), liquid_balance);

   chain.produce_blocks();

   liquid_balance = get_currency_balance(chain, N(tester));
   BOOST_REQUIRE_EQUAL(asset::from_string("100.0000 CUR"), liquid_balance);
   liquid_balance = get_currency_balance(chain, N(tester2));
   BOOST_REQUIRE_EQUAL(asset::from_string("0.0000 CUR"), liquid_balance);

   // first transfer will finally be performed
   chain.produce_blocks();

   liquid_balance = get_currency_balance(chain, N(tester));
   BOOST_REQUIRE_EQUAL(asset::from_string("99.0000 CUR"), liquid_balance);
   liquid_balance = get_currency_balance(chain, N(tester2));
   BOOST_REQUIRE_EQUAL(asset::from_string("1.0000 CUR"), liquid_balance);

   // this transfer is performed right away since delay is removed
   trace = chain.push_action(N(eosio.token), name("transfer"), N(tester), fc::mutable_variant_object()
       ("from", "tester")
       ("to", "tester2")
       ("quantity", "10.0000 CUR")
       ("memo", "hi" )
   );
   BOOST_REQUIRE_EQUAL(transaction_receipt::executed, trace.status);
   BOOST_REQUIRE_EQUAL(0, trace.deferred_transaction_requests.size());

   chain.produce_blocks();

   liquid_balance = get_currency_balance(chain, N(tester));
   BOOST_REQUIRE_EQUAL(asset::from_string("89.0000 CUR"), liquid_balance);
   liquid_balance = get_currency_balance(chain, N(tester2));
   BOOST_REQUIRE_EQUAL(asset::from_string("11.0000 CUR"), liquid_balance);

   chain.produce_blocks(15);

   liquid_balance = get_currency_balance(chain, N(tester));
   BOOST_REQUIRE_EQUAL(asset::from_string("89.0000 CUR"), liquid_balance);
   liquid_balance = get_currency_balance(chain, N(tester2));
   BOOST_REQUIRE_EQUAL(asset::from_string("11.0000 CUR"), liquid_balance);

   chain.produce_blocks();

   liquid_balance = get_currency_balance(chain, N(tester));
   BOOST_REQUIRE_EQUAL(asset::from_string("89.0000 CUR"), liquid_balance);
   liquid_balance = get_currency_balance(chain, N(tester2));
   BOOST_REQUIRE_EQUAL(asset::from_string("11.0000 CUR"), liquid_balance);

   // second transfer finally is performed
   chain.produce_blocks();

   liquid_balance = get_currency_balance(chain, N(tester));
   BOOST_REQUIRE_EQUAL(asset::from_string("84.0000 CUR"), liquid_balance);
   liquid_balance = get_currency_balance(chain, N(tester2));
   BOOST_REQUIRE_EQUAL(asset::from_string("16.0000 CUR"), liquid_balance);

} FC_LOG_AND_RETHROW() }/// schedule_test

// test removing delay on permission based on heirarchy delay
BOOST_AUTO_TEST_CASE( link_delay_permission_change_with_delay_heirarchy_test ) { try {
   TESTER chain;

   const auto& tester_account = N(tester);

   chain.set_code(config::system_account_name, eosio_system_wast);
   chain.set_abi(config::system_account_name, eosio_system_abi);

   chain.produce_blocks();
   chain.create_account(N(eosio.token));
   chain.produce_blocks(10);

   chain.set_code(N(eosio.token), eosio_token_wast);
   chain.set_abi(N(eosio.token), eosio_token_abi);

   chain.produce_blocks();
   chain.create_account(N(tester));
   chain.create_account(N(tester2));
   chain.produce_blocks(10);

   chain.push_action(config::system_account_name, contracts::updateauth::get_name(), tester_account, fc::mutable_variant_object()
           ("account", "tester")
           ("permission", "first")
           ("parent", "active")
           ("data",  authority(chain.get_public_key(tester_account, "first")))
           ("delay", 10));
   chain.push_action(config::system_account_name, contracts::updateauth::get_name(), tester_account, fc::mutable_variant_object()
           ("account", "tester")
           ("permission", "second")
           ("parent", "first")
           ("data",  authority(chain.get_public_key(tester_account, "second")))
           ("delay", 0));
   chain.push_action(config::system_account_name, contracts::linkauth::get_name(), tester_account, fc::mutable_variant_object()
           ("account", "tester")
           ("code", eosio_token)
           ("type", "transfer")
           ("requirement", "second"));

   chain.produce_blocks();
   chain.push_action(N(eosio.token), N(create), N(eosio.token), mutable_variant_object()
           ("issuer", eosio_token)
           ("maximum_supply", "9000000.0000 CUR" )
           ("can_freeze", 0)
           ("can_recall", 0)
           ("can_whitelist", 0)
   );

   chain.push_action(N(eosio.token), name("issue"), N(eosio.token), fc::mutable_variant_object()
           ("to",       eosio_token)
           ("quantity", "1000000.0000 CUR")
           ("memo", "for stuff")
   );

   auto trace = chain.push_action(N(eosio.token), name("transfer"), N(eosio.token), fc::mutable_variant_object()
       ("from", eosio_token)
       ("to", "tester")
       ("quantity", "100.0000 CUR")
       ("memo", "hi" )
   );
   BOOST_REQUIRE_EQUAL(transaction_receipt::executed, trace.status);
   BOOST_REQUIRE_EQUAL(0, trace.deferred_transaction_requests.size());

   chain.produce_blocks();

   auto liquid_balance = get_currency_balance(chain, N(eosio.token));
   BOOST_REQUIRE_EQUAL(asset::from_string("999900.0000 CUR"), liquid_balance);
   liquid_balance = get_currency_balance(chain, N(tester));
   BOOST_REQUIRE_EQUAL(asset::from_string("100.0000 CUR"), liquid_balance);

   // this transaction will be delayed 20 blocks
   trace = chain.push_action(N(eosio.token), name("transfer"), N(tester), fc::mutable_variant_object()
       ("from", "tester")
       ("to", "tester2")
       ("quantity", "1.0000 CUR")
       ("memo", "hi" ),
       30, 10
   );

   BOOST_REQUIRE_EQUAL(transaction_receipt::delayed, trace.status);
   BOOST_REQUIRE_EQUAL(1, trace.deferred_transaction_requests.size());
   BOOST_REQUIRE_EQUAL(0, trace.action_traces.size());

   chain.produce_blocks();

   liquid_balance = get_currency_balance(chain, N(eosio.token));
   BOOST_REQUIRE_EQUAL(asset::from_string("999900.0000 CUR"), liquid_balance);
   liquid_balance = get_currency_balance(chain, N(tester));
   BOOST_REQUIRE_EQUAL(asset::from_string("100.0000 CUR"), liquid_balance);
   liquid_balance = get_currency_balance(chain, N(tester2));
   BOOST_REQUIRE_EQUAL(asset::from_string("0.0000 CUR"), liquid_balance);

   // this transaction will be delayed 20 blocks
   chain.push_action(config::system_account_name, contracts::updateauth::get_name(), tester_account, fc::mutable_variant_object()
           ("account", "tester")
           ("permission", "first")
           ("parent", "active")
           ("data",  authority(chain.get_public_key(tester_account, "first")))
           ("delay", 0),
           30, 10
   );
   BOOST_REQUIRE_EQUAL(transaction_receipt::delayed, trace.status);
   BOOST_REQUIRE_EQUAL(1, trace.deferred_transaction_requests.size());
   BOOST_REQUIRE_EQUAL(0, trace.action_traces.size());

   chain.produce_blocks();

   liquid_balance = get_currency_balance(chain, N(tester));
   BOOST_REQUIRE_EQUAL(asset::from_string("100.0000 CUR"), liquid_balance);
   liquid_balance = get_currency_balance(chain, N(tester2));
   BOOST_REQUIRE_EQUAL(asset::from_string("0.0000 CUR"), liquid_balance);

   chain.produce_blocks(16);

   liquid_balance = get_currency_balance(chain, N(tester));
   BOOST_REQUIRE_EQUAL(asset::from_string("100.0000 CUR"), liquid_balance);
   liquid_balance = get_currency_balance(chain, N(tester2));
   BOOST_REQUIRE_EQUAL(asset::from_string("0.0000 CUR"), liquid_balance);

   // this transaction will be delayed 20 blocks
   trace = chain.push_action(N(eosio.token), name("transfer"), N(tester), fc::mutable_variant_object()
       ("from", "tester")
       ("to", "tester2")
       ("quantity", "5.0000 CUR")
       ("memo", "hi" ),
       30, 10
   );
   BOOST_REQUIRE_EQUAL(transaction_receipt::delayed, trace.status);
   BOOST_REQUIRE_EQUAL(1, trace.deferred_transaction_requests.size());
   BOOST_REQUIRE_EQUAL(0, trace.action_traces.size());

   chain.produce_blocks();

   liquid_balance = get_currency_balance(chain, N(tester));
   BOOST_REQUIRE_EQUAL(asset::from_string("100.0000 CUR"), liquid_balance);
   liquid_balance = get_currency_balance(chain, N(tester2));
   BOOST_REQUIRE_EQUAL(asset::from_string("0.0000 CUR"), liquid_balance);

   chain.produce_blocks();

   liquid_balance = get_currency_balance(chain, N(tester));
   BOOST_REQUIRE_EQUAL(asset::from_string("100.0000 CUR"), liquid_balance);
   liquid_balance = get_currency_balance(chain, N(tester2));
   BOOST_REQUIRE_EQUAL(asset::from_string("0.0000 CUR"), liquid_balance);

   // first transfer will finally be performed
   chain.produce_blocks();

   liquid_balance = get_currency_balance(chain, N(tester));
   BOOST_REQUIRE_EQUAL(asset::from_string("99.0000 CUR"), liquid_balance);
   liquid_balance = get_currency_balance(chain, N(tester2));
   BOOST_REQUIRE_EQUAL(asset::from_string("1.0000 CUR"), liquid_balance);

   // this transfer is performed right away since delay is removed
   trace = chain.push_action(N(eosio.token), name("transfer"), N(tester), fc::mutable_variant_object()
       ("from", "tester")
       ("to", "tester2")
       ("quantity", "10.0000 CUR")
       ("memo", "hi" )
   );
   BOOST_REQUIRE_EQUAL(transaction_receipt::executed, trace.status);
   BOOST_REQUIRE_EQUAL(0, trace.deferred_transaction_requests.size());

   chain.produce_blocks();

   liquid_balance = get_currency_balance(chain, N(tester));
   BOOST_REQUIRE_EQUAL(asset::from_string("89.0000 CUR"), liquid_balance);
   liquid_balance = get_currency_balance(chain, N(tester2));
   BOOST_REQUIRE_EQUAL(asset::from_string("11.0000 CUR"), liquid_balance);

   chain.produce_blocks(15);

   liquid_balance = get_currency_balance(chain, N(tester));
   BOOST_REQUIRE_EQUAL(asset::from_string("89.0000 CUR"), liquid_balance);
   liquid_balance = get_currency_balance(chain, N(tester2));
   BOOST_REQUIRE_EQUAL(asset::from_string("11.0000 CUR"), liquid_balance);

   chain.produce_blocks();

   liquid_balance = get_currency_balance(chain, N(tester));
   BOOST_REQUIRE_EQUAL(asset::from_string("89.0000 CUR"), liquid_balance);
   liquid_balance = get_currency_balance(chain, N(tester2));
   BOOST_REQUIRE_EQUAL(asset::from_string("11.0000 CUR"), liquid_balance);

   // second transfer finally is performed
   chain.produce_blocks();

   liquid_balance = get_currency_balance(chain, N(tester));
   BOOST_REQUIRE_EQUAL(asset::from_string("84.0000 CUR"), liquid_balance);
   liquid_balance = get_currency_balance(chain, N(tester2));
   BOOST_REQUIRE_EQUAL(asset::from_string("16.0000 CUR"), liquid_balance);

} FC_LOG_AND_RETHROW() }/// schedule_test

// test moving link with delay on permission
BOOST_AUTO_TEST_CASE( link_delay_link_change_test ) { try {
   TESTER chain;

   const auto& tester_account = N(tester);

   chain.set_code(config::system_account_name, eosio_system_wast);
   chain.set_abi(config::system_account_name, eosio_system_abi);

   chain.produce_blocks();
   chain.create_account(N(eosio.token));
   chain.produce_blocks(10);

   chain.set_code(N(eosio.token), eosio_token_wast);
   chain.set_abi(N(eosio.token), eosio_token_abi);

   chain.produce_blocks();
   chain.create_account(N(tester));
   chain.create_account(N(tester2));
   chain.produce_blocks(10);

   chain.push_action(config::system_account_name, contracts::updateauth::get_name(), tester_account, fc::mutable_variant_object()
           ("account", "tester")
           ("permission", "first")
           ("parent", "active")
           ("data",  authority(chain.get_public_key(tester_account, "first")))
           ("delay", 10));
   chain.push_action(config::system_account_name, contracts::linkauth::get_name(), tester_account, fc::mutable_variant_object()
           ("account", "tester")
           ("code", eosio_token)
           ("type", "transfer")
           ("requirement", "first"));
   chain.push_action(config::system_account_name, contracts::updateauth::get_name(), tester_account, fc::mutable_variant_object()
           ("account", "tester")
           ("permission", "second")
           ("parent", "active")
           ("data",  authority(chain.get_public_key(tester_account, "second")))
           ("delay", 0));

   chain.produce_blocks();
   chain.push_action(N(eosio.token), N(create), N(eosio.token), mutable_variant_object()
           ("issuer", eosio_token)
           ("maximum_supply", "9000000.0000 CUR" )
           ("can_freeze", 0)
           ("can_recall", 0)
           ("can_whitelist", 0)
   );

   chain.push_action(N(eosio.token), name("issue"), N(eosio.token), fc::mutable_variant_object()
           ("to",       eosio_token)
           ("quantity", "1000000.0000 CUR")
           ("memo", "for stuff")
   );

   auto trace = chain.push_action(N(eosio.token), name("transfer"), N(eosio.token), fc::mutable_variant_object()
       ("from", eosio_token)
       ("to", "tester")
       ("quantity", "100.0000 CUR")
       ("memo", "hi" )
   );
   BOOST_REQUIRE_EQUAL(transaction_receipt::executed, trace.status);
   BOOST_REQUIRE_EQUAL(0, trace.deferred_transaction_requests.size());

   chain.produce_blocks();

   auto liquid_balance = get_currency_balance(chain, N(eosio.token));
   BOOST_REQUIRE_EQUAL(asset::from_string("999900.0000 CUR"), liquid_balance);
   liquid_balance = get_currency_balance(chain, N(tester));
   BOOST_REQUIRE_EQUAL(asset::from_string("100.0000 CUR"), liquid_balance);

   // this transaction will be delayed 20 blocks
   trace = chain.push_action(N(eosio.token), name("transfer"), N(tester), fc::mutable_variant_object()
       ("from", "tester")
       ("to", "tester2")
       ("quantity", "1.0000 CUR")
       ("memo", "hi" ),
       30, 10
   );

   BOOST_REQUIRE_EQUAL(transaction_receipt::delayed, trace.status);
   BOOST_REQUIRE_EQUAL(1, trace.deferred_transaction_requests.size());
   BOOST_REQUIRE_EQUAL(0, trace.action_traces.size());

   chain.produce_blocks();

   liquid_balance = get_currency_balance(chain, N(eosio.token));
   BOOST_REQUIRE_EQUAL(asset::from_string("999900.0000 CUR"), liquid_balance);
   liquid_balance = get_currency_balance(chain, N(tester));
   BOOST_REQUIRE_EQUAL(asset::from_string("100.0000 CUR"), liquid_balance);
   liquid_balance = get_currency_balance(chain, N(tester2));
   BOOST_REQUIRE_EQUAL(asset::from_string("0.0000 CUR"), liquid_balance);

   BOOST_REQUIRE_EXCEPTION(
      chain.push_action(config::system_account_name, contracts::linkauth::get_name(), tester_account, fc::mutable_variant_object()
      ("account", "tester")
      ("code", eosio_token)
      ("type", "transfer")
      ("requirement", "second"),
      30, 3),
      transaction_exception,
      [] (const transaction_exception &e)->bool {
         std::string check_str = "3030000 transaction_exception: transaction validation exception\nauthorization imposes a delay (10 sec) greater than the delay specified in transaction header (3 sec)";
         BOOST_REQUIRE_EQUAL(check_str, e.to_detail_string().substr(0, check_str.length()));
         return true;
      }
   );

   // this transaction will be delayed 20 blocks
   chain.push_action(config::system_account_name, contracts::linkauth::get_name(), tester_account, fc::mutable_variant_object()
           ("account", "tester")
           ("code", eosio_token)
           ("type", "transfer")
           ("requirement", "second"),
           30, 10
   );
   BOOST_REQUIRE_EQUAL(transaction_receipt::delayed, trace.status);
   BOOST_REQUIRE_EQUAL(1, trace.deferred_transaction_requests.size());
   BOOST_REQUIRE_EQUAL(0, trace.action_traces.size());

   chain.produce_blocks();

   liquid_balance = get_currency_balance(chain, N(tester));
   BOOST_REQUIRE_EQUAL(asset::from_string("100.0000 CUR"), liquid_balance);
   liquid_balance = get_currency_balance(chain, N(tester2));
   BOOST_REQUIRE_EQUAL(asset::from_string("0.0000 CUR"), liquid_balance);

   chain.produce_blocks(16);

   liquid_balance = get_currency_balance(chain, N(tester));
   BOOST_REQUIRE_EQUAL(asset::from_string("100.0000 CUR"), liquid_balance);
   liquid_balance = get_currency_balance(chain, N(tester2));
   BOOST_REQUIRE_EQUAL(asset::from_string("0.0000 CUR"), liquid_balance);

   // this transaction will be delayed 20 blocks
   trace = chain.push_action(N(eosio.token), name("transfer"), N(tester), fc::mutable_variant_object()
       ("from", "tester")
       ("to", "tester2")
       ("quantity", "5.0000 CUR")
       ("memo", "hi" ),
       30, 10
   );
   BOOST_REQUIRE_EQUAL(transaction_receipt::delayed, trace.status);
   BOOST_REQUIRE_EQUAL(1, trace.deferred_transaction_requests.size());
   BOOST_REQUIRE_EQUAL(0, trace.action_traces.size());

   chain.produce_blocks();

   liquid_balance = get_currency_balance(chain, N(tester));
   BOOST_REQUIRE_EQUAL(asset::from_string("100.0000 CUR"), liquid_balance);
   liquid_balance = get_currency_balance(chain, N(tester2));
   BOOST_REQUIRE_EQUAL(asset::from_string("0.0000 CUR"), liquid_balance);

   chain.produce_blocks();

   liquid_balance = get_currency_balance(chain, N(tester));
   BOOST_REQUIRE_EQUAL(asset::from_string("100.0000 CUR"), liquid_balance);
   liquid_balance = get_currency_balance(chain, N(tester2));
   BOOST_REQUIRE_EQUAL(asset::from_string("0.0000 CUR"), liquid_balance);

   // first transfer will finally be performed
   chain.produce_blocks();

   liquid_balance = get_currency_balance(chain, N(tester));
   BOOST_REQUIRE_EQUAL(asset::from_string("99.0000 CUR"), liquid_balance);
   liquid_balance = get_currency_balance(chain, N(tester2));
   BOOST_REQUIRE_EQUAL(asset::from_string("1.0000 CUR"), liquid_balance);

   // this transfer is performed right away since delay is removed
   trace = chain.push_action(N(eosio.token), name("transfer"), N(tester), fc::mutable_variant_object()
       ("from", "tester")
       ("to", "tester2")
       ("quantity", "10.0000 CUR")
       ("memo", "hi" )
   );
   BOOST_REQUIRE_EQUAL(transaction_receipt::executed, trace.status);
   BOOST_REQUIRE_EQUAL(0, trace.deferred_transaction_requests.size());

   chain.produce_blocks();

   liquid_balance = get_currency_balance(chain, N(tester));
   BOOST_REQUIRE_EQUAL(asset::from_string("89.0000 CUR"), liquid_balance);
   liquid_balance = get_currency_balance(chain, N(tester2));
   BOOST_REQUIRE_EQUAL(asset::from_string("11.0000 CUR"), liquid_balance);

   chain.produce_blocks(15);

   liquid_balance = get_currency_balance(chain, N(tester));
   BOOST_REQUIRE_EQUAL(asset::from_string("89.0000 CUR"), liquid_balance);
   liquid_balance = get_currency_balance(chain, N(tester2));
   BOOST_REQUIRE_EQUAL(asset::from_string("11.0000 CUR"), liquid_balance);

   chain.produce_blocks();

   liquid_balance = get_currency_balance(chain, N(tester));
   BOOST_REQUIRE_EQUAL(asset::from_string("89.0000 CUR"), liquid_balance);
   liquid_balance = get_currency_balance(chain, N(tester2));
   BOOST_REQUIRE_EQUAL(asset::from_string("11.0000 CUR"), liquid_balance);

   // second transfer finally is performed
   chain.produce_blocks();

   liquid_balance = get_currency_balance(chain, N(tester));
   BOOST_REQUIRE_EQUAL(asset::from_string("84.0000 CUR"), liquid_balance);
   liquid_balance = get_currency_balance(chain, N(tester2));
   BOOST_REQUIRE_EQUAL(asset::from_string("16.0000 CUR"), liquid_balance);

} FC_LOG_AND_RETHROW() }/// schedule_test


// test link with unlink
BOOST_AUTO_TEST_CASE( link_delay_unlink_test ) { try {
   TESTER chain;

   const auto& tester_account = N(tester);

   chain.set_code(config::system_account_name, eosio_system_wast);
   chain.set_abi(config::system_account_name, eosio_system_abi);

   chain.produce_blocks();
   chain.create_account(N(eosio.token));
   chain.produce_blocks(10);

   chain.set_code(N(eosio.token), eosio_token_wast);
   chain.set_abi(N(eosio.token), eosio_token_abi);

   chain.produce_blocks();
   chain.create_account(N(tester));
   chain.create_account(N(tester2));
   chain.produce_blocks(10);

   chain.push_action(config::system_account_name, contracts::updateauth::get_name(), tester_account, fc::mutable_variant_object()
           ("account", "tester")
           ("permission", "first")
           ("parent", "active")
           ("data",  authority(chain.get_public_key(tester_account, "first")))
           ("delay", 10));
   chain.push_action(config::system_account_name, contracts::linkauth::get_name(), tester_account, fc::mutable_variant_object()
           ("account", "tester")
           ("code", eosio_token)
           ("type", "transfer")
           ("requirement", "first"));

   chain.produce_blocks();
   chain.push_action(N(eosio.token), N(create), N(eosio.token), mutable_variant_object()
           ("issuer", eosio_token )
           ("maximum_supply", "9000000.0000 CUR" )
           ("can_freeze", 0)
           ("can_recall", 0)
           ("can_whitelist", 0)
   );

   chain.push_action(N(eosio.token), name("issue"), N(eosio.token), fc::mutable_variant_object()
           ("to",       eosio_token)
           ("quantity", "1000000.0000 CUR")
           ("memo", "for stuff")
   );

   auto trace = chain.push_action(N(eosio.token), name("transfer"), N(eosio.token), fc::mutable_variant_object()
       ("from", eosio_token)
       ("to", "tester")
       ("quantity", "100.0000 CUR")
       ("memo", "hi" )
   );
   BOOST_REQUIRE_EQUAL(transaction_receipt::executed, trace.status);
   BOOST_REQUIRE_EQUAL(0, trace.deferred_transaction_requests.size());

   chain.produce_blocks();

   auto liquid_balance = get_currency_balance(chain, N(eosio.token));
   BOOST_REQUIRE_EQUAL(asset::from_string("999900.0000 CUR"), liquid_balance);
   liquid_balance = get_currency_balance(chain, N(tester));
   BOOST_REQUIRE_EQUAL(asset::from_string("100.0000 CUR"), liquid_balance);

   // this transaction will be delayed 20 blocks
   trace = chain.push_action(N(eosio.token), name("transfer"), N(tester), fc::mutable_variant_object()
       ("from", "tester")
       ("to", "tester2")
       ("quantity", "1.0000 CUR")
       ("memo", "hi" ),
       30, 10
   );

   BOOST_REQUIRE_EQUAL(transaction_receipt::delayed, trace.status);
   BOOST_REQUIRE_EQUAL(1, trace.deferred_transaction_requests.size());
   BOOST_REQUIRE_EQUAL(0, trace.action_traces.size());

   chain.produce_blocks();

   liquid_balance = get_currency_balance(chain, N(eosio.token));
   BOOST_REQUIRE_EQUAL(asset::from_string("999900.0000 CUR"), liquid_balance);
   liquid_balance = get_currency_balance(chain, N(tester));
   BOOST_REQUIRE_EQUAL(asset::from_string("100.0000 CUR"), liquid_balance);
   liquid_balance = get_currency_balance(chain, N(tester2));
   BOOST_REQUIRE_EQUAL(asset::from_string("0.0000 CUR"), liquid_balance);

   BOOST_REQUIRE_EXCEPTION(
      chain.push_action(config::system_account_name, contracts::unlinkauth::get_name(), tester_account, fc::mutable_variant_object()
      ("account", "tester")
      ("code", eosio_token)
      ("type", "transfer"),
      30, 7),
      transaction_exception,
      [] (const transaction_exception &e)->bool {
         std::string check_str = "3030000 transaction_exception: transaction validation exception\nauthorization imposes a delay (10 sec) greater than the delay specified in transaction header (7 sec)";
         BOOST_REQUIRE_EQUAL(check_str, e.to_detail_string().substr(0, check_str.length()));
         return true;
      }
   );

   // this transaction will be delayed 20 blocks
   chain.push_action(config::system_account_name, contracts::unlinkauth::get_name(), tester_account, fc::mutable_variant_object()
           ("account", "tester")
           ("code", eosio_token)
           ("type", "transfer"),
           30, 10
   );
   BOOST_REQUIRE_EQUAL(transaction_receipt::delayed, trace.status);
   BOOST_REQUIRE_EQUAL(1, trace.deferred_transaction_requests.size());
   BOOST_REQUIRE_EQUAL(0, trace.action_traces.size());

   chain.produce_blocks();

   liquid_balance = get_currency_balance(chain, N(tester));
   BOOST_REQUIRE_EQUAL(asset::from_string("100.0000 CUR"), liquid_balance);
   liquid_balance = get_currency_balance(chain, N(tester2));
   BOOST_REQUIRE_EQUAL(asset::from_string("0.0000 CUR"), liquid_balance);

   chain.produce_blocks(16);

   liquid_balance = get_currency_balance(chain, N(tester));
   BOOST_REQUIRE_EQUAL(asset::from_string("100.0000 CUR"), liquid_balance);
   liquid_balance = get_currency_balance(chain, N(tester2));
   BOOST_REQUIRE_EQUAL(asset::from_string("0.0000 CUR"), liquid_balance);

   // this transaction will be delayed 20 blocks
   trace = chain.push_action(N(eosio.token), name("transfer"), N(tester), fc::mutable_variant_object()
       ("from", "tester")
       ("to", "tester2")
       ("quantity", "5.0000 CUR")
       ("memo", "hi" ),
       30, 10
   );
   BOOST_REQUIRE_EQUAL(transaction_receipt::delayed, trace.status);
   BOOST_REQUIRE_EQUAL(1, trace.deferred_transaction_requests.size());
   BOOST_REQUIRE_EQUAL(0, trace.action_traces.size());

   chain.produce_blocks();

   liquid_balance = get_currency_balance(chain, N(tester));
   BOOST_REQUIRE_EQUAL(asset::from_string("100.0000 CUR"), liquid_balance);
   liquid_balance = get_currency_balance(chain, N(tester2));
   BOOST_REQUIRE_EQUAL(asset::from_string("0.0000 CUR"), liquid_balance);

   chain.produce_blocks();

   liquid_balance = get_currency_balance(chain, N(tester));
   BOOST_REQUIRE_EQUAL(asset::from_string("100.0000 CUR"), liquid_balance);
   liquid_balance = get_currency_balance(chain, N(tester2));
   BOOST_REQUIRE_EQUAL(asset::from_string("0.0000 CUR"), liquid_balance);

   // first transfer will finally be performed
   chain.produce_blocks();

   liquid_balance = get_currency_balance(chain, N(tester));
   BOOST_REQUIRE_EQUAL(asset::from_string("99.0000 CUR"), liquid_balance);
   liquid_balance = get_currency_balance(chain, N(tester2));
   BOOST_REQUIRE_EQUAL(asset::from_string("1.0000 CUR"), liquid_balance);

   // this transfer is performed right away since delay is removed
   trace = chain.push_action(N(eosio.token), name("transfer"), N(tester), fc::mutable_variant_object()
       ("from", "tester")
       ("to", "tester2")
       ("quantity", "10.0000 CUR")
       ("memo", "hi" )
   );
   BOOST_REQUIRE_EQUAL(transaction_receipt::executed, trace.status);
   BOOST_REQUIRE_EQUAL(0, trace.deferred_transaction_requests.size());

   chain.produce_blocks();

   liquid_balance = get_currency_balance(chain, N(tester));
   BOOST_REQUIRE_EQUAL(asset::from_string("89.0000 CUR"), liquid_balance);
   liquid_balance = get_currency_balance(chain, N(tester2));
   BOOST_REQUIRE_EQUAL(asset::from_string("11.0000 CUR"), liquid_balance);

   chain.produce_blocks(15);

   liquid_balance = get_currency_balance(chain, N(tester));
   BOOST_REQUIRE_EQUAL(asset::from_string("89.0000 CUR"), liquid_balance);
   liquid_balance = get_currency_balance(chain, N(tester2));
   BOOST_REQUIRE_EQUAL(asset::from_string("11.0000 CUR"), liquid_balance);

   chain.produce_blocks();

   liquid_balance = get_currency_balance(chain, N(tester));
   BOOST_REQUIRE_EQUAL(asset::from_string("89.0000 CUR"), liquid_balance);
   liquid_balance = get_currency_balance(chain, N(tester2));
   BOOST_REQUIRE_EQUAL(asset::from_string("11.0000 CUR"), liquid_balance);

   // second transfer finally is performed
   chain.produce_blocks();

   liquid_balance = get_currency_balance(chain, N(tester));
   BOOST_REQUIRE_EQUAL(asset::from_string("84.0000 CUR"), liquid_balance);
   liquid_balance = get_currency_balance(chain, N(tester2));
   BOOST_REQUIRE_EQUAL(asset::from_string("16.0000 CUR"), liquid_balance);

} FC_LOG_AND_RETHROW() }/// link_delay_unlink_test

// test moving link with delay on permission's parent
BOOST_AUTO_TEST_CASE( link_delay_link_change_heirarchy_test ) { try {
   TESTER chain;

   const auto& tester_account = N(tester);

   chain.set_code(config::system_account_name, eosio_system_wast);
   chain.set_abi(config::system_account_name, eosio_system_abi);

   chain.produce_blocks();
   chain.create_account(N(eosio.token));
   chain.produce_blocks(10);

   chain.set_code(N(eosio.token), eosio_token_wast);
   chain.set_abi(N(eosio.token), eosio_token_abi);

   chain.produce_blocks();
   chain.create_account(N(tester));
   chain.create_account(N(tester2));
   chain.produce_blocks(10);

   chain.push_action(config::system_account_name, contracts::updateauth::get_name(), tester_account, fc::mutable_variant_object()
           ("account", "tester")
           ("permission", "first")
           ("parent", "active")
           ("data",  authority(chain.get_public_key(tester_account, "first")))
           ("delay", 10));
   chain.push_action(config::system_account_name, contracts::updateauth::get_name(), tester_account, fc::mutable_variant_object()
           ("account", "tester")
           ("permission", "second")
           ("parent", "first")
           ("data",  authority(chain.get_public_key(tester_account, "first")))
           ("delay", 0));
   chain.push_action(config::system_account_name, contracts::linkauth::get_name(), tester_account, fc::mutable_variant_object()
           ("account", "tester")
           ("code", eosio_token)
           ("type", "transfer")
           ("requirement", "second"));
   chain.push_action(config::system_account_name, contracts::updateauth::get_name(), tester_account, fc::mutable_variant_object()
           ("account", "tester")
           ("permission", "third")
           ("parent", "active")
           ("data",  authority(chain.get_public_key(tester_account, "third")))
           ("delay", 0));

   chain.produce_blocks();
   chain.push_action(N(eosio.token), N(create), N(eosio.token), mutable_variant_object()
           ("issuer", eosio_token)
           ("maximum_supply", "9000000.0000 CUR" )
           ("can_freeze", 0)
           ("can_recall", 0)
           ("can_whitelist", 0)
   );

   chain.push_action(N(eosio.token), name("issue"), N(eosio.token), fc::mutable_variant_object()
           ("to",       eosio_token)
           ("quantity", "1000000.0000 CUR")
           ("memo", "for stuff")
   );

   auto trace = chain.push_action(N(eosio.token), name("transfer"), N(eosio.token), fc::mutable_variant_object()
       ("from", eosio_token)
       ("to", "tester")
       ("quantity", "100.0000 CUR")
       ("memo", "hi" )
   );
   BOOST_REQUIRE_EQUAL(transaction_receipt::executed, trace.status);
   BOOST_REQUIRE_EQUAL(0, trace.deferred_transaction_requests.size());

   chain.produce_blocks();

   auto liquid_balance = get_currency_balance(chain, N(eosio.token));
   BOOST_REQUIRE_EQUAL(asset::from_string("999900.0000 CUR"), liquid_balance);
   liquid_balance = get_currency_balance(chain, N(tester));
   BOOST_REQUIRE_EQUAL(asset::from_string("100.0000 CUR"), liquid_balance);

   // this transaction will be delayed 20 blocks
   trace = chain.push_action(N(eosio.token), name("transfer"), N(tester), fc::mutable_variant_object()
       ("from", "tester")
       ("to", "tester2")
       ("quantity", "1.0000 CUR")
       ("memo", "hi" ),
       30, 10
   );

   BOOST_REQUIRE_EQUAL(transaction_receipt::delayed, trace.status);
   BOOST_REQUIRE_EQUAL(1, trace.deferred_transaction_requests.size());
   BOOST_REQUIRE_EQUAL(0, trace.action_traces.size());

   chain.produce_blocks();

   liquid_balance = get_currency_balance(chain, N(eosio.token));
   BOOST_REQUIRE_EQUAL(asset::from_string("999900.0000 CUR"), liquid_balance);
   liquid_balance = get_currency_balance(chain, N(tester));
   BOOST_REQUIRE_EQUAL(asset::from_string("100.0000 CUR"), liquid_balance);
   liquid_balance = get_currency_balance(chain, N(tester2));
   BOOST_REQUIRE_EQUAL(asset::from_string("0.0000 CUR"), liquid_balance);

   // this transaction will be delayed 20 blocks
   chain.push_action(config::system_account_name, contracts::linkauth::get_name(), tester_account, fc::mutable_variant_object()
           ("account", "tester")
           ("code", eosio_token)
           ("type", "transfer")
           ("requirement", "third"),
           30, 10
   );
   BOOST_REQUIRE_EQUAL(transaction_receipt::delayed, trace.status);
   BOOST_REQUIRE_EQUAL(1, trace.deferred_transaction_requests.size());
   BOOST_REQUIRE_EQUAL(0, trace.action_traces.size());

   chain.produce_blocks();

   liquid_balance = get_currency_balance(chain, N(tester));
   BOOST_REQUIRE_EQUAL(asset::from_string("100.0000 CUR"), liquid_balance);
   liquid_balance = get_currency_balance(chain, N(tester2));
   BOOST_REQUIRE_EQUAL(asset::from_string("0.0000 CUR"), liquid_balance);

   chain.produce_blocks(16);

   liquid_balance = get_currency_balance(chain, N(tester));
   BOOST_REQUIRE_EQUAL(asset::from_string("100.0000 CUR"), liquid_balance);
   liquid_balance = get_currency_balance(chain, N(tester2));
   BOOST_REQUIRE_EQUAL(asset::from_string("0.0000 CUR"), liquid_balance);

   // this transaction will be delayed 20 blocks
   trace = chain.push_action(N(eosio.token), name("transfer"), N(tester), fc::mutable_variant_object()
       ("from", "tester")
       ("to", "tester2")
       ("quantity", "5.0000 CUR")
       ("memo", "hi" ),
       30, 10
   );
   BOOST_REQUIRE_EQUAL(transaction_receipt::delayed, trace.status);
   BOOST_REQUIRE_EQUAL(1, trace.deferred_transaction_requests.size());
   BOOST_REQUIRE_EQUAL(0, trace.action_traces.size());

   chain.produce_blocks();

   liquid_balance = get_currency_balance(chain, N(tester));
   BOOST_REQUIRE_EQUAL(asset::from_string("100.0000 CUR"), liquid_balance);
   liquid_balance = get_currency_balance(chain, N(tester2));
   BOOST_REQUIRE_EQUAL(asset::from_string("0.0000 CUR"), liquid_balance);

   chain.produce_blocks();

   liquid_balance = get_currency_balance(chain, N(tester));
   BOOST_REQUIRE_EQUAL(asset::from_string("100.0000 CUR"), liquid_balance);
   liquid_balance = get_currency_balance(chain, N(tester2));
   BOOST_REQUIRE_EQUAL(asset::from_string("0.0000 CUR"), liquid_balance);

   // first transfer will finally be performed
   chain.produce_blocks();

   liquid_balance = get_currency_balance(chain, N(tester));
   BOOST_REQUIRE_EQUAL(asset::from_string("99.0000 CUR"), liquid_balance);
   liquid_balance = get_currency_balance(chain, N(tester2));
   BOOST_REQUIRE_EQUAL(asset::from_string("1.0000 CUR"), liquid_balance);

   // this transfer is performed right away since delay is removed
   trace = chain.push_action(N(eosio.token), name("transfer"), N(tester), fc::mutable_variant_object()
       ("from", "tester")
       ("to", "tester2")
       ("quantity", "10.0000 CUR")
       ("memo", "hi" )
   );
   BOOST_REQUIRE_EQUAL(transaction_receipt::executed, trace.status);
   BOOST_REQUIRE_EQUAL(0, trace.deferred_transaction_requests.size());

   chain.produce_blocks();

   liquid_balance = get_currency_balance(chain, N(tester));
   BOOST_REQUIRE_EQUAL(asset::from_string("89.0000 CUR"), liquid_balance);
   liquid_balance = get_currency_balance(chain, N(tester2));
   BOOST_REQUIRE_EQUAL(asset::from_string("11.0000 CUR"), liquid_balance);

   chain.produce_blocks(15);

   liquid_balance = get_currency_balance(chain, N(tester));
   BOOST_REQUIRE_EQUAL(asset::from_string("89.0000 CUR"), liquid_balance);
   liquid_balance = get_currency_balance(chain, N(tester2));
   BOOST_REQUIRE_EQUAL(asset::from_string("11.0000 CUR"), liquid_balance);

   chain.produce_blocks();

   liquid_balance = get_currency_balance(chain, N(tester));
   BOOST_REQUIRE_EQUAL(asset::from_string("89.0000 CUR"), liquid_balance);
   liquid_balance = get_currency_balance(chain, N(tester2));
   BOOST_REQUIRE_EQUAL(asset::from_string("11.0000 CUR"), liquid_balance);

   // second transfer finally is performed
   chain.produce_blocks();

   liquid_balance = get_currency_balance(chain, N(tester));
   BOOST_REQUIRE_EQUAL(asset::from_string("84.0000 CUR"), liquid_balance);
   liquid_balance = get_currency_balance(chain, N(tester2));
   BOOST_REQUIRE_EQUAL(asset::from_string("16.0000 CUR"), liquid_balance);

} FC_LOG_AND_RETHROW() }/// schedule_test

// test delay_sec field imposing unneeded delay
BOOST_AUTO_TEST_CASE( mindelay_test ) { try {
   TESTER chain;

   const auto& tester_account = N(tester);

   chain.set_code(config::system_account_name, eosio_system_wast);
   chain.set_abi(config::system_account_name, eosio_system_abi);

   chain.produce_blocks();
   chain.create_account(N(eosio.token));
   chain.produce_blocks(10);

   chain.set_code(N(eosio.token), eosio_token_wast);
   chain.set_abi(N(eosio.token), eosio_token_abi);

   chain.produce_blocks();
   chain.create_account(N(tester));
   chain.create_account(N(tester2));
   chain.produce_blocks(10);

   chain.push_action(N(eosio.token), N(create), N(eosio.token), mutable_variant_object()
           ("issuer", eosio_token)
           ("maximum_supply", "9000000.0000 CUR")
           ("can_freeze", 0)
           ("can_recall", 0)
           ("can_whitelist", 0)
   );

   chain.push_action(N(eosio.token), name("issue"), N(eosio.token), fc::mutable_variant_object()
           ("to",       eosio_token)
           ("quantity", "1000000.0000 CUR")
           ("memo", "for stuff")
   );

   auto trace = chain.push_action(N(eosio.token), name("transfer"), N(eosio.token), fc::mutable_variant_object()
       ("from", eosio_token)
       ("to", "tester")
       ("quantity", "100.0000 CUR")
       ("memo", "hi" )
   );
   BOOST_REQUIRE_EQUAL(transaction_receipt::executed, trace.status);
   BOOST_REQUIRE_EQUAL(0, trace.deferred_transaction_requests.size());

   chain.produce_blocks();

   auto liquid_balance = get_currency_balance(chain, N(eosio.token));
   BOOST_REQUIRE_EQUAL(asset::from_string("999900.0000 CUR"), liquid_balance);
   liquid_balance = get_currency_balance(chain, N(tester));
   BOOST_REQUIRE_EQUAL(asset::from_string("100.0000 CUR"), liquid_balance);

   trace = chain.push_action(N(eosio.token), name("transfer"), N(tester), fc::mutable_variant_object()
       ("from", "tester")
       ("to", "tester2")
       ("quantity", "1.0000 CUR")
       ("memo", "hi" )
   );

   BOOST_REQUIRE_EQUAL(transaction_receipt::executed, trace.status);
   BOOST_REQUIRE_EQUAL(0, trace.deferred_transaction_requests.size());

   chain.produce_blocks();

   liquid_balance = get_currency_balance(chain, N(eosio.token));
   BOOST_REQUIRE_EQUAL(asset::from_string("999900.0000 CUR"), liquid_balance);
   liquid_balance = get_currency_balance(chain, N(tester));
   BOOST_REQUIRE_EQUAL(asset::from_string("99.0000 CUR"), liquid_balance);
   liquid_balance = get_currency_balance(chain, N(tester2));
   BOOST_REQUIRE_EQUAL(asset::from_string("1.0000 CUR"), liquid_balance);

   // send transfer with delay_sec set to 10
   const auto& acnt = chain.control->get_database().get<account_object,by_name>(N(eosio.token));
   const auto abi = acnt.get_abi();
   chain::contracts::abi_serializer abis(abi);
   const auto a = chain.control->get_database().get<account_object,by_name>(N(eosio.token)).get_abi();

   string action_type_name = abis.get_action_type(name("transfer"));

   action act;
   act.account = N(eosio.token);
   act.name = name("transfer");
   act.authorization.push_back(permission_level{N(tester), config::active_name});
   act.data = abis.variant_to_binary(action_type_name, fc::mutable_variant_object()
      ("from", "tester")
      ("to", "tester2")
      ("quantity", "3.0000 CUR")
      ("memo", "hi" )
   );

   signed_transaction trx;
   trx.actions.push_back(act);

   chain.set_transaction_headers(trx, 30, 10);
   trx.sign(chain.get_private_key(N(tester), "active"), chain_id_type());
   trace = chain.push_transaction(trx);
   BOOST_REQUIRE_EQUAL(transaction_receipt::delayed, trace.status);
   BOOST_REQUIRE_EQUAL(1, trace.deferred_transaction_requests.size());
   BOOST_REQUIRE_EQUAL(0, trace.action_traces.size());

   liquid_balance = get_currency_balance(chain, N(tester));
   BOOST_REQUIRE_EQUAL(asset::from_string("99.0000 CUR"), liquid_balance);
   liquid_balance = get_currency_balance(chain, N(tester2));
   BOOST_REQUIRE_EQUAL(asset::from_string("1.0000 CUR"), liquid_balance);

   chain.produce_blocks();

   liquid_balance = get_currency_balance(chain, N(tester));
   BOOST_REQUIRE_EQUAL(asset::from_string("99.0000 CUR"), liquid_balance);
   liquid_balance = get_currency_balance(chain, N(tester2));
   BOOST_REQUIRE_EQUAL(asset::from_string("1.0000 CUR"), liquid_balance);

   chain.produce_blocks(18);

   liquid_balance = get_currency_balance(chain, N(tester));
   BOOST_REQUIRE_EQUAL(asset::from_string("99.0000 CUR"), liquid_balance);
   liquid_balance = get_currency_balance(chain, N(tester2));
   BOOST_REQUIRE_EQUAL(asset::from_string("1.0000 CUR"), liquid_balance);

   chain.produce_blocks();

   liquid_balance = get_currency_balance(chain, N(tester));
   BOOST_REQUIRE_EQUAL(asset::from_string("99.0000 CUR"), liquid_balance);
   liquid_balance = get_currency_balance(chain, N(tester2));
   BOOST_REQUIRE_EQUAL(asset::from_string("1.0000 CUR"), liquid_balance);

   chain.produce_blocks();

   liquid_balance = get_currency_balance(chain, N(tester));
   BOOST_REQUIRE_EQUAL(asset::from_string("96.0000 CUR"), liquid_balance);
   liquid_balance = get_currency_balance(chain, N(tester2));
   BOOST_REQUIRE_EQUAL(asset::from_string("4.0000 CUR"), liquid_balance);

} FC_LOG_AND_RETHROW() }/// schedule_test

// test canceldelay action cancelling a delayed transaction
BOOST_AUTO_TEST_CASE( canceldelay_test ) { try {
   TESTER chain;

   const auto& tester_account = N(tester);
   std::vector<transaction_id_type> ids;
   chain.set_code(config::system_account_name, eosio_system_wast);
   chain.set_abi(config::system_account_name, eosio_system_abi);

   chain.produce_blocks();
   chain.create_account(N(eosio.token));
   chain.produce_blocks(10);

   chain.set_code(N(eosio.token), eosio_token_wast);
   chain.set_abi(N(eosio.token), eosio_token_abi);

   chain.produce_blocks();
   chain.create_account(N(tester));
   chain.create_account(N(tester2));
   chain.produce_blocks(10);

   chain.push_action(config::system_account_name, contracts::updateauth::get_name(), tester_account, fc::mutable_variant_object()
           ("account", "tester")
           ("permission", "first")
           ("parent", "active")
           ("data",  authority(chain.get_public_key(tester_account, "first")))
           ("delay", 10));
   chain.push_action(config::system_account_name, contracts::linkauth::get_name(), tester_account, fc::mutable_variant_object()
           ("account", "tester")
           ("code", eosio_token)
           ("type", "transfer")
           ("requirement", "first"));

   chain.produce_blocks();
   chain.push_action(N(eosio.token), N(create), N(eosio.token), mutable_variant_object()
           ("issuer", eosio_token)
           ("maximum_supply", "9000000.0000 CUR")
           ("can_freeze", 0)
           ("can_recall", 0)
           ("can_whitelist", 0)
   );

   chain.push_action(N(eosio.token), name("issue"), N(eosio.token), fc::mutable_variant_object()
           ("to",       eosio_token)
           ("quantity", "1000000.0000 CUR")
           ("memo", "for stuff")
   );

   auto trace = chain.push_action(N(eosio.token), name("transfer"), N(eosio.token), fc::mutable_variant_object()
       ("from", eosio_token)
       ("to", "tester")
       ("quantity", "100.0000 CUR")
       ("memo", "hi" )
   );
   BOOST_REQUIRE_EQUAL(transaction_receipt::executed, trace.status);
   BOOST_REQUIRE_EQUAL(0, trace.deferred_transaction_requests.size());

   chain.produce_blocks();
   auto liquid_balance = get_currency_balance(chain, N(eosio.token));
   BOOST_REQUIRE_EQUAL(asset::from_string("999900.0000 CUR"), liquid_balance);
   liquid_balance = get_currency_balance(chain, N(tester));
   BOOST_REQUIRE_EQUAL(asset::from_string("100.0000 CUR"), liquid_balance);

   // this transaction will be delayed 20 blocks
   trace = chain.push_action(N(eosio.token), name("transfer"), N(tester), fc::mutable_variant_object()
       ("from", "tester")
       ("to", "tester2")
       ("quantity", "1.0000 CUR")
       ("memo", "hi" ),
       30, 10
   );
   ids.push_back(trace.id);
   BOOST_REQUIRE_EQUAL(transaction_receipt::delayed, trace.status);
   BOOST_REQUIRE_EQUAL(1, trace.deferred_transaction_requests.size());
   BOOST_REQUIRE_EQUAL(0, trace.action_traces.size());

   const auto sender_id_to_cancel = trace.deferred_transaction_requests[0].get<deferred_transaction>().sender_id;

   chain.produce_blocks();

   liquid_balance = get_currency_balance(chain, N(eosio.token));
   BOOST_REQUIRE_EQUAL(asset::from_string("999900.0000 CUR"), liquid_balance);
   liquid_balance = get_currency_balance(chain, N(tester));
   BOOST_REQUIRE_EQUAL(asset::from_string("100.0000 CUR"), liquid_balance);
   liquid_balance = get_currency_balance(chain, N(tester2));
   BOOST_REQUIRE_EQUAL(asset::from_string("0.0000 CUR"), liquid_balance);

   BOOST_REQUIRE_EXCEPTION(
      chain.push_action(config::system_account_name, contracts::updateauth::get_name(), tester_account, fc::mutable_variant_object()
            ("account", "tester")
            ("permission", "first")
            ("parent", "active")
            ("data",  authority(chain.get_public_key(tester_account, "first")))
            ("delay", 0),
            30, 7
      ),
      transaction_exception,
      [] (const transaction_exception &e)->bool {
         std::string check_str = "3030000 transaction_exception: transaction validation exception\nauthorization imposes a delay (10 sec) greater than the delay specified in transaction header (7 sec)";
         BOOST_REQUIRE_EQUAL(check_str, e.to_detail_string().substr(0, check_str.length()));
         return true;
      }
   );

   // this transaction will be delayed 20 blocks
   trace = chain.push_action(config::system_account_name, contracts::updateauth::get_name(), tester_account, fc::mutable_variant_object()
           ("account", "tester")
           ("permission", "first")
           ("parent", "active")
           ("data",  authority(chain.get_public_key(tester_account, "first")))
           ("delay", 0),
           30, 10
   );
   ids.push_back(trace.id);
   BOOST_REQUIRE_EQUAL(transaction_receipt::delayed, trace.status);
   BOOST_REQUIRE_EQUAL(1, trace.deferred_transaction_requests.size());
   BOOST_REQUIRE_EQUAL(0, trace.action_traces.size());

   chain.produce_blocks();

   liquid_balance = get_currency_balance(chain, N(tester));
   BOOST_REQUIRE_EQUAL(asset::from_string("100.0000 CUR"), liquid_balance);
   liquid_balance = get_currency_balance(chain, N(tester2));
   BOOST_REQUIRE_EQUAL(asset::from_string("0.0000 CUR"), liquid_balance);

   chain.produce_blocks(16);

   liquid_balance = get_currency_balance(chain, N(tester));
   BOOST_REQUIRE_EQUAL(asset::from_string("100.0000 CUR"), liquid_balance);
   liquid_balance = get_currency_balance(chain, N(tester2));
   BOOST_REQUIRE_EQUAL(asset::from_string("0.0000 CUR"), liquid_balance);

   // this transaction will be delayed 20 blocks
   trace = chain.push_action(N(eosio.token), name("transfer"), N(tester), fc::mutable_variant_object()
       ("from", "tester")
       ("to", "tester2")
       ("quantity", "5.0000 CUR")
       ("memo", "hi" ),
       30, 10
   );
   ids.push_back(trace.id);
   BOOST_REQUIRE_EQUAL(transaction_receipt::delayed, trace.status);
   BOOST_REQUIRE_EQUAL(1, trace.deferred_transaction_requests.size());
   BOOST_REQUIRE_EQUAL(0, trace.action_traces.size());

   chain.produce_blocks();

   liquid_balance = get_currency_balance(chain, N(tester));
   BOOST_REQUIRE_EQUAL(asset::from_string("100.0000 CUR"), liquid_balance);
   liquid_balance = get_currency_balance(chain, N(tester2));
   BOOST_REQUIRE_EQUAL(asset::from_string("0.0000 CUR"), liquid_balance);

   // send canceldelay for first delayed transaction
   signed_transaction trx;
   trx.actions.emplace_back(vector<permission_level>{{N(tester), config::active_name}},
                            chain::contracts::canceldelay{{N(tester), config::active_name}, ids[0]});

   chain.set_transaction_headers(trx);
   trx.sign(chain.get_private_key(N(tester), "active"), chain_id_type());
   trace = chain.push_transaction(trx);

   BOOST_REQUIRE_EQUAL(transaction_receipt::executed, trace.status);
   BOOST_REQUIRE_EQUAL(1, trace.deferred_transaction_requests.size());

   const auto sender_id_canceled = trace.deferred_transaction_requests[0].get<deferred_reference>().sender_id;
   BOOST_REQUIRE_EQUAL(std::string(uint128(sender_id_to_cancel)), std::string(uint128(sender_id_canceled)));

   chain.produce_blocks();

   liquid_balance = get_currency_balance(chain, N(tester));
   BOOST_REQUIRE_EQUAL(asset::from_string("100.0000 CUR"), liquid_balance);
   liquid_balance = get_currency_balance(chain, N(tester2));
   BOOST_REQUIRE_EQUAL(asset::from_string("0.0000 CUR"), liquid_balance);

   // update auth will finally be performed
   chain.produce_blocks();

   liquid_balance = get_currency_balance(chain, N(tester));
   BOOST_REQUIRE_EQUAL(asset::from_string("100.0000 CUR"), liquid_balance);
   liquid_balance = get_currency_balance(chain, N(tester2));
   BOOST_REQUIRE_EQUAL(asset::from_string("0.0000 CUR"), liquid_balance);

   // this transfer is performed right away since delay is removed
   trace = chain.push_action(N(eosio.token), name("transfer"), N(tester), fc::mutable_variant_object()
       ("from", "tester")
       ("to", "tester2")
       ("quantity", "10.0000 CUR")
       ("memo", "hi" )
   );
   BOOST_REQUIRE_EQUAL(transaction_receipt::executed, trace.status);
   BOOST_REQUIRE_EQUAL(0, trace.deferred_transaction_requests.size());

   chain.produce_blocks();

   liquid_balance = get_currency_balance(chain, N(tester));
   BOOST_REQUIRE_EQUAL(asset::from_string("90.0000 CUR"), liquid_balance);
   liquid_balance = get_currency_balance(chain, N(tester2));
   BOOST_REQUIRE_EQUAL(asset::from_string("10.0000 CUR"), liquid_balance);

   chain.produce_blocks(15);

   liquid_balance = get_currency_balance(chain, N(tester));
   BOOST_REQUIRE_EQUAL(asset::from_string("90.0000 CUR"), liquid_balance);
   liquid_balance = get_currency_balance(chain, N(tester2));
   BOOST_REQUIRE_EQUAL(asset::from_string("10.0000 CUR"), liquid_balance);

   chain.produce_blocks();

   liquid_balance = get_currency_balance(chain, N(tester));
   BOOST_REQUIRE_EQUAL(asset::from_string("90.0000 CUR"), liquid_balance);
   liquid_balance = get_currency_balance(chain, N(tester2));
   BOOST_REQUIRE_EQUAL(asset::from_string("10.0000 CUR"), liquid_balance);

   // second transfer finally is performed
   chain.produce_blocks();

   liquid_balance = get_currency_balance(chain, N(tester));
   BOOST_REQUIRE_EQUAL(asset::from_string("85.0000 CUR"), liquid_balance);
   liquid_balance = get_currency_balance(chain, N(tester2));
   BOOST_REQUIRE_EQUAL(asset::from_string("15.0000 CUR"), liquid_balance);
} FC_LOG_AND_RETHROW() }

// test canceldelay action under different permission levels
BOOST_AUTO_TEST_CASE( canceldelay_test2 ) { try {
   TESTER chain;

   const auto& tester_account = N(tester);
   std::vector<transaction_id_type> ids;
   chain.set_code(config::system_account_name, eosio_system_wast);
   chain.set_abi(config::system_account_name, eosio_system_abi);

   chain.produce_blocks();
   chain.create_account(N(eosio.token));
   chain.produce_blocks();

   chain.set_code(N(eosio.token), eosio_token_wast);
   chain.set_abi(N(eosio.token), eosio_token_abi);

   chain.produce_blocks();
   chain.create_account(N(tester));
   chain.create_account(N(tester2));
   chain.produce_blocks();

   chain.push_action(config::system_account_name, contracts::updateauth::get_name(), tester_account, fc::mutable_variant_object()
           ("account", "tester")
           ("permission", "first")
           ("parent", "active")
           ("data",  authority(chain.get_public_key(tester_account, "first")))
           ("delay", 5));
   chain.push_action(config::system_account_name, contracts::updateauth::get_name(), tester_account, fc::mutable_variant_object()
          ("account", "tester")
          ("permission", "second")
          ("parent", "first")
          ("data",  authority(chain.get_public_key(tester_account, "second")))
          ("delay", 0));
   chain.push_action(config::system_account_name, contracts::linkauth::get_name(), tester_account, fc::mutable_variant_object()
           ("account", "tester")
           ("code", eosio_token)
           ("type", "transfer")
           ("requirement", "first"));

   chain.produce_blocks();
   chain.push_action(N(eosio.token), N(create), N(eosio.token), mutable_variant_object()
           ("issuer", eosio_token)
           ("maximum_supply", "9000000.0000 CUR")
           ("can_freeze", 0)
           ("can_recall", 0)
           ("can_whitelist", 0)
   );

   chain.push_action(N(eosio.token), name("issue"), N(eosio.token), fc::mutable_variant_object()
           ("to",       eosio_token)
           ("quantity", "1000000.0000 CUR")
           ("memo", "for stuff")
   );

   auto trace = chain.push_action(N(eosio.token), name("transfer"), N(eosio.token), fc::mutable_variant_object()
       ("from", eosio_token)
       ("to", "tester")
       ("quantity", "100.0000 CUR")
       ("memo", "hi" )
   );
   BOOST_REQUIRE_EQUAL(transaction_receipt::executed, trace.status);
   BOOST_REQUIRE_EQUAL(0, trace.deferred_transaction_requests.size());

   chain.produce_blocks();
   auto liquid_balance = get_currency_balance(chain, N(eosio.token));
   BOOST_REQUIRE_EQUAL(asset::from_string("999900.0000 CUR"), liquid_balance);
   liquid_balance = get_currency_balance(chain, N(tester));
   BOOST_REQUIRE_EQUAL(asset::from_string("100.0000 CUR"), liquid_balance);

   ilog("attempting first delayed transfer");

   {
      // this transaction will be delayed 10 blocks
      trace = chain.push_action(N(eosio.token), name("transfer"), vector<permission_level>{{N(tester), N(first)}}, fc::mutable_variant_object()
          ("from", "tester")
          ("to", "tester2")
          ("quantity", "1.0000 CUR")
          ("memo", "hi" ),
          30, 5
      );
      auto trx_id = trace.id;
      BOOST_REQUIRE_EQUAL(transaction_receipt::delayed, trace.status);
      BOOST_REQUIRE_EQUAL(1, trace.deferred_transaction_requests.size());
      BOOST_REQUIRE_EQUAL(0, trace.action_traces.size());

      const auto sender_id_to_cancel = trace.deferred_transaction_requests[0].get<deferred_transaction>().sender_id;

      chain.produce_blocks();

      liquid_balance = get_currency_balance(chain, N(tester));
      BOOST_REQUIRE_EQUAL(asset::from_string("100.0000 CUR"), liquid_balance);
      liquid_balance = get_currency_balance(chain, N(tester2));
      BOOST_REQUIRE_EQUAL(asset::from_string("0.0000 CUR"), liquid_balance);

      // attempt canceldelay with wrong canceling_auth for delayed transfer of 1.0000 CUR
      {
         signed_transaction trx;
         trx.actions.emplace_back(vector<permission_level>{{N(tester), config::active_name}},
                                  chain::contracts::canceldelay{{N(tester), config::active_name}, trx_id});
         chain.set_transaction_headers(trx);
         trx.sign(chain.get_private_key(N(tester), "active"), chain_id_type());
         BOOST_REQUIRE_THROW( chain.push_transaction(trx), transaction_exception );
      }

      // attempt canceldelay with "second" permission for delayed transfer of 1.0000 CUR
      {
         signed_transaction trx;
         trx.actions.emplace_back(vector<permission_level>{{N(tester), N(second)}},
                                  chain::contracts::canceldelay{{N(tester), N(first)}, trx_id});
         chain.set_transaction_headers(trx);
         trx.sign(chain.get_private_key(N(tester), "second"), chain_id_type());
         BOOST_REQUIRE_THROW( chain.push_transaction(trx), tx_irrelevant_auth );
      }

      // canceldelay with "active" permission for delayed transfer of 1.0000 CUR
      signed_transaction trx;
      trx.actions.emplace_back(vector<permission_level>{{N(tester), config::active_name}},
                               chain::contracts::canceldelay{{N(tester), N(first)}, trx_id});
      chain.set_transaction_headers(trx);
      trx.sign(chain.get_private_key(N(tester), "active"), chain_id_type());
      trace = chain.push_transaction(trx);

      BOOST_REQUIRE_EQUAL(transaction_receipt::executed, trace.status);
      BOOST_REQUIRE_EQUAL(1, trace.deferred_transaction_requests.size());

      const auto sender_id_canceled = trace.deferred_transaction_requests[0].get<deferred_reference>().sender_id;
      BOOST_REQUIRE_EQUAL(std::string(uint128(sender_id_to_cancel)), std::string(uint128(sender_id_canceled)));

      chain.produce_blocks(10);

      liquid_balance = get_currency_balance(chain, N(tester));
      BOOST_REQUIRE_EQUAL(asset::from_string("100.0000 CUR"), liquid_balance);
      liquid_balance = get_currency_balance(chain, N(tester2));
      BOOST_REQUIRE_EQUAL(asset::from_string("0.0000 CUR"), liquid_balance);
   }

   ilog("reset minimum permission of transfer to second permission");

   chain.push_action(config::system_account_name, contracts::linkauth::get_name(), tester_account, fc::mutable_variant_object()
           ("account", "tester")
           ("code", eosio_token)
           ("type", "transfer")
           ("requirement", "second"),
           30, 5
   );

   chain.produce_blocks(10);


   ilog("attempting second delayed transfer");
   {
      // this transaction will be delayed 10 blocks
      trace = chain.push_action(N(eosio.token), name("transfer"), vector<permission_level>{{N(tester), N(second)}}, fc::mutable_variant_object()
          ("from", "tester")
          ("to", "tester2")
          ("quantity", "5.0000 CUR")
          ("memo", "hi" ),
          30, 5
      );
      auto trx_id = trace.id;
      BOOST_REQUIRE_EQUAL(transaction_receipt::delayed, trace.status);
      BOOST_REQUIRE_EQUAL(1, trace.deferred_transaction_requests.size());
      BOOST_REQUIRE_EQUAL(0, trace.action_traces.size());

      const auto sender_id_to_cancel = trace.deferred_transaction_requests[0].get<deferred_transaction>().sender_id;

      chain.produce_blocks();

      liquid_balance = get_currency_balance(chain, N(tester));
      BOOST_REQUIRE_EQUAL(asset::from_string("100.0000 CUR"), liquid_balance);
      liquid_balance = get_currency_balance(chain, N(tester2));
      BOOST_REQUIRE_EQUAL(asset::from_string("0.0000 CUR"), liquid_balance);

      // canceldelay with "first" permission for delayed transfer of 5.0000 CUR
      signed_transaction trx;
      trx.actions.emplace_back(vector<permission_level>{{N(tester), N(first)}},
                               chain::contracts::canceldelay{{N(tester), N(second)}, trx_id});
      chain.set_transaction_headers(trx);
      trx.sign(chain.get_private_key(N(tester), "first"), chain_id_type());
      trace = chain.push_transaction(trx);

      BOOST_REQUIRE_EQUAL(transaction_receipt::executed, trace.status);
      BOOST_REQUIRE_EQUAL(1, trace.deferred_transaction_requests.size());

      const auto sender_id_canceled = trace.deferred_transaction_requests[0].get<deferred_reference>().sender_id;
      BOOST_REQUIRE_EQUAL(std::string(uint128(sender_id_to_cancel)), std::string(uint128(sender_id_canceled)));

      chain.produce_blocks(10);

      liquid_balance = get_currency_balance(chain, N(tester));
      BOOST_REQUIRE_EQUAL(asset::from_string("100.0000 CUR"), liquid_balance);
      liquid_balance = get_currency_balance(chain, N(tester2));
      BOOST_REQUIRE_EQUAL(asset::from_string("0.0000 CUR"), liquid_balance);
   }

   ilog("attempting third delayed transfer");

   {
      // this transaction will be delayed 10 blocks
      trace = chain.push_action(N(eosio.token), name("transfer"), vector<permission_level>{{N(tester), config::owner_name}}, fc::mutable_variant_object()
          ("from", "tester")
          ("to", "tester2")
          ("quantity", "10.0000 CUR")
          ("memo", "hi" ),
          30, 5
      );
      auto trx_id = trace.id;
      BOOST_REQUIRE_EQUAL(transaction_receipt::delayed, trace.status);
      BOOST_REQUIRE_EQUAL(1, trace.deferred_transaction_requests.size());
      BOOST_REQUIRE_EQUAL(0, trace.action_traces.size());

      const auto sender_id_to_cancel = trace.deferred_transaction_requests[0].get<deferred_transaction>().sender_id;

      chain.produce_blocks();

      liquid_balance = get_currency_balance(chain, N(tester));
      BOOST_REQUIRE_EQUAL(asset::from_string("100.0000 CUR"), liquid_balance);
      liquid_balance = get_currency_balance(chain, N(tester2));
      BOOST_REQUIRE_EQUAL(asset::from_string("0.0000 CUR"), liquid_balance);

      // attempt canceldelay with "active" permission for delayed transfer of 10.0000 CUR
      {
         signed_transaction trx;
         trx.actions.emplace_back(vector<permission_level>{{N(tester), N(active)}},
                                  chain::contracts::canceldelay{{N(tester), config::owner_name}, trx_id});
         chain.set_transaction_headers(trx);
         trx.sign(chain.get_private_key(N(tester), "active"), chain_id_type());
         BOOST_REQUIRE_THROW( chain.push_transaction(trx), tx_irrelevant_auth );
      }

      // canceldelay with "owner" permission for delayed transfer of 10.0000 CUR
      signed_transaction trx;
      trx.actions.emplace_back(vector<permission_level>{{N(tester), config::owner_name}},
                               chain::contracts::canceldelay{{N(tester), config::owner_name}, trx_id});
      chain.set_transaction_headers(trx);
      trx.sign(chain.get_private_key(N(tester), "owner"), chain_id_type());
      trace = chain.push_transaction(trx);

      BOOST_REQUIRE_EQUAL(transaction_receipt::executed, trace.status);
      BOOST_REQUIRE_EQUAL(1, trace.deferred_transaction_requests.size());

      const auto sender_id_canceled = trace.deferred_transaction_requests[0].get<deferred_reference>().sender_id;
      BOOST_REQUIRE_EQUAL(std::string(uint128(sender_id_to_cancel)), std::string(uint128(sender_id_canceled)));

      chain.produce_blocks(10);

      liquid_balance = get_currency_balance(chain, N(tester));
      BOOST_REQUIRE_EQUAL(asset::from_string("100.0000 CUR"), liquid_balance);
      liquid_balance = get_currency_balance(chain, N(tester2));
      BOOST_REQUIRE_EQUAL(asset::from_string("0.0000 CUR"), liquid_balance);
   }
} FC_LOG_AND_RETHROW() }


BOOST_AUTO_TEST_CASE( max_transaction_delay_create ) { try {
   //assuming max transaction delay is 45 days (default in confgi.hpp)
   TESTER chain;

   const auto& tester_account = N(tester);

   chain.set_code(config::system_account_name, eosio_system_wast);
   chain.set_abi(config::system_account_name, eosio_system_abi);

   chain.produce_blocks();
   chain.create_account(N(tester));
   chain.produce_blocks(10);

   BOOST_REQUIRE_EXCEPTION(
      chain.push_action(config::system_account_name, contracts::updateauth::get_name(), tester_account, fc::mutable_variant_object()
                        ("account", "tester")
                        ("permission", "first")
                        ("parent", "active")
                        ("data",  authority(chain.get_public_key(tester_account, "first")))
                        ("delay", 50*86400)), //50 days
      chain::action_validate_exception,
      [&](const chain::transaction_exception& ex) {
         string expected = "message validation exception (3040000)\nCannot set delay longer than max_transacton_delay, which is 3888000 seconds";
         return expected == string(ex.to_string()).substr(0, expected.size());
      }
   );
} FC_LOG_AND_RETHROW() }


BOOST_AUTO_TEST_CASE( max_transaction_delay_execute ) { try {
   //assuming max transaction delay is 45 days (default in confgi.hpp)
   TESTER chain;

   const auto& tester_account = N(tester);

   chain.set_code(config::system_account_name, eosio_system_wast);
   chain.set_abi(config::system_account_name, eosio_system_abi);

<<<<<<< HEAD
   chain.create_account(N(currency));
   chain.set_code(N(currency), currency_wast);
   chain.set_abi(N(currency), currency_abi);
=======
   chain.create_account(N(eosio.token));
   chain.set_code(N(eosio.token), eosio_token_wast);
   chain.set_abi(N(eosio.token), eosio_token_abi);
>>>>>>> dead9cef

   chain.produce_blocks();
   chain.create_account(N(tester));
   chain.produce_blocks(10);

   chain.produce_blocks();
<<<<<<< HEAD
   chain.push_action(N(currency), N(create), N(currency), mutable_variant_object()
           ("issuer", "currency" )
=======
   chain.push_action(N(eosio.token), N(create), N(eosio.token), mutable_variant_object()
           ("issuer", "eosio.token" )
>>>>>>> dead9cef
           ("maximum_supply", "9000000.0000 CUR" )
           ("can_freeze", 0)
           ("can_recall", 0)
           ("can_whitelist", 0)
   );
<<<<<<< HEAD
   chain.push_action(N(currency), name("issue"), N(currency), fc::mutable_variant_object()
=======
   chain.push_action(N(eosio.token), name("issue"), N(eosio.token), fc::mutable_variant_object()
>>>>>>> dead9cef
           ("to",       "tester")
           ("quantity", "100.0000 CUR")
           ("memo", "for stuff")
   );

   //create a permission level with delay 30 days and associate it with token transfer
   auto trace = chain.push_action(config::system_account_name, contracts::updateauth::get_name(), tester_account, fc::mutable_variant_object()
                     ("account", "tester")
                     ("permission", "first")
                     ("parent", "active")
                     ("data",  authority(chain.get_public_key(tester_account, "first")))
                     ("delay", 30*86400)); //30 days
   BOOST_REQUIRE_EQUAL(transaction_receipt::executed, trace.status);
   BOOST_REQUIRE_EQUAL(0, trace.deferred_transaction_requests.size());

   chain.push_action(config::system_account_name, contracts::linkauth::get_name(), tester_account, fc::mutable_variant_object()
                     ("account", "tester")
<<<<<<< HEAD
                     ("code", "currency")
=======
                     ("code", "eosio.token")
>>>>>>> dead9cef
                     ("type", "transfer")
                     ("requirement", "first"));

   //change max_transaction_delay to 60 sec
   chain.control->get_mutable_database().modify( chain.control->get_global_properties(),
                                                [&]( auto& gprops ) {
                                                   gprops.configuration.max_transaction_delay = 60;
                                                });

   //should be able to create transaction with delay 60 sec, despite permission delay being 30 days, because max_transaction_delay is 60 sec
<<<<<<< HEAD
   trace = chain.push_action(N(currency), name("transfer"), N(tester), fc::mutable_variant_object()
                             ("from", "tester")
                             ("to", "currency")
=======
   trace = chain.push_action(N(eosio.token), name("transfer"), N(tester), fc::mutable_variant_object()
                             ("from", "tester")
                             ("to", "eosio.token")
>>>>>>> dead9cef
                             ("quantity", "9.0000 CUR")
                             ("memo", "" ),
                             120, 60
   );
   BOOST_REQUIRE_EQUAL(1, trace.deferred_transaction_requests.size());

   //check that the delayed transaction executed after after 60 sec
   chain.produce_block( fc::seconds(60) );
   auto traces = chain.control->push_deferred_transactions(true);
<<<<<<< HEAD
   BOOST_CHECK_EQUAL( 1, traces.size() );
   BOOST_CHECK_EQUAL( 1, traces.at(0).action_traces.size() );
   BOOST_CHECK_EQUAL( transaction_receipt::executed, traces.at(0).status );
=======
   BOOST_REQUIRE_EQUAL( 1, traces.size() );
   BOOST_REQUIRE( 1 <= traces.at(0).action_traces.size() );
   BOOST_REQUIRE_EQUAL( transaction_receipt::executed, traces.at(0).status );
>>>>>>> dead9cef

   //check that the transfer really happened
   auto liquid_balance = get_currency_balance(chain, N(tester));
   BOOST_REQUIRE_EQUAL(asset::from_string("91.0000 CUR"), liquid_balance);

} FC_LOG_AND_RETHROW() }

BOOST_AUTO_TEST_SUITE_END()<|MERGE_RESOLUTION|>--- conflicted
+++ resolved
@@ -2089,38 +2089,23 @@
    chain.set_code(config::system_account_name, eosio_system_wast);
    chain.set_abi(config::system_account_name, eosio_system_abi);
 
-<<<<<<< HEAD
-   chain.create_account(N(currency));
-   chain.set_code(N(currency), currency_wast);
-   chain.set_abi(N(currency), currency_abi);
-=======
    chain.create_account(N(eosio.token));
    chain.set_code(N(eosio.token), eosio_token_wast);
    chain.set_abi(N(eosio.token), eosio_token_abi);
->>>>>>> dead9cef
 
    chain.produce_blocks();
    chain.create_account(N(tester));
    chain.produce_blocks(10);
 
    chain.produce_blocks();
-<<<<<<< HEAD
-   chain.push_action(N(currency), N(create), N(currency), mutable_variant_object()
-           ("issuer", "currency" )
-=======
    chain.push_action(N(eosio.token), N(create), N(eosio.token), mutable_variant_object()
            ("issuer", "eosio.token" )
->>>>>>> dead9cef
            ("maximum_supply", "9000000.0000 CUR" )
            ("can_freeze", 0)
            ("can_recall", 0)
            ("can_whitelist", 0)
    );
-<<<<<<< HEAD
-   chain.push_action(N(currency), name("issue"), N(currency), fc::mutable_variant_object()
-=======
    chain.push_action(N(eosio.token), name("issue"), N(eosio.token), fc::mutable_variant_object()
->>>>>>> dead9cef
            ("to",       "tester")
            ("quantity", "100.0000 CUR")
            ("memo", "for stuff")
@@ -2138,11 +2123,7 @@
 
    chain.push_action(config::system_account_name, contracts::linkauth::get_name(), tester_account, fc::mutable_variant_object()
                      ("account", "tester")
-<<<<<<< HEAD
-                     ("code", "currency")
-=======
                      ("code", "eosio.token")
->>>>>>> dead9cef
                      ("type", "transfer")
                      ("requirement", "first"));
 
@@ -2153,15 +2134,9 @@
                                                 });
 
    //should be able to create transaction with delay 60 sec, despite permission delay being 30 days, because max_transaction_delay is 60 sec
-<<<<<<< HEAD
-   trace = chain.push_action(N(currency), name("transfer"), N(tester), fc::mutable_variant_object()
-                             ("from", "tester")
-                             ("to", "currency")
-=======
    trace = chain.push_action(N(eosio.token), name("transfer"), N(tester), fc::mutable_variant_object()
                              ("from", "tester")
                              ("to", "eosio.token")
->>>>>>> dead9cef
                              ("quantity", "9.0000 CUR")
                              ("memo", "" ),
                              120, 60
@@ -2171,15 +2146,9 @@
    //check that the delayed transaction executed after after 60 sec
    chain.produce_block( fc::seconds(60) );
    auto traces = chain.control->push_deferred_transactions(true);
-<<<<<<< HEAD
-   BOOST_CHECK_EQUAL( 1, traces.size() );
-   BOOST_CHECK_EQUAL( 1, traces.at(0).action_traces.size() );
-   BOOST_CHECK_EQUAL( transaction_receipt::executed, traces.at(0).status );
-=======
    BOOST_REQUIRE_EQUAL( 1, traces.size() );
    BOOST_REQUIRE( 1 <= traces.at(0).action_traces.size() );
    BOOST_REQUIRE_EQUAL( transaction_receipt::executed, traces.at(0).status );
->>>>>>> dead9cef
 
    //check that the transfer really happened
    auto liquid_balance = get_currency_balance(chain, N(tester));

--- conflicted
+++ resolved
@@ -287,13 +287,8 @@
 
       BOOST_REQUIRE_EQUAL(max_lib, 0);
       BOOST_REQUIRE(data_log.size() == 1);
-<<<<<<< HEAD
-      BOOST_REQUIRE(data_log.at(0).contains<block_trace_v1<action_trace_v1>>());
-      BOOST_REQUIRE_EQUAL(data_log.at(0).get<block_trace_v1<action_trace_v1>>(), expected_trace);
-=======
-      BOOST_REQUIRE(std::holds_alternative<block_trace_v1>(data_log.at(0)));
-      BOOST_REQUIRE_EQUAL(std::get<block_trace_v1>(data_log.at(0)), expected_trace);
->>>>>>> 9eaa5719
+      BOOST_REQUIRE(std::holds_alternative<block_trace_v1<action_trace_v1>>(data_log.at(0)));
+      BOOST_REQUIRE_EQUAL(std::get<block_trace_v1<action_trace_v1>>(data_log.at(0)), expected_trace);
    }
 
    BOOST_FIXTURE_TEST_CASE(basic_multi_transaction_block, extraction_test_fixture) {
@@ -400,13 +395,8 @@
 
       BOOST_REQUIRE_EQUAL(max_lib, 0);
       BOOST_REQUIRE(data_log.size() == 1);
-<<<<<<< HEAD
-      BOOST_REQUIRE(data_log.at(0).contains<block_trace_v1<action_trace_v1>>());
-      BOOST_REQUIRE_EQUAL(data_log.at(0).get<block_trace_v1<action_trace_v1>>(), expected_trace);
-=======
-      BOOST_REQUIRE(std::holds_alternative<block_trace_v1>(data_log.at(0)));
-      BOOST_REQUIRE_EQUAL(std::get<block_trace_v1>(data_log.at(0)), expected_trace);
->>>>>>> 9eaa5719
+      BOOST_REQUIRE(std::holds_alternative<block_trace_v1<action_trace_v1>>(data_log.at(0)));
+      BOOST_REQUIRE_EQUAL(std::get<block_trace_v1<action_trace_v1>>(data_log.at(0)), expected_trace);
    }
 
    BOOST_FIXTURE_TEST_CASE(onerror_transaction_block, extraction_test_fixture)
@@ -467,13 +457,8 @@
 
       BOOST_REQUIRE_EQUAL(max_lib, 0);
       BOOST_REQUIRE(data_log.size() == 1);
-<<<<<<< HEAD
-      BOOST_REQUIRE(data_log.at(0).contains<block_trace_v1<action_trace_v1>>());
-      BOOST_REQUIRE_EQUAL(data_log.at(0).get<block_trace_v1<action_trace_v1>>(), expected_trace);
-=======
-      BOOST_REQUIRE(std::holds_alternative<block_trace_v1>(data_log.at(0)));
-      BOOST_REQUIRE_EQUAL(std::get<block_trace_v1>(data_log.at(0)), expected_trace);
->>>>>>> 9eaa5719
+      BOOST_REQUIRE(std::holds_alternative<block_trace_v1<action_trace_v1>>(data_log.at(0)));
+      BOOST_REQUIRE_EQUAL(std::get<block_trace_v1<action_trace_v1>>(data_log.at(0)), expected_trace);
    }
 
 BOOST_AUTO_TEST_SUITE_END()
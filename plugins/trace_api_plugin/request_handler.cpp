#include <eosio/trace_api/request_handler.hpp>

#include <algorithm>

#include <fc/variant_object.hpp>

namespace {
   using namespace eosio::trace_api;

   std::string to_iso8601_datetime( const fc::time_point& t) {
      return (std::string)t + "Z";
   }

   fc::variants process_authorizations(const std::vector<authorization_trace_v0>& authorizations, const yield_function& yield ) {
      fc::variants result;
      result.reserve(authorizations.size());
      for ( const auto& a: authorizations) {
         yield();

         result.emplace_back(fc::mutable_variant_object()
            ("account", a.account.to_string())
            ("permission", a.permission.to_string())
         );
      }

      return result;

   }

   template<typename ActionTrace>
   fc::variants process_actions(const std::vector<ActionTrace>& actions, const data_handler_function & data_handler,  const yield_function& yield ) {
      fc::variants result;
      result.reserve(actions.size());

      // create a vector of indices to sort based on actions to avoid copies
      std::vector<int> indices(actions.size());
      std::iota(indices.begin(), indices.end(), 0);
      std::sort(indices.begin(), indices.end(), [&actions](const int& lhs, const int& rhs) -> bool {
         return actions.at(lhs).global_sequence < actions.at(rhs).global_sequence;
      });

      for ( int index : indices) {
         yield();

         const auto& a = actions.at(index);

         auto action_variant = fc::mutable_variant_object();
         if constexpr(std::is_same_v<ActionTrace, action_trace_v0>){
            action_variant
               ("global_sequence", a.global_sequence)
               ("receiver", a.receiver.to_string())
               ("account", a.account.to_string())
               ("action", a.action.to_string())
               ("authorization", process_authorizations(a.authorization, yield))
               ("data", fc::to_hex(a.data.data(), a.data.size()));
            auto [params, return_data] = data_handler(a, yield);
            if (!params.is_null()) {
               action_variant("params", params);
            }
         }
         else if constexpr(std::is_same_v<ActionTrace, action_trace_v1>){
            action_variant
               ("global_sequence", a.global_sequence)
               ("receiver", a.receiver.to_string())
               ("account", a.account.to_string())
               ("action", a.action.to_string())
               ("authorization", process_authorizations(a.authorization, yield))
               ("data", fc::to_hex(a.data.data(), a.data.size()))
               ("return_value", fc::to_hex(a.return_value.data(),a.return_value.size())) ;

            auto [params, return_data] = data_handler(a, yield);
            if (!params.is_null()) {
               action_variant("params", params);
            }
            if(return_data.valid()){
               action_variant("return_data", return_data);
            }
         }

         result.emplace_back( std::move(action_variant) );

      }

      return result;

   }

   template<typename TransactionTrace>
   fc::variants process_transactions(const std::vector<TransactionTrace>& transactions, const data_handler_function & data_handler,  const yield_function& yield ) {
      fc::variants result;
      result.reserve(transactions.size());
      for ( const auto& t: transactions) {
         yield();
         if constexpr(std::is_same_v<TransactionTrace, transaction_trace_v0<action_trace_v0>>){
            result.emplace_back(
               fc::mutable_variant_object()
                  ("id", t.id.str())
                  ("actions", process_actions<action_trace_v0>(t.actions, data_handler, yield)));
         }
         else if constexpr(std::is_same_v<TransactionTrace, transaction_trace_v1<action_trace_v0>>){
            result.emplace_back(
               fc::mutable_variant_object()
                  ("id", t.id.str())
                  ("actions", process_actions<action_trace_v0>(t.actions, data_handler, yield))
                  ("status", t.status)
                  ("cpu_usage_us", t.cpu_usage_us)
                  ("net_usage_words", t.net_usage_words)
                  ("signatures", t.signatures)
                  ("transaction_header", t.trx_header));
            }
         else if constexpr(std::is_same_v<TransactionTrace, transaction_trace_v1<action_trace_v1>>){
            result.emplace_back(
               fc::mutable_variant_object()
                  ("id", t.id.str())
                  ("actions", process_actions<action_trace_v1>(t.actions, data_handler, yield))
                  ("status", t.status)
                  ("cpu_usage_us", t.cpu_usage_us)
                  ("net_usage_words", t.net_usage_words)
                  ("signatures", t.signatures)
                  ("transaction_header", t.trx_header));
           }

     }
     return result;
   }
}

namespace eosio::trace_api::detail {

   fc::variant process_block_trace(const data_log_entry& trace, bool irreversible, const data_handler_function & data_handler,   const yield_function& yield ) {
      if  (trace.contains<block_trace_v0<action_trace_v0>>()){
         auto& block_trace = trace.get<block_trace_v0<action_trace_v0>>();
    	   return  fc::mutable_variant_object()
            ("id", block_trace.id.str())
            ("number", block_trace.number )
            ("previous_id", block_trace.previous_id.str())
            ("status", irreversible ? "irreversible" : "pending" )
            ("timestamp", to_iso8601_datetime(block_trace.timestamp))
            ("producer", block_trace.producer.to_string())
            ("transactions", process_transactions<transaction_trace_v0<action_trace_v0>>(block_trace.transactions, data_handler, yield ));
      }
      else if  (trace.contains<block_trace_v1<action_trace_v0>>()) {
         auto& block_trace = trace.get<block_trace_v1<action_trace_v0>>();
    	   return	fc::mutable_variant_object()
            ("id", block_trace.id.str())
            ("number", block_trace.number )
            ("previous_id", block_trace.previous_id.str())
            ("status", irreversible ? "irreversible" : "pending" )
            ("timestamp", to_iso8601_datetime(block_trace.timestamp))
            ("producer", block_trace.producer.to_string())
            ("transaction_mroot", block_trace.transaction_mroot)
            ("action_mroot", block_trace.action_mroot)
            ("schedule_version", block_trace.schedule_version)
            ("transactions", process_transactions<transaction_trace_v1<action_trace_v0>>( block_trace.transactions_v1, data_handler, yield )) ;
      }
      else if (trace.contains<block_trace_v1<action_trace_v1>>()){
         auto& block_trace = trace.get<block_trace_v1<action_trace_v1>>();
         return  fc::mutable_variant_object()
            ("id", block_trace.id.str())
            ("number", block_trace.number)
            ("previous_id", block_trace.previous_id.str())
            ("status", irreversible ? "irreversible" : "pending" )
            ("timestamp", to_iso8601_datetime(block_trace.timestamp))
            ("producer", block_trace.producer.to_string())
            ("transaction_mroot", block_trace.transaction_mroot)
            ("action_mroot", block_trace.action_mroot)
            ("schedule_version", block_trace.schedule_version)
            ("transactions", process_transactions<transaction_trace_v1<action_trace_v1>>(block_trace.transactions_v1, data_handler, yield )) ;
      }
      else{
         return fc::mutable_variant_object();
      }
   }

<<<<<<< HEAD
   fc::variant response_formatter::process_block( const data_log_entry& trace, bool irreversible, const data_handler_function& data_handler,   const yield_function& yield ) {
      return process_block_trace( trace, irreversible, data_handler, yield);
   }
=======
    fc::variant process_block_trace( const block_trace_v1& trace, bool irreversible, const data_handler_function& data_handler, const yield_function& yield ) {
        return fc::mutable_variant_object()
        ("id", trace.id.str() )
        ("number", trace.number )
        ("previous_id", trace.previous_id.str() )
        ("status", irreversible ? "irreversible" : "pending" )
        ("timestamp", to_iso8601_datetime(trace.timestamp))
        ("producer", trace.producer.to_string())
        ("transaction_mroot", trace.transaction_mroot)
        ("action_mroot", trace.action_mroot)
        ("schedule_version", trace.schedule_version)
        ("transactions", process_transactions(trace.transactions_v1, data_handler, yield ));
    }
    fc::variant response_formatter::process_block( const data_log_entry& trace, bool irreversible, const data_handler_function& data_handler, const yield_function& yield ) {
        if (std::holds_alternative<block_trace_v0>(trace)) return process_block_trace(std::get<block_trace_v0>(trace), irreversible, data_handler, yield);
        else return process_block_trace(std::get<block_trace_v1>(trace), irreversible, data_handler, yield);
    }
>>>>>>> 9eaa5719
}<|MERGE_RESOLUTION|>--- conflicted
+++ resolved
@@ -43,37 +43,31 @@
          yield();
 
          const auto& a = actions.at(index);
-
-         auto action_variant = fc::mutable_variant_object();
-         if constexpr(std::is_same_v<ActionTrace, action_trace_v0>){
-            action_variant
-               ("global_sequence", a.global_sequence)
+         auto common_mvo = fc::mutable_variant_object();
+         common_mvo("global_sequence", a.global_sequence)
                ("receiver", a.receiver.to_string())
                ("account", a.account.to_string())
                ("action", a.action.to_string())
                ("authorization", process_authorizations(a.authorization, yield))
                ("data", fc::to_hex(a.data.data(), a.data.size()));
+         auto action_variant = fc::mutable_variant_object();
+         if constexpr(std::is_same_v<ActionTrace, action_trace_v0>){
+            action_variant(common_mvo);
             auto [params, return_data] = data_handler(a, yield);
             if (!params.is_null()) {
                action_variant("params", params);
             }
          }
          else if constexpr(std::is_same_v<ActionTrace, action_trace_v1>){
-            action_variant
-               ("global_sequence", a.global_sequence)
-               ("receiver", a.receiver.to_string())
-               ("account", a.account.to_string())
-               ("action", a.action.to_string())
-               ("authorization", process_authorizations(a.authorization, yield))
-               ("data", fc::to_hex(a.data.data(), a.data.size()))
-               ("return_value", fc::to_hex(a.return_value.data(),a.return_value.size())) ;
+            action_variant(common_mvo);
+            action_variant("return_value", fc::to_hex(a.return_value.data(),a.return_value.size())) ;
 
             auto [params, return_data] = data_handler(a, yield);
             if (!params.is_null()) {
                action_variant("params", params);
             }
-            if(return_data.valid()){
-               action_variant("return_data", return_data);
+            if(return_data.has_value()){
+               action_variant("return_data", *return_data);
             }
          }
 
@@ -96,29 +90,28 @@
                fc::mutable_variant_object()
                   ("id", t.id.str())
                   ("actions", process_actions<action_trace_v0>(t.actions, data_handler, yield)));
+         } else {
+            auto common_mvo = fc::mutable_variant_object();
+            common_mvo("status", t.status)
+                     ("cpu_usage_us", t.cpu_usage_us)
+                     ("net_usage_words", t.net_usage_words)
+                     ("signatures", t.signatures)
+                     ("transaction_header", t.trx_header);
+            if constexpr(std::is_same_v<TransactionTrace, transaction_trace_v1<action_trace_v0>>){
+               result.emplace_back(
+                  fc::mutable_variant_object()
+                     ("id", t.id.str())
+                     ("actions", process_actions<action_trace_v0>(t.actions, data_handler, yield))
+                     (common_mvo));
+            }
+            else if constexpr(std::is_same_v<TransactionTrace, transaction_trace_v1<action_trace_v1>>){
+               result.emplace_back(
+                  fc::mutable_variant_object()
+                     ("id", t.id.str())
+                     ("actions", process_actions<action_trace_v1>(t.actions, data_handler, yield))
+                     (common_mvo));
+            }
          }
-         else if constexpr(std::is_same_v<TransactionTrace, transaction_trace_v1<action_trace_v0>>){
-            result.emplace_back(
-               fc::mutable_variant_object()
-                  ("id", t.id.str())
-                  ("actions", process_actions<action_trace_v0>(t.actions, data_handler, yield))
-                  ("status", t.status)
-                  ("cpu_usage_us", t.cpu_usage_us)
-                  ("net_usage_words", t.net_usage_words)
-                  ("signatures", t.signatures)
-                  ("transaction_header", t.trx_header));
-            }
-         else if constexpr(std::is_same_v<TransactionTrace, transaction_trace_v1<action_trace_v1>>){
-            result.emplace_back(
-               fc::mutable_variant_object()
-                  ("id", t.id.str())
-                  ("actions", process_actions<action_trace_v1>(t.actions, data_handler, yield))
-                  ("status", t.status)
-                  ("cpu_usage_us", t.cpu_usage_us)
-                  ("net_usage_words", t.net_usage_words)
-                  ("signatures", t.signatures)
-                  ("transaction_header", t.trx_header));
-           }
 
      }
      return result;
@@ -128,71 +121,42 @@
 namespace eosio::trace_api::detail {
 
    fc::variant process_block_trace(const data_log_entry& trace, bool irreversible, const data_handler_function & data_handler,   const yield_function& yield ) {
-      if  (trace.contains<block_trace_v0<action_trace_v0>>()){
-         auto& block_trace = trace.get<block_trace_v0<action_trace_v0>>();
+      auto common_mvo  = std::visit([&](auto&& arg) -> fc::mutable_variant_object {
+         return fc::mutable_variant_object()
+            ("id", arg.id.str())
+            ("number", arg.number )
+            ("previous_id", arg.previous_id.str())
+            ("status", irreversible ? "irreversible" : "pending" )
+            ("timestamp", to_iso8601_datetime(arg.timestamp))
+            ("producer", arg.producer.to_string());}, trace);
+      if  (std::holds_alternative<block_trace_v0<action_trace_v0>> (trace)){
+         auto& block_trace = std::get<block_trace_v0<action_trace_v0>>(trace);
     	   return  fc::mutable_variant_object()
-            ("id", block_trace.id.str())
-            ("number", block_trace.number )
-            ("previous_id", block_trace.previous_id.str())
-            ("status", irreversible ? "irreversible" : "pending" )
-            ("timestamp", to_iso8601_datetime(block_trace.timestamp))
-            ("producer", block_trace.producer.to_string())
+            (common_mvo)
             ("transactions", process_transactions<transaction_trace_v0<action_trace_v0>>(block_trace.transactions, data_handler, yield ));
-      }
-      else if  (trace.contains<block_trace_v1<action_trace_v0>>()) {
-         auto& block_trace = trace.get<block_trace_v1<action_trace_v0>>();
-    	   return	fc::mutable_variant_object()
-            ("id", block_trace.id.str())
-            ("number", block_trace.number )
-            ("previous_id", block_trace.previous_id.str())
-            ("status", irreversible ? "irreversible" : "pending" )
-            ("timestamp", to_iso8601_datetime(block_trace.timestamp))
-            ("producer", block_trace.producer.to_string())
-            ("transaction_mroot", block_trace.transaction_mroot)
-            ("action_mroot", block_trace.action_mroot)
-            ("schedule_version", block_trace.schedule_version)
-            ("transactions", process_transactions<transaction_trace_v1<action_trace_v0>>( block_trace.transactions_v1, data_handler, yield )) ;
-      }
-      else if (trace.contains<block_trace_v1<action_trace_v1>>()){
-         auto& block_trace = trace.get<block_trace_v1<action_trace_v1>>();
-         return  fc::mutable_variant_object()
-            ("id", block_trace.id.str())
-            ("number", block_trace.number)
-            ("previous_id", block_trace.previous_id.str())
-            ("status", irreversible ? "irreversible" : "pending" )
-            ("timestamp", to_iso8601_datetime(block_trace.timestamp))
-            ("producer", block_trace.producer.to_string())
-            ("transaction_mroot", block_trace.transaction_mroot)
-            ("action_mroot", block_trace.action_mroot)
-            ("schedule_version", block_trace.schedule_version)
-            ("transactions", process_transactions<transaction_trace_v1<action_trace_v1>>(block_trace.transactions_v1, data_handler, yield )) ;
+      }else if(std::holds_alternative<block_trace_v1<action_trace_v0>> (trace) ){
+         auto& block_trace = std::get<block_trace_v1<action_trace_v0>>(trace);
+            return	fc::mutable_variant_object()
+               (common_mvo)
+               ("transaction_mroot", block_trace.transaction_mroot)
+               ("action_mroot", block_trace.action_mroot)
+               ("schedule_version", block_trace.schedule_version)
+               ("transactions", process_transactions<transaction_trace_v1<action_trace_v0>>( block_trace.transactions_v1, data_handler, yield )) ;
+      }else if (std::holds_alternative<block_trace_v1<action_trace_v1>> (trace)){
+         auto& block_trace = std::get<block_trace_v1<action_trace_v1>>(trace);
+            return  fc::mutable_variant_object()
+               (common_mvo)
+               ("transaction_mroot", block_trace.transaction_mroot)
+               ("action_mroot", block_trace.action_mroot)
+               ("schedule_version", block_trace.schedule_version)
+               ("transactions", process_transactions<transaction_trace_v1<action_trace_v1>>(block_trace.transactions_v1, data_handler, yield )) ;
       }
       else{
          return fc::mutable_variant_object();
       }
    }
 
-<<<<<<< HEAD
    fc::variant response_formatter::process_block( const data_log_entry& trace, bool irreversible, const data_handler_function& data_handler,   const yield_function& yield ) {
       return process_block_trace( trace, irreversible, data_handler, yield);
    }
-=======
-    fc::variant process_block_trace( const block_trace_v1& trace, bool irreversible, const data_handler_function& data_handler, const yield_function& yield ) {
-        return fc::mutable_variant_object()
-        ("id", trace.id.str() )
-        ("number", trace.number )
-        ("previous_id", trace.previous_id.str() )
-        ("status", irreversible ? "irreversible" : "pending" )
-        ("timestamp", to_iso8601_datetime(trace.timestamp))
-        ("producer", trace.producer.to_string())
-        ("transaction_mroot", trace.transaction_mroot)
-        ("action_mroot", trace.action_mroot)
-        ("schedule_version", trace.schedule_version)
-        ("transactions", process_transactions(trace.transactions_v1, data_handler, yield ));
-    }
-    fc::variant response_formatter::process_block( const data_log_entry& trace, bool irreversible, const data_handler_function& data_handler, const yield_function& yield ) {
-        if (std::holds_alternative<block_trace_v0>(trace)) return process_block_trace(std::get<block_trace_v0>(trace), irreversible, data_handler, yield);
-        else return process_block_trace(std::get<block_trace_v1>(trace), irreversible, data_handler, yield);
-    }
->>>>>>> 9eaa5719
 }
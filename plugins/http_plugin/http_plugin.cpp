#include <eosio/http_plugin/http_plugin.hpp>
#ifdef BOOST_ASIO_HAS_LOCAL_SOCKETS
#include <eosio/http_plugin/local_endpoint.hpp>
#endif
#include <eosio/chain/exceptions.hpp>
#include <eosio/chain/thread_utils.hpp>

#include <fc/network/ip.hpp>
#include <fc/log/logger_config.hpp>
#include <fc/reflect/variant.hpp>
#include <fc/io/json.hpp>
#include <fc/io/raw.hpp>
#include <fc/crypto/openssl.hpp>

#include <boost/asio.hpp>
#include <boost/optional.hpp>

#include <websocketpp/config/asio_client.hpp>
#include <websocketpp/config/asio.hpp>
#include <websocketpp/server.hpp>
#include <websocketpp/config/asio_client.hpp>
#include <websocketpp/client.hpp>
#include <websocketpp/logger/stub.hpp>

#include <thread>
#include <memory>
#include <regex>

const fc::string logger_name("http_plugin");
fc::logger logger;

namespace eosio {

   static appbase::abstract_plugin& _http_plugin = app().register_plugin<http_plugin>();

   namespace asio = boost::asio;

   using std::map;
   using std::vector;
   using std::set;
   using std::string;
   using std::regex;
   using boost::optional;
   using boost::asio::ip::tcp;
   using boost::asio::ip::address_v4;
   using boost::asio::ip::address_v6;
   using std::shared_ptr;
   using websocketpp::connection_hdl;

   enum https_ecdh_curve_t {
      SECP384R1,
      PRIME256V1
   };

   static http_plugin_defaults current_http_plugin_defaults;

   void http_plugin::set_defaults(const http_plugin_defaults config) {
      current_http_plugin_defaults = config;
   }

   namespace detail {

      template<class T>
      struct asio_with_stub_log : public websocketpp::config::asio {
          typedef asio_with_stub_log type;
          typedef asio base;

          typedef base::concurrency_type concurrency_type;

          typedef base::request_type request_type;
          typedef base::response_type response_type;

          typedef base::message_type message_type;
          typedef base::con_msg_manager_type con_msg_manager_type;
          typedef base::endpoint_msg_manager_type endpoint_msg_manager_type;

          typedef websocketpp::log::stub elog_type;
          typedef websocketpp::log::stub alog_type;

          typedef base::rng_type rng_type;

          struct transport_config : public base::transport_config {
              typedef type::concurrency_type concurrency_type;
              typedef type::alog_type alog_type;
              typedef type::elog_type elog_type;
              typedef type::request_type request_type;
              typedef type::response_type response_type;
              typedef T socket_type;
          };

          typedef websocketpp::transport::asio::endpoint<transport_config>
              transport_type;

          static const long timeout_open_handshake = 0;
      };

#ifdef BOOST_ASIO_HAS_LOCAL_SOCKETS
      struct asio_local_with_stub_log : public websocketpp::config::asio {
          typedef asio_local_with_stub_log type;
          typedef asio base;

          typedef base::concurrency_type concurrency_type;

          typedef base::request_type request_type;
          typedef base::response_type response_type;

          typedef base::message_type message_type;
          typedef base::con_msg_manager_type con_msg_manager_type;
          typedef base::endpoint_msg_manager_type endpoint_msg_manager_type;

          typedef websocketpp::log::stub elog_type;
          typedef websocketpp::log::stub alog_type;

          typedef base::rng_type rng_type;

          struct transport_config : public base::transport_config {
              typedef type::concurrency_type concurrency_type;
              typedef type::alog_type alog_type;
              typedef type::elog_type elog_type;
              typedef type::request_type request_type;
              typedef type::response_type response_type;
              typedef websocketpp::transport::asio::basic_socket::local_endpoint socket_type;
          };

          typedef websocketpp::transport::asio::local_endpoint<transport_config> transport_type;

          static const long timeout_open_handshake = 0;
      };
#endif
      /**
       * virtualized wrapper for the various underlying connection functions needed in req/resp processng
       */
      struct abstract_conn {
         virtual ~abstract_conn() {}
         virtual bool verify_max_bytes_in_flight() = 0;
         virtual void handle_exception() = 0;
      };

      using abstract_conn_ptr = std::shared_ptr<abstract_conn>;

      template<typename T>
      using connection_ptr = typename websocketpp::server<T>::connection_ptr;

      /**
       * internal url handler that contains more parameters than the handlers provided by external systems
       */
      using internal_url_handler = std::function<void(abstract_conn_ptr, string, string, url_response_callback)>;

      /**
       * Helper method to calculate the "in flight" size of a string
       * @param s - the string
       * @return in flight size of s
       */
      static size_t in_flight_sizeof( const string& s ) {
         return s.size();
      }

      /**
       * Helper method to calculate the "in flight" size of a fc::variant
       * This is an estimate based on fc::raw::pack if that process can be successfully executed
       *
       * @param v - the fc::variant
       * @return in flight size of v
       */
      static size_t in_flight_sizeof( const fc::variant& v ) {
         try {
            return fc::raw::pack_size( v );
         } catch(...) {}
         return 0;
      }
   }

   using websocket_server_type = websocketpp::server<detail::asio_with_stub_log<websocketpp::transport::asio::basic_socket::endpoint>>;
#ifdef BOOST_ASIO_HAS_LOCAL_SOCKETS
   using websocket_local_server_type = websocketpp::server<detail::asio_local_with_stub_log>;
#endif
   using websocket_server_tls_type =  websocketpp::server<detail::asio_with_stub_log<websocketpp::transport::asio::tls_socket::endpoint>>;
   using ssl_context_ptr =  websocketpp::lib::shared_ptr<websocketpp::lib::asio::ssl::context>;

   static bool verbose_http_errors = false;

   class http_plugin_impl {
      public:
         // key -> priority, url_handler
         map<string,detail::internal_url_handler>  url_handlers;
         optional<tcp::endpoint>  listen_endpoint;
         string                   access_control_allow_origin;
         string                   access_control_allow_headers;
         string                   access_control_max_age;
         bool                     access_control_allow_credentials = false;
         size_t                   max_body_size{1024*1024};

         websocket_server_type    server;

         uint16_t                                    thread_pool_size = 2;
         optional<eosio::chain::named_thread_pool>   thread_pool;
         std::atomic<size_t>                         bytes_in_flight{0};
         size_t                                      max_bytes_in_flight = 0;
         fc::microseconds                            max_response_time{30*1000};

         optional<tcp::endpoint>  https_listen_endpoint;
         string                   https_cert_chain;
         string                   https_key;
         https_ecdh_curve_t       https_ecdh_curve = SECP384R1;

         websocket_server_tls_type https_server;

#ifdef BOOST_ASIO_HAS_LOCAL_SOCKETS
         optional<asio::local::stream_protocol::endpoint> unix_endpoint;
         websocket_local_server_type unix_server;
#endif

         bool                     validate_host;
         set<string>              valid_hosts;

         bool host_port_is_valid( const std::string& header_host_port, const string& endpoint_local_host_port ) {
            return !validate_host || header_host_port == endpoint_local_host_port || valid_hosts.find(header_host_port) != valid_hosts.end();
         }

         bool host_is_valid( const std::string& host, const string& endpoint_local_host_port, bool secure) {
            if (!validate_host) {
               return true;
            }

            // normalise the incoming host so that it always has the explicit port
            static auto has_port_expr = regex("[^:]:[0-9]+$"); /// ends in :<number> without a preceeding colon which implies ipv6
            if (std::regex_search(host, has_port_expr)) {
               return host_port_is_valid( host, endpoint_local_host_port );
            } else {
               // according to RFC 2732 ipv6 addresses should always be enclosed with brackets so we shouldn't need to special case here
               return host_port_is_valid( host + ":" + std::to_string(secure ? websocketpp::uri_default_secure_port : websocketpp::uri_default_port ), endpoint_local_host_port);
            }
         }

         ssl_context_ptr on_tls_init(websocketpp::connection_hdl hdl) {
            ssl_context_ptr ctx = websocketpp::lib::make_shared<websocketpp::lib::asio::ssl::context>(asio::ssl::context::sslv23_server);

            try {
               ctx->set_options(asio::ssl::context::default_workarounds |
                                asio::ssl::context::no_sslv2 |
                                asio::ssl::context::no_sslv3 |
                                asio::ssl::context::no_tlsv1 |
                                asio::ssl::context::no_tlsv1_1 |
                                asio::ssl::context::single_dh_use);

               ctx->use_certificate_chain_file(https_cert_chain);
               ctx->use_private_key_file(https_key, asio::ssl::context::pem);

               //going for the A+! Do a few more things on the native context to get ECDH in use

               fc::ec_key ecdh = EC_KEY_new_by_curve_name(https_ecdh_curve == SECP384R1 ? NID_secp384r1 : NID_X9_62_prime256v1);
               if (!ecdh)
                  EOS_THROW(chain::http_exception, "Failed to set NID_secp384r1");
               if(SSL_CTX_set_tmp_ecdh(ctx->native_handle(), (EC_KEY*)ecdh) != 1)
                  EOS_THROW(chain::http_exception, "Failed to set ECDH PFS");

               if(SSL_CTX_set_cipher_list(ctx->native_handle(), \
                  "EECDH+ECDSA+AESGCM:EECDH+aRSA+AESGCM:EECDH+ECDSA+SHA384:EECDH+ECDSA+SHA256:AES256:" \
                  "!DHE:!RSA:!AES128:!RC4:!DES:!3DES:!DSS:!SRP:!PSK:!EXP:!MD5:!LOW:!aNULL:!eNULL") != 1)
                  EOS_THROW(chain::http_exception, "Failed to set HTTPS cipher list");
            } catch (const fc::exception& e) {
               fc_elog( logger, "https server initialization error: ${w}", ("w", e.to_detail_string()) );
            } catch(std::exception& e) {
               fc_elog( logger, "https server initialization error: ${w}", ("w", e.what()) );
            }

            return ctx;
         }

         template<class T>
         static void handle_exception(detail::connection_ptr<T> con) {
            string err = "Internal Service error, http: ";
<<<<<<< HEAD
            const auto deadline = fc::now<fc::microseconds>() + fc::exception::format_time_limit;
=======
            const auto deadline = fc::clock::now() + fc::exception::format_time_limit;
>>>>>>> 8d4aa1bb
            try {
               con->set_status( websocketpp::http::status_code::internal_server_error );
               try {
                  throw;
               } catch (const fc::exception& e) {
                  err += e.to_detail_string();
                  fc_elog( logger, "${e}", ("e", err));
                  error_results results{websocketpp::http::status_code::internal_server_error,
                                        "Internal Service Error", error_results::error_info( e, verbose_http_errors )};
                  con->set_body( fc::json::to_string( results, deadline ));
               } catch (const std::exception& e) {
                  err += e.what();
                  fc_elog( logger, "${e}", ("e", err));
                  error_results results{websocketpp::http::status_code::internal_server_error,
                                        "Internal Service Error",
                                        error_results::error_info( fc::exception( FC_LOG_MESSAGE( error, e.what())),
                                                                   verbose_http_errors )};
                  con->set_body( fc::json::to_string( results, deadline ));
               } catch (...) {
                  err += "Unknown Exception";
                  error_results results{websocketpp::http::status_code::internal_server_error,
                                        "Internal Service Error",
                                        error_results::error_info(
                                              fc::exception( FC_LOG_MESSAGE( error, "Unknown Exception" )),
                                              verbose_http_errors )};
                  con->set_body( fc::json::to_string( results, deadline ));
               }
            } catch (fc::timeout_exception& e) {
               con->set_body( R"xxx({"message": "Internal Server Error"})xxx" );
               fc_elog( logger, "Timeout exception ${te} attempting to handle exception: ${e}", ("te", e.to_detail_string())("e", err) );
            } catch (...) {
               con->set_body( R"xxx({"message": "Internal Server Error"})xxx" );
               fc_elog( logger, "Exception attempting to handle exception: ${e}", ("e", err) );
            }
            con->send_http_response();
         }

         template<class T>
         bool allow_host(const typename T::request_type& req, detail::connection_ptr<T> con) {
            bool is_secure = con->get_uri()->get_secure();
            const auto& local_endpoint = con->get_socket().lowest_layer().local_endpoint();
            auto local_socket_host_port = local_endpoint.address().to_string() + ":" + std::to_string(local_endpoint.port());

            const auto& host_str = req.get_header("Host");
            if (host_str.empty() || !host_is_valid(host_str, local_socket_host_port, is_secure)) {
               con->set_status(websocketpp::http::status_code::bad_request);
               return false;
            }
            return true;
         }

         template<typename T>
         bool verify_max_bytes_in_flight( const T& con ) {
            auto bytes_in_flight_size = bytes_in_flight.load();
            if( bytes_in_flight_size > max_bytes_in_flight ) {
               fc_dlog( logger, "429 - too many bytes in flight: ${bytes}", ("bytes", bytes_in_flight_size) );
               error_results::error_info ei;
               ei.code = websocketpp::http::status_code::too_many_requests;
               ei.name = "Busy";
               ei.what = "Too many bytes in flight: " + std::to_string( bytes_in_flight_size );
               error_results results{websocketpp::http::status_code::too_many_requests, "Busy", ei};
               con->set_body( fc::json::to_string( results, fc::time_point::max() ));
               con->set_status( websocketpp::http::status_code::too_many_requests );
               con->send_http_response();
               return false;
            }
            return true;
         }

         /**
          * child struct, implementing abstract connection for various underlying connection types
          * that ties it to an http_plugin_impl
          *
          * @tparam T - The downstream parameter for the connection_ptr
          */
         template<typename T>
         struct abstract_conn_impl : public detail::abstract_conn {
            abstract_conn_impl(detail::connection_ptr<T> conn, http_plugin_impl& impl)
            :_conn(std::move(conn))
            ,_impl(impl)
            {}

            ~abstract_conn_impl() = default;
            abstract_conn_impl(abstract_conn_impl&&) = default;
            abstract_conn_impl& operator=(abstract_conn_impl&&) noexcept = default;

            bool verify_max_bytes_in_flight() override {
               return _impl.verify_max_bytes_in_flight(_conn);
            }

            void handle_exception()override {
               http_plugin_impl::handle_exception<T>(_conn);
            }

            detail::connection_ptr<T> _conn;
            http_plugin_impl &_impl;
         };

         /**
          * Helper to construct an abstract_conn_impl for a given connection and instance of http_plugin_impl
          * @tparam T - The downstream parameter for the connection_ptr
          * @param conn - existing connection_ptr<T>
          * @param impl - reference to the ownint http_plugin_impl
          * @return abstract_conn_ptr backed by type specific implementations of the methods
          */
         template<typename T>
         static detail::abstract_conn_ptr make_abstract_conn_ptr( detail::connection_ptr<T> conn, http_plugin_impl& impl ) {
            return std::make_shared<abstract_conn_impl<T>>(conn, impl);
         }

         /**
          * Helper type that wraps an object of type T and records its "in flight" size to
          * http_plugin_impl::bytes_in_flight using RAII semantics
          *
          * @tparam T - the contained Type
          */
         template<typename T>
         struct in_flight {
            in_flight(T&& object, http_plugin_impl& impl)
            :object(std::move(object))
            ,impl(impl)
            {
               count = detail::in_flight_sizeof(object);
               impl.bytes_in_flight += count;
            }

            ~in_flight() {
               if (count) {
                  impl.bytes_in_flight -= count;
               }
            }

            // No copy constructor, but allow move
            in_flight(const in_flight&) = delete;
            in_flight(in_flight&& from)
            :object(std::move(from.object))
            ,count(from.count)
            ,impl(from.impl)
            {
               from.count = 0;
            }

            // No copy assignment, but allow move
            in_flight& operator=(const in_flight&) = delete;
            in_flight& operator=(in_flight&& from) {
               object = std::move(from.object);
               count = from.count;
               impl = from.impl;
               from.count = 0;
            }

            /**
             * const accessor
             * @return const reference to the contained object
             */
            const T& operator* () const {
               return object;
            }

            /**
             * mutable accessor (can be moved frmo)
             * @return mutable reference to the contained object
             */
            T& operator* () {
               return object;
            }

            T object;
            size_t count;
            http_plugin_impl& impl;
         };

         /**
          * convenient wrapper to make an in_flight<T>
          */
         template<typename T>
         static auto make_in_flight(T&& object, http_plugin_impl& impl) {
            return in_flight<T>(std::forward<T>(object), impl);
         }

         /**
          * Make an internal_url_handler that will run the url_handler on the app() thread and then
          * return to the http thread pool for response processing
          *
          * @pre b.size() has been added to bytes_in_flight by caller
          * @param priority - priority to post to the app thread at
          * @param next - the next handler for responses
          * @return the constructed internal_url_handler
          */
         detail::internal_url_handler make_app_thread_url_handler( int priority, url_handler next ) {
            auto next_ptr = std::make_shared<url_handler>(std::move(next));
            return [this, priority, next_ptr=std::move(next_ptr)]( detail::abstract_conn_ptr conn, string r, string b, url_response_callback then ) mutable {
               auto tracked_b = make_in_flight(std::move(b), *this);
               if (!conn->verify_max_bytes_in_flight()) {
                  return;
               }

               // post to the app thread taking shared ownership of next (via std::shared_ptr),
               // sole ownership of the tracked body and the passed in parameters
               app().post( priority, [next_ptr, conn=std::move(conn), r=std::move(r), tracked_b=std::move(tracked_b), then=std::move(then)]() mutable {
                  try {
                     // call the `next` url_handler and wrap the response handler
                     (*next_ptr)( std::move( r ), std::move( *tracked_b ), std::move(then)) ;
                  } catch( ... ) {
                     conn->handle_exception();
                  }
               } );
            };
         }

         /**
          * Make an internal_url_handler that will run the url_handler directly
          *
          * @pre b.size() has been added to bytes_in_flight by caller
          * @param next - the next handler for responses
          * @return the constructed internal_url_handler
          */
         detail::internal_url_handler make_http_thread_url_handler(url_handler next) {
            return [next=std::move(next)]( detail::abstract_conn_ptr conn, string r, string b, url_response_callback then ) {
               try {
                  next(std::move(r), std::move(b), std::move(then));
               } catch( ... ) {
                  conn->handle_exception();
               }
             };
         }

         /**
          * Construct a lambda appropriate for url_response_callback that will
          * JSON-stringify the provided response
          *
          * @param con - pointer for the connection this response should be sent to
          * @return lambda suitable for url_response_callback
          */
         template<typename T>
         auto make_http_response_handler( detail::connection_ptr<T> con ) {
            return [this, con]( int code, fc::variant response ) {
               auto tracked_response = make_in_flight(std::move(response), *this);
               if (!verify_max_bytes_in_flight(con)) {
                  return;
               }

               // post  back to an HTTP thread to to allow the response handler to be called from any thread
               boost::asio::post( thread_pool->get_executor(), [this, con, code, tracked_response=std::move(tracked_response)]() {
                  try {
<<<<<<< HEAD
                     std::string json = fc::json::to_string( *tracked_response, fc::now<fc::microseconds>() + max_response_time );
=======
                     std::string json = fc::json::to_string( *tracked_response, fc::clock::now() + max_response_time );
>>>>>>> 8d4aa1bb
                     auto tracked_json = make_in_flight(std::move(json), *this);
                     con->set_body( std::move( *tracked_json ) );
                     con->set_status( websocketpp::http::status_code::value( code ) );
                     con->send_http_response();
                  } catch( ... ) {
                     handle_exception<T>( con );
                  }
               });
            };
         }

         template<class T>
         void handle_http_request(detail::connection_ptr<T> con) {
            try {
               auto& req = con->get_request();

               if(!allow_host<T>(req, con))
                  return;

               if( !access_control_allow_origin.empty()) {
                  con->append_header( "Access-Control-Allow-Origin", access_control_allow_origin );
               }
               if( !access_control_allow_headers.empty()) {
                  con->append_header( "Access-Control-Allow-Headers", access_control_allow_headers );
               }
               if( !access_control_max_age.empty()) {
                  con->append_header( "Access-Control-Max-Age", access_control_max_age );
               }
               if( access_control_allow_credentials ) {
                  con->append_header( "Access-Control-Allow-Credentials", "true" );
               }

               if(req.get_method() == "OPTIONS") {
                  con->set_status(websocketpp::http::status_code::ok);
                  return;
               }

               con->append_header( "Content-type", "application/json" );
               con->defer_http_response();

               if( !verify_max_bytes_in_flight( con ) ) return;

               std::string resource = con->get_uri()->get_resource();
               auto handler_itr = url_handlers.find( resource );
               if( handler_itr != url_handlers.end()) {
                  std::string body = con->get_request_body();
                  handler_itr->second( make_abstract_conn_ptr<T>(con, *this), std::move( resource ), std::move( body ), make_http_response_handler<T>(con) );
               } else {
                  fc_dlog( logger, "404 - not found: ${ep}", ("ep", resource) );
                  error_results results{websocketpp::http::status_code::not_found,
                                        "Not Found", error_results::error_info(fc::exception( FC_LOG_MESSAGE( error, "Unknown Endpoint" )), verbose_http_errors )};
<<<<<<< HEAD
                  con->set_body( fc::json::to_string( results, fc::now<fc::microseconds>() + max_response_time ));
=======
                  con->set_body( fc::json::to_string( results, fc::clock::now() + max_response_time ));
>>>>>>> 8d4aa1bb
                  con->set_status( websocketpp::http::status_code::not_found );
                  con->send_http_response();
               }
            } catch( ... ) {
               handle_exception<T>( con );
            }
         }

         template<class T>
         void create_server_for_endpoint(const tcp::endpoint& ep, websocketpp::server<detail::asio_with_stub_log<T>>& ws) {
            try {
               ws.clear_access_channels(websocketpp::log::alevel::all);
               ws.init_asio( &thread_pool->get_executor() );
               ws.set_reuse_addr(true);
               ws.set_max_http_body_size(max_body_size);
               // capture server_ioc shared_ptr in http handler to keep it alive while in use
               ws.set_http_handler([&](connection_hdl hdl) {
                  handle_http_request<detail::asio_with_stub_log<T>>(ws.get_con_from_hdl(hdl));
               });
            } catch ( const fc::exception& e ){
               fc_elog( logger, "http: ${e}", ("e", e.to_detail_string()) );
            } catch ( const std::exception& e ){
               fc_elog( logger, "http: ${e}", ("e", e.what()) );
            } catch (...) {
               fc_elog( logger, "error thrown from http io service" );
            }
         }

         void add_aliases_for_endpoint( const tcp::endpoint& ep, string host, string port ) {
            auto resolved_port_str = std::to_string(ep.port());
            valid_hosts.emplace(host + ":" + port);
            valid_hosts.emplace(host + ":" + resolved_port_str);
         }
   };

#ifdef BOOST_ASIO_HAS_LOCAL_SOCKETS
   template<>
   bool http_plugin_impl::allow_host<detail::asio_local_with_stub_log>(const detail::asio_local_with_stub_log::request_type& req, websocketpp::server<detail::asio_local_with_stub_log>::connection_ptr con) {
      return true;
   }
#endif

   http_plugin::http_plugin():my(new http_plugin_impl()){
      app().register_config_type<https_ecdh_curve_t>();
   }
   http_plugin::~http_plugin(){}

   void http_plugin::set_program_options(options_description&, options_description& cfg) {
#ifdef BOOST_ASIO_HAS_LOCAL_SOCKETS
      if(current_http_plugin_defaults.default_unix_socket_path.length())
         cfg.add_options()
            ("unix-socket-path", bpo::value<string>()->default_value(current_http_plugin_defaults.default_unix_socket_path),
             "The filename (relative to data-dir) to create a unix socket for HTTP RPC; set blank to disable.");
      else
         cfg.add_options()
            ("unix-socket-path", bpo::value<string>(),
             "The filename (relative to data-dir) to create a unix socket for HTTP RPC; set blank to disable.");   
#endif

      if(current_http_plugin_defaults.default_http_port)
         cfg.add_options()
            ("http-server-address", bpo::value<string>()->default_value("127.0.0.1:" + std::to_string(current_http_plugin_defaults.default_http_port)),
             "The local IP and port to listen for incoming http connections; set blank to disable.");
      else
         cfg.add_options()
            ("http-server-address", bpo::value<string>(),
             "The local IP and port to listen for incoming http connections; leave blank to disable.");

      cfg.add_options()
            ("https-server-address", bpo::value<string>(),
             "The local IP and port to listen for incoming https connections; leave blank to disable.")

            ("https-certificate-chain-file", bpo::value<string>(),
             "Filename with the certificate chain to present on https connections. PEM format. Required for https.")

            ("https-private-key-file", bpo::value<string>(),
             "Filename with https private key in PEM format. Required for https")

            ("https-ecdh-curve", bpo::value<https_ecdh_curve_t>()->notifier([this](https_ecdh_curve_t c) {
               my->https_ecdh_curve = c;
            })->default_value(SECP384R1),
            "Configure https ECDH curve to use: secp384r1 or prime256v1")

            ("access-control-allow-origin", bpo::value<string>()->notifier([this](const string& v) {
                my->access_control_allow_origin = v;
                fc_ilog( logger, "configured http with Access-Control-Allow-Origin: ${o}",
                         ("o", my->access_control_allow_origin) );
             }),
             "Specify the Access-Control-Allow-Origin to be returned on each request.")

            ("access-control-allow-headers", bpo::value<string>()->notifier([this](const string& v) {
                my->access_control_allow_headers = v;
                fc_ilog( logger, "configured http with Access-Control-Allow-Headers : ${o}",
                         ("o", my->access_control_allow_headers) );
             }),
             "Specify the Access-Control-Allow-Headers to be returned on each request.")

            ("access-control-max-age", bpo::value<string>()->notifier([this](const string& v) {
                my->access_control_max_age = v;
                fc_ilog( logger, "configured http with Access-Control-Max-Age : ${o}",
                         ("o", my->access_control_max_age) );
             }),
             "Specify the Access-Control-Max-Age to be returned on each request.")

            ("access-control-allow-credentials",
             bpo::bool_switch()->notifier([this](bool v) {
                my->access_control_allow_credentials = v;
                if( v ) fc_ilog( logger, "configured http with Access-Control-Allow-Credentials: true" );
             })->default_value(false),
             "Specify if Access-Control-Allow-Credentials: true should be returned on each request.")
            ("max-body-size", bpo::value<uint32_t>()->default_value(1024*1024),
             "The maximum body size in bytes allowed for incoming RPC requests")
            ("http-max-bytes-in-flight-mb", bpo::value<uint32_t>()->default_value(500),
             "Maximum size in megabytes http_plugin should use for processing http requests. 503 error response when exceeded." )
            ("http-max-response-time-ms", bpo::value<uint32_t>()->default_value(30),
             "Maximum time for processing a request.")
            ("verbose-http-errors", bpo::bool_switch()->default_value(false),
             "Append the error log to HTTP responses")
            ("http-validate-host", boost::program_options::value<bool>()->default_value(true),
             "If set to false, then any incoming \"Host\" header is considered valid")
            ("http-alias", bpo::value<std::vector<string>>()->composing(),
             "Additionaly acceptable values for the \"Host\" header of incoming HTTP requests, can be specified multiple times.  Includes http/s_server_address by default.")
            ("http-threads", bpo::value<uint16_t>()->default_value( my->thread_pool_size ),
             "Number of worker threads in http thread pool")
            ;
   }

   void http_plugin::plugin_initialize(const variables_map& options) {
      try {
         my->validate_host = options.at("http-validate-host").as<bool>();
         if( options.count( "http-alias" )) {
            const auto& aliases = options["http-alias"].as<vector<string>>();
            my->valid_hosts.insert(aliases.begin(), aliases.end());
         }

         tcp::resolver resolver( app().get_io_service());
         if( options.count( "http-server-address" ) && options.at( "http-server-address" ).as<string>().length()) {
            string lipstr = options.at( "http-server-address" ).as<string>();
            string host = lipstr.substr( 0, lipstr.find( ':' ));
            string port = lipstr.substr( host.size() + 1, lipstr.size());
            try {
               my->listen_endpoint = *resolver.resolve( tcp::v4(), host, port );
               ilog( "configured http to listen on ${h}:${p}", ("h", host)( "p", port ));
            } catch ( const boost::system::system_error& ec ) {
               elog( "failed to configure http to listen on ${h}:${p} (${m})",
                     ("h", host)( "p", port )( "m", ec.what()));
            }

            // add in resolved hosts and ports as well
            if (my->listen_endpoint) {
               my->add_aliases_for_endpoint(*my->listen_endpoint, host, port);
            }
         }

#ifdef BOOST_ASIO_HAS_LOCAL_SOCKETS
         if( options.count( "unix-socket-path" ) && !options.at( "unix-socket-path" ).as<string>().empty()) {
            boost::filesystem::path sock_path = options.at("unix-socket-path").as<string>();
            if (sock_path.is_relative())
               sock_path = app().data_dir() / sock_path;
            my->unix_endpoint = asio::local::stream_protocol::endpoint(sock_path.string());
         }
#endif

         if( options.count( "https-server-address" ) && options.at( "https-server-address" ).as<string>().length()) {
            if( !options.count( "https-certificate-chain-file" ) ||
                options.at( "https-certificate-chain-file" ).as<string>().empty()) {
               elog( "https-certificate-chain-file is required for HTTPS" );
               return;
            }
            if( !options.count( "https-private-key-file" ) ||
                options.at( "https-private-key-file" ).as<string>().empty()) {
               elog( "https-private-key-file is required for HTTPS" );
               return;
            }

            string lipstr = options.at( "https-server-address" ).as<string>();
            string host = lipstr.substr( 0, lipstr.find( ':' ));
            string port = lipstr.substr( host.size() + 1, lipstr.size());
            try {
               my->https_listen_endpoint = *resolver.resolve( tcp::v4(), host, port );
               ilog( "configured https to listen on ${h}:${p} (TLS configuration will be validated momentarily)",
                     ("h", host)( "p", port ));
               my->https_cert_chain = options.at( "https-certificate-chain-file" ).as<string>();
               my->https_key = options.at( "https-private-key-file" ).as<string>();
            } catch ( const boost::system::system_error& ec ) {
               elog( "failed to configure https to listen on ${h}:${p} (${m})",
                     ("h", host)( "p", port )( "m", ec.what()));
            }

            // add in resolved hosts and ports as well
            if (my->https_listen_endpoint) {
               my->add_aliases_for_endpoint(*my->https_listen_endpoint, host, port);
            }
         }

         my->max_body_size = options.at( "max-body-size" ).as<uint32_t>();
         verbose_http_errors = options.at( "verbose-http-errors" ).as<bool>();

         my->thread_pool_size = options.at( "http-threads" ).as<uint16_t>();
         EOS_ASSERT( my->thread_pool_size > 0, chain::plugin_config_exception,
                     "http-threads ${num} must be greater than 0", ("num", my->thread_pool_size));

         my->max_bytes_in_flight = options.at( "http-max-bytes-in-flight-mb" ).as<uint32_t>() * 1024 * 1024;
         my->max_response_time = fc::microseconds( options.at("http-max-response-time-ms").as<uint32_t>() * 1000 );

         //watch out for the returns above when adding new code here
      } FC_LOG_AND_RETHROW()
   }

   void http_plugin::plugin_startup() {

      handle_sighup(); // setup logging
      app().post(appbase::priority::high, [this] ()
      {
         try {
            my->thread_pool.emplace( "http", my->thread_pool_size );
            if(my->listen_endpoint) {
               try {
                  my->create_server_for_endpoint(*my->listen_endpoint, my->server);

                  fc_ilog( logger, "start listening for http requests" );
                  my->server.listen(*my->listen_endpoint);
                  my->server.start_accept();
               } catch ( const fc::exception& e ){
                  fc_elog( logger, "http service failed to start: ${e}", ("e", e.to_detail_string()) );
                  throw;
               } catch ( const std::exception& e ){
                  fc_elog( logger, "http service failed to start: ${e}", ("e", e.what()) );
                  throw;
               } catch (...) {
                  fc_elog( logger, "error thrown from http io service" );
                  throw;
               }
            }

#ifdef BOOST_ASIO_HAS_LOCAL_SOCKETS
            if(my->unix_endpoint) {
               try {
                  my->unix_server.clear_access_channels(websocketpp::log::alevel::all);
                  my->unix_server.init_asio( &my->thread_pool->get_executor() );
                  my->unix_server.set_max_http_body_size(my->max_body_size);
                  my->unix_server.listen(*my->unix_endpoint);
                  my->unix_server.set_http_handler([&, &ioc = my->thread_pool->get_executor()](connection_hdl hdl) {
                     my->handle_http_request<detail::asio_local_with_stub_log>( my->unix_server.get_con_from_hdl(hdl));
                  });
                  my->unix_server.start_accept();
               } catch ( const fc::exception& e ){
                  fc_elog( logger, "unix socket service (${path}) failed to start: ${e}", ("e", e.to_detail_string())("path",my->unix_endpoint->path()) );
                  throw;
               } catch ( const std::exception& e ){
                  fc_elog( logger, "unix socket service (${path}) failed to start: ${e}", ("e", e.what())("path",my->unix_endpoint->path()) );
                  throw;
               } catch (...) {
                  fc_elog( logger, "error thrown from unix socket (${path}) io service", ("path",my->unix_endpoint->path()) );
                  throw;
               }
            }
#endif
            if(my->https_listen_endpoint) {
               try {
                  my->create_server_for_endpoint(*my->https_listen_endpoint, my->https_server);
                  my->https_server.set_tls_init_handler([this](websocketpp::connection_hdl hdl) -> ssl_context_ptr{
                     return my->on_tls_init(hdl);
                  });

                  fc_ilog( logger, "start listening for https requests" );
                  my->https_server.listen(*my->https_listen_endpoint);
                  my->https_server.start_accept();
               } catch ( const fc::exception& e ){
                  fc_elog( logger, "https service failed to start: ${e}", ("e", e.to_detail_string()) );
                  throw;
               } catch ( const std::exception& e ){
                  fc_elog( logger, "https service failed to start: ${e}", ("e", e.what()) );
                  throw;
               } catch (...) {
                  fc_elog( logger, "error thrown from https io service" );
                  throw;
               }
            }

            add_api({{
               std::string("/v1/node/get_supported_apis"),
               [&](string, string body, url_response_callback cb) mutable {
                  try {
                     if (body.empty()) body = "{}";
                     auto result = (*this).get_supported_apis();
                     cb(200, fc::variant(result));
                  } catch (...) {
                     handle_exception("node", "get_supported_apis", body, cb);
                  }
               }
            }});
         } catch (...) {
            fc_elog(logger, "http_plugin startup fails, shutting down");
            app().shutdown();
         }
      });
   }

   void http_plugin::handle_sighup() {
      fc::logger::update( logger_name, logger );
   }

   void http_plugin::plugin_shutdown() {
      if(my->server.is_listening())
         my->server.stop_listening();
      if(my->https_server.is_listening())
         my->https_server.stop_listening();
#ifdef BOOST_ASIO_HAS_LOCAL_SOCKETS
      if(my->unix_server.is_listening())
         my->unix_server.stop_listening();
#endif

      if( my->thread_pool ) {
         my->thread_pool->stop();
      }

      app().post( 0, [me = my](){} ); // keep my pointer alive until queue is drained
   }

   void http_plugin::add_handler(const string& url, const url_handler& handler, int priority) {
      fc_ilog( logger, "add api url: ${c}", ("c", url) );
      my->url_handlers[url] = my->make_app_thread_url_handler(priority, handler);
   }

   void http_plugin::add_async_handler(const string& url, const url_handler& handler) {
      fc_ilog( logger, "add api url: ${c}", ("c", url) );
      my->url_handlers[url] = my->make_http_thread_url_handler(handler);
   }

   void http_plugin::handle_exception( const char *api_name, const char *call_name, const string& body, url_response_callback cb ) {
      try {
         try {
            throw;
         } catch (chain::unknown_block_exception& e) {
            error_results results{400, "Unknown Block", error_results::error_info(e, verbose_http_errors)};
            cb( 400, fc::variant( results ));
         } catch (chain::invalid_http_request& e) {
            error_results results{400, "Invalid Request", error_results::error_info(e, verbose_http_errors)};
            cb( 400, fc::variant( results ));
         } catch (chain::unsatisfied_authorization& e) {
            error_results results{401, "UnAuthorized", error_results::error_info(e, verbose_http_errors)};
            cb( 401, fc::variant( results ));
         } catch (chain::tx_duplicate& e) {
            error_results results{409, "Conflict", error_results::error_info(e, verbose_http_errors)};
            cb( 409, fc::variant( results ));
         } catch (fc::eof_exception& e) {
            error_results results{422, "Unprocessable Entity", error_results::error_info(e, verbose_http_errors)};
            cb( 422, fc::variant( results ));
            fc_elog( logger, "Unable to parse arguments to ${api}.${call}", ("api", api_name)( "call", call_name ) );
            fc_dlog( logger, "Bad arguments: ${args}", ("args", body) );
         } catch (fc::exception& e) {
            error_results results{500, "Internal Service Error", error_results::error_info(e, verbose_http_errors)};
            cb( 500, fc::variant( results ));
            if (e.code() != chain::greylist_net_usage_exceeded::code_value &&
                e.code() != chain::greylist_cpu_usage_exceeded::code_value &&
                e.code() != fc::timeout_exception::code_value ) {
               fc_elog( logger, "FC Exception encountered while processing ${api}.${call}",
                        ("api", api_name)( "call", call_name ) );
            }
            fc_dlog( logger, "Exception Details: ${e}", ("e", e.to_detail_string()) );
         } catch (std::exception& e) {
            error_results results{500, "Internal Service Error", error_results::error_info(fc::exception( FC_LOG_MESSAGE( error, e.what())), verbose_http_errors)};
            cb( 500, fc::variant( results ));
            fc_elog( logger, "STD Exception encountered while processing ${api}.${call}",
                     ("api", api_name)( "call", call_name ) );
            fc_dlog( logger, "Exception Details: ${e}", ("e", e.what()) );
         } catch (...) {
            error_results results{500, "Internal Service Error",
               error_results::error_info(fc::exception( FC_LOG_MESSAGE( error, "Unknown Exception" )), verbose_http_errors)};
            cb( 500, fc::variant( results ));
            fc_elog( logger, "Unknown Exception encountered while processing ${api}.${call}",
                     ("api", api_name)( "call", call_name ) );
         }
      } catch (...) {
         std::cerr << "Exception attempting to handle exception for " << api_name << "." << call_name << std::endl;
      }
   }

   bool http_plugin::is_on_loopback() const {
      return (!my->listen_endpoint || my->listen_endpoint->address().is_loopback()) && (!my->https_listen_endpoint || my->https_listen_endpoint->address().is_loopback());
   }

   bool http_plugin::is_secure() const {
      return (!my->listen_endpoint || my->listen_endpoint->address().is_loopback());
   }

   bool http_plugin::verbose_errors()const {
      return verbose_http_errors;
   }

   http_plugin::get_supported_apis_result http_plugin::get_supported_apis()const {
      get_supported_apis_result result;

      for (const auto& handler : my->url_handlers) {
         if (handler.first != "/v1/node/get_supported_apis")
            result.apis.emplace_back(handler.first);
      }

      return result;
   }

   fc::microseconds http_plugin::get_max_response_time()const {
      return my->max_response_time;
   }

   std::istream& operator>>(std::istream& in, https_ecdh_curve_t& curve) {
      std::string s;
      in >> s;
      if (s == "secp384r1")
         curve = SECP384R1;
      else if (s == "prime256v1")
         curve = PRIME256V1;
      else
         in.setstate(std::ios_base::failbit);
      return in;
   }

   std::ostream& operator<<(std::ostream& osm, https_ecdh_curve_t curve) {
      if (curve == SECP384R1) {
         osm << "secp384r1";
      } else if (curve == PRIME256V1) {
         osm << "prime256v1";
      }

      return osm;
   }
}<|MERGE_RESOLUTION|>--- conflicted
+++ resolved
@@ -270,11 +270,7 @@
          template<class T>
          static void handle_exception(detail::connection_ptr<T> con) {
             string err = "Internal Service error, http: ";
-<<<<<<< HEAD
-            const auto deadline = fc::now<fc::microseconds>() + fc::exception::format_time_limit;
-=======
-            const auto deadline = fc::clock::now() + fc::exception::format_time_limit;
->>>>>>> 8d4aa1bb
+            const auto deadline = fc::now() + fc::exception::format_time_limit;
             try {
                con->set_status( websocketpp::http::status_code::internal_server_error );
                try {
@@ -520,11 +516,7 @@
                // post  back to an HTTP thread to to allow the response handler to be called from any thread
                boost::asio::post( thread_pool->get_executor(), [this, con, code, tracked_response=std::move(tracked_response)]() {
                   try {
-<<<<<<< HEAD
-                     std::string json = fc::json::to_string( *tracked_response, fc::now<fc::microseconds>() + max_response_time );
-=======
-                     std::string json = fc::json::to_string( *tracked_response, fc::clock::now() + max_response_time );
->>>>>>> 8d4aa1bb
+                     std::string json = fc::json::to_string( *tracked_response, fc::now() + max_response_time );
                      auto tracked_json = make_in_flight(std::move(json), *this);
                      con->set_body( std::move( *tracked_json ) );
                      con->set_status( websocketpp::http::status_code::value( code ) );
@@ -576,11 +568,8 @@
                   fc_dlog( logger, "404 - not found: ${ep}", ("ep", resource) );
                   error_results results{websocketpp::http::status_code::not_found,
                                         "Not Found", error_results::error_info(fc::exception( FC_LOG_MESSAGE( error, "Unknown Endpoint" )), verbose_http_errors )};
-<<<<<<< HEAD
-                  con->set_body( fc::json::to_string( results, fc::now<fc::microseconds>() + max_response_time ));
-=======
-                  con->set_body( fc::json::to_string( results, fc::clock::now() + max_response_time ));
->>>>>>> 8d4aa1bb
+
+                  con->set_body( fc::json::to_string( results, fc::now() + max_response_time ));
                   con->set_status( websocketpp::http::status_code::not_found );
                   con->send_http_response();
                }
@@ -637,7 +626,7 @@
       else
          cfg.add_options()
             ("unix-socket-path", bpo::value<string>(),
-             "The filename (relative to data-dir) to create a unix socket for HTTP RPC; set blank to disable.");   
+             "The filename (relative to data-dir) to create a unix socket for HTTP RPC; set blank to disable.");
 #endif
 
       if(current_http_plugin_defaults.default_http_port)

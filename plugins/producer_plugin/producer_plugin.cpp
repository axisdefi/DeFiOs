/**
 *  @file
 *  @copyright defined in eos/LICENSE
 */
#include <eosio/producer_plugin/producer_plugin.hpp>
#include <eosio/chain/producer_object.hpp>
#include <eosio/chain/plugin_interface.hpp>
#include <eosio/chain/global_property_object.hpp>
#include <eosio/chain/generated_transaction_object.hpp>
#include <eosio/chain/transaction_object.hpp>
#include <eosio/chain/thread_utils.hpp>
#include <eosio/chain/snapshot.hpp>

#include <fc/io/json.hpp>
#include <fc/log/logger_config.hpp>
#include <fc/smart_ref_impl.hpp>
#include <fc/scoped_exit.hpp>

#include <boost/asio.hpp>
#include <boost/date_time/posix_time/posix_time.hpp>

#include <iostream>
#include <algorithm>
#include <boost/algorithm/string.hpp>
#include <boost/range/adaptor/map.hpp>
#include <boost/function_output_iterator.hpp>
#include <boost/multi_index_container.hpp>
#include <boost/multi_index/member.hpp>
#include <boost/multi_index/hashed_index.hpp>
#include <boost/multi_index/ordered_index.hpp>
#include <boost/signals2/connection.hpp>

namespace bmi = boost::multi_index;
using bmi::indexed_by;
using bmi::ordered_non_unique;
using bmi::member;
using bmi::tag;
using bmi::hashed_unique;

using boost::multi_index_container;

using std::string;
using std::vector;
using std::deque;
using boost::signals2::scoped_connection;

// HACK TO EXPOSE LOGGER MAP

namespace fc {
   extern std::unordered_map<std::string,logger>& get_logger_map();
}

const fc::string logger_name("producer_plugin");
fc::logger _log;

const fc::string trx_trace_logger_name("transaction_tracing");
fc::logger _trx_trace_log;

namespace eosio {

static appbase::abstract_plugin& _producer_plugin = app().register_plugin<producer_plugin>();

using namespace eosio::chain;
using namespace eosio::chain::plugin_interface;

namespace {
   bool failure_is_subjective(const fc::exception& e, bool deadline_is_subjective) {
      auto code = e.code();
      return (code == block_cpu_usage_exceeded::code_value) ||
             (code == block_net_usage_exceeded::code_value) ||
             (code == deadline_exception::code_value && deadline_is_subjective);
   }
}

struct transaction_id_with_expiry {
   transaction_id_type     trx_id;
   fc::time_point          expiry;
};

struct by_id;
struct by_expiry;

using transaction_id_with_expiry_index = multi_index_container<
   transaction_id_with_expiry,
   indexed_by<
      hashed_unique<tag<by_id>, BOOST_MULTI_INDEX_MEMBER(transaction_id_with_expiry, transaction_id_type, trx_id)>,
      ordered_non_unique<tag<by_expiry>, BOOST_MULTI_INDEX_MEMBER(transaction_id_with_expiry, fc::time_point, expiry)>
   >
>;

enum class pending_block_mode {
   producing,
   speculating
};
#define CATCH_AND_CALL(NEXT)\
   catch ( const fc::exception& err ) {\
      NEXT(err.dynamic_copy_exception());\
   } catch ( const std::exception& e ) {\
      fc::exception fce( \
         FC_LOG_MESSAGE( warn, "rethrow ${what}: ", ("what",e.what())),\
         fc::std_exception_code,\
         BOOST_CORE_TYPEID(e).name(),\
         e.what() ) ;\
      NEXT(fce.dynamic_copy_exception());\
   } catch( ... ) {\
      fc::unhandled_exception e(\
         FC_LOG_MESSAGE(warn, "rethrow"),\
         std::current_exception());\
      NEXT(e.dynamic_copy_exception());\
   }

class producer_plugin_impl : public std::enable_shared_from_this<producer_plugin_impl> {
   public:
      producer_plugin_impl(boost::asio::io_service& io)
      :_timer(io)
      ,_transaction_ack_channel(app().get_channel<compat::channels::transaction_ack>())
      {
      }

      optional<fc::time_point> calculate_next_block_time(const account_name& producer_name, const block_timestamp_type& current_block_time) const;
      void schedule_production_loop();
      void produce_block();
      bool maybe_produce_block();

      boost::program_options::variables_map _options;
      bool     _production_enabled                 = false;
      bool     _pause_production                   = false;
      uint32_t _production_skip_flags              = 0; //eosio::chain::skip_nothing;

      using signature_provider_type = std::function<chain::signature_type(chain::digest_type)>;
      std::map<chain::public_key_type, signature_provider_type> _signature_providers;
      std::set<chain::account_name>                             _producers;
      boost::asio::deadline_timer                               _timer;
      std::map<chain::account_name, uint32_t>                   _producer_watermarks;
      pending_block_mode                                        _pending_block_mode;
      transaction_id_with_expiry_index                          _persistent_transactions;
      fc::optional<named_thread_pool>                           _thread_pool;

      std::atomic<int32_t>                                      _max_transaction_time_ms; // modified by app thread, read by net_plugin thread pool
      fc::microseconds                                          _max_irreversible_block_age_us;
      int32_t                                                   _produce_time_offset_us = 0;
      int32_t                                                   _last_block_time_offset_us = 0;
      int32_t                                                   _max_scheduled_transaction_time_per_block_ms;
      fc::time_point                                            _irreversible_block_time;
      fc::microseconds                                          _keosd_provider_timeout_us;

      time_point _last_signed_block_time;
      time_point _start_time = fc::time_point::now();
      uint32_t   _last_signed_block_num = 0;

      producer_plugin* _self = nullptr;
      chain_plugin* chain_plug = nullptr;

      incoming::channels::block::channel_type::handle         _incoming_block_subscription;
      incoming::channels::transaction::channel_type::handle   _incoming_transaction_subscription;

      compat::channels::transaction_ack::channel_type&        _transaction_ack_channel;

      incoming::methods::block_sync::method_type::handle        _incoming_block_sync_provider;
      incoming::methods::transaction_async::method_type::handle _incoming_transaction_async_provider;

      transaction_id_with_expiry_index                         _blacklisted_transactions;

      fc::optional<scoped_connection>                          _accepted_block_connection;
      fc::optional<scoped_connection>                          _irreversible_block_connection;

      /*
       * HACK ALERT
       * Boost timers can be in a state where a handler has not yet executed but is not abortable.
       * As this method needs to mutate state handlers depend on for proper functioning to maintain
       * invariants for other code (namely accepting incoming transactions in a nearly full block)
       * the handlers capture a corelation ID at the time they are set.  When they are executed
       * they must check that correlation_id against the global ordinal.  If it does not match that
       * implies that this method has been called with the handler in the state where it should be
       * cancelled but wasn't able to be.
       */
      uint32_t _timer_corelation_id = 0;

      // keep a expected ratio between defer txn and incoming txn
      double _incoming_trx_weight = 0.0;
      double _incoming_defer_ratio = 1.0; // 1:1

      // path to write the snapshots to
      bfs::path _snapshots_dir;


      void on_block( const block_state_ptr& bsp ) {
         if( bsp->header.timestamp <= _last_signed_block_time ) return;
         if( bsp->header.timestamp <= _start_time ) return;
         if( bsp->block_num <= _last_signed_block_num ) return;

         const auto& active_producer_to_signing_key = bsp->active_schedule.producers;

         flat_set<account_name> active_producers;
         active_producers.reserve(bsp->active_schedule.producers.size());
         for (const auto& p: bsp->active_schedule.producers) {
            active_producers.insert(p.producer_name);
         }

         std::set_intersection( _producers.begin(), _producers.end(),
                                active_producers.begin(), active_producers.end(),
                                boost::make_function_output_iterator( [&]( const chain::account_name& producer )
         {
            if( producer != bsp->header.producer ) {
               auto itr = std::find_if( active_producer_to_signing_key.begin(), active_producer_to_signing_key.end(),
                                        [&](const producer_key& k){ return k.producer_name == producer; } );
               if( itr != active_producer_to_signing_key.end() ) {
                  auto private_key_itr = _signature_providers.find( itr->block_signing_key );
                  if( private_key_itr != _signature_providers.end() ) {
                     auto d = bsp->sig_digest();
                     auto sig = private_key_itr->second( d );
                     _last_signed_block_time = bsp->header.timestamp;
                     _last_signed_block_num  = bsp->block_num;

   //                  ilog( "${n} confirmed", ("n",name(producer)) );
                     _self->confirmed_block( { bsp->id, d, producer, sig } );
                  }
               }
            }
         } ) );

         // since the watermark has to be set before a block is created, we are looking into the future to
         // determine the new schedule to identify producers that have become active
         chain::controller& chain = chain_plug->chain();
         const auto hbn = bsp->block_num;
         auto new_block_header = bsp->header;
         new_block_header.timestamp = new_block_header.timestamp.next();
         new_block_header.previous = bsp->id;
         auto new_bs = bsp->generate_next(new_block_header.timestamp);

         // for newly installed producers we can set their watermarks to the block they became active
         if (new_bs.maybe_promote_pending() && bsp->active_schedule.version != new_bs.active_schedule.version) {
            flat_set<account_name> new_producers;
            new_producers.reserve(new_bs.active_schedule.producers.size());
            for( const auto& p: new_bs.active_schedule.producers) {
               if (_producers.count(p.producer_name) > 0)
                  new_producers.insert(p.producer_name);
            }

            for( const auto& p: bsp->active_schedule.producers) {
               new_producers.erase(p.producer_name);
            }

            for (const auto& new_producer: new_producers) {
               _producer_watermarks[new_producer] = hbn;
            }
         }
      }

      void on_irreversible_block( const signed_block_ptr& lib ) {
         _irreversible_block_time = lib->timestamp.to_time_point();
      }

      template<typename Type, typename Channel, typename F>
      auto publish_results_of(const Type &data, Channel& channel, F f) {
         auto publish_success = fc::make_scoped_exit([&, this](){
            channel.publish(std::pair<fc::exception_ptr, Type>(nullptr, data));
         });

         try {
            auto trace = f();
            if (trace->except) {
               publish_success.cancel();
               channel.publish(std::pair<fc::exception_ptr, Type>(trace->except->dynamic_copy_exception(), data));
            }
            return trace;
         } catch (const fc::exception& e) {
            publish_success.cancel();
            channel.publish(std::pair<fc::exception_ptr, Type>(e.dynamic_copy_exception(), data));
            throw e;
         } catch( const std::exception& e ) {
            publish_success.cancel();
            auto fce = fc::exception(
               FC_LOG_MESSAGE( info, "Caught std::exception: ${what}", ("what",e.what())),
               fc::std_exception_code,
               BOOST_CORE_TYPEID(e).name(),
               e.what()
            );
            channel.publish(std::pair<fc::exception_ptr, Type>(fce.dynamic_copy_exception(),data));
            throw fce;
         } catch( ... ) {
            publish_success.cancel();
            auto fce = fc::unhandled_exception(
               FC_LOG_MESSAGE( info, "Caught unknown exception"),
               std::current_exception()
            );

            channel.publish(std::pair<fc::exception_ptr, Type>(fce.dynamic_copy_exception(), data));
            throw fce;
         }
      };

      void on_incoming_block(const signed_block_ptr& block) {
         auto id = block->id();

         fc_dlog(_log, "received incoming block ${id}", ("id", id));

         EOS_ASSERT( block->timestamp < (fc::time_point::now() + fc::seconds( 7 )), block_from_the_future,
                     "received a block from the future, ignoring it: ${id}", ("id", id) );

         chain::controller& chain = chain_plug->chain();

         /* de-dupe here... no point in aborting block if we already know the block */
         auto existing = chain.fetch_block_by_id( id );
         if( existing ) { return; }

         // start processing of block
         auto bsf = chain.create_block_state_future( block );

         // abort the pending block
         chain.abort_block();

         // exceptions throw out, make sure we restart our loop
         auto ensure = fc::make_scoped_exit([this](){
            schedule_production_loop();
         });

         // push the new block
         bool except = false;
         try {
            chain.push_block( bsf );
         } catch ( const guard_exception& e ) {
            chain_plug->handle_guard_exception(e);
            return;
         } catch( const fc::exception& e ) {
            elog((e.to_detail_string()));
            except = true;
         } catch ( boost::interprocess::bad_alloc& ) {
            chain_plugin::handle_db_exhaustion();
            return;
         }

         if( except ) {
            app().get_channel<channels::rejected_block>().publish( priority::medium, block );
            return;
         }

         if( chain.head_block_state()->header.timestamp.next().to_time_point() >= fc::time_point::now() ) {
            _production_enabled = true;
         }


         if( fc::time_point::now() - block->timestamp < fc::minutes(5) || (block->block_num() % 1000 == 0) ) {
            ilog("Received block ${id}... #${n} @ ${t} signed by ${p} [trxs: ${count}, lib: ${lib}, conf: ${confs}, latency: ${latency} ms]",
                 ("p",block->producer)("id",fc::variant(block->id()).as_string().substr(8,16))
                 ("n",block_header::num_from_id(block->id()))("t",block->timestamp)
                 ("count",block->transactions.size())("lib",chain.last_irreversible_block_num())("confs", block->confirmed)("latency", (fc::time_point::now() - block->timestamp).count()/1000 ) );
         }
      }

      std::deque<std::tuple<transaction_metadata_ptr, bool, next_function<transaction_trace_ptr>>> _pending_incoming_transactions;

      void on_incoming_transaction_async(const transaction_metadata_ptr& trx, bool persist_until_expired, next_function<transaction_trace_ptr> next) {
         chain::controller& chain = chain_plug->chain();
<<<<<<< HEAD
         const auto max_trx_time_ms = _max_transaction_time_ms.load();
         fc::microseconds max_trx_cpu_usage = max_trx_time_ms < 0 ? fc::microseconds::maximum() : fc::milliseconds( max_trx_time_ms );

         auto after_sig_recovery =
               [self = this, trx, persist_until_expired, next{std::move(next)}]() mutable {
                  app().post(priority::low, [self, trx{std::move(trx)}, persist_until_expired, next{std::move(next)}]() {
                     self->process_incoming_transaction_async( trx, persist_until_expired, next );
                  });
               };

         app().post(priority::low, [trx, &chain, max_trx_cpu_usage, after_sig_recovery{std::move(after_sig_recovery)}]() mutable {
            // use chain thread pool for sig recovery
            transaction_metadata::create_signing_keys_future( trx, chain.get_thread_pool(), chain.get_chain_id(),
                                                              max_trx_cpu_usage, std::move( after_sig_recovery ) );
=======
         const auto& cfg = chain.get_global_properties().configuration;
         signing_keys_future_type future = transaction_metadata::start_recover_keys( trx, _thread_pool->get_executor(),
               chain.get_chain_id(), fc::microseconds( cfg.max_transaction_cpu_usage ) );
         boost::asio::post( _thread_pool->get_executor(), [self = this, future, trx, persist_until_expired, next]() {
            if( future.valid() )
               future.wait();
            app().post(priority::low, [self, trx, persist_until_expired, next]() {
               self->process_incoming_transaction_async( trx, persist_until_expired, next );
            });
>>>>>>> 80f20d9e
         });
      }

      void process_incoming_transaction_async(const transaction_metadata_ptr& trx, bool persist_until_expired, next_function<transaction_trace_ptr> next) {
         chain::controller& chain = chain_plug->chain();
         if (!chain.pending_block_state()) {
            _pending_incoming_transactions.emplace_back(trx, persist_until_expired, next);
            return;
         }

         auto block_time = chain.pending_block_state()->header.timestamp.to_time_point();

         auto send_response = [this, &trx, &chain, &next](const fc::static_variant<fc::exception_ptr, transaction_trace_ptr>& response) {
            next(response);
            if (response.contains<fc::exception_ptr>()) {
               _transaction_ack_channel.publish(priority::low, std::pair<fc::exception_ptr, transaction_metadata_ptr>(response.get<fc::exception_ptr>(), trx));
               if (_pending_block_mode == pending_block_mode::producing) {
                  fc_dlog(_trx_trace_log, "[TRX_TRACE] Block ${block_num} for producer ${prod} is REJECTING tx: ${txid} : ${why} ",
                        ("block_num", chain.head_block_num() + 1)
                        ("prod", chain.pending_block_state()->header.producer)
                        ("txid", trx->id)
                        ("why",response.get<fc::exception_ptr>()->what()));
               } else {
                  fc_dlog(_trx_trace_log, "[TRX_TRACE] Speculative execution is REJECTING tx: ${txid} : ${why} ",
                          ("txid", trx->id)
                          ("why",response.get<fc::exception_ptr>()->what()));
               }
            } else {
               _transaction_ack_channel.publish(priority::low, std::pair<fc::exception_ptr, transaction_metadata_ptr>(nullptr, trx));
               if (_pending_block_mode == pending_block_mode::producing) {
                  fc_dlog(_trx_trace_log, "[TRX_TRACE] Block ${block_num} for producer ${prod} is ACCEPTING tx: ${txid}",
                          ("block_num", chain.head_block_num() + 1)
                          ("prod", chain.pending_block_state()->header.producer)
                          ("txid", trx->id));
               } else {
                  fc_dlog(_trx_trace_log, "[TRX_TRACE] Speculative execution is ACCEPTING tx: ${txid}",
                          ("txid", trx->id));
               }
            }
         };

         const auto& id = trx->id;
         if( fc::time_point(trx->packed_trx->expiration()) < block_time ) {
            send_response(std::static_pointer_cast<fc::exception>(
                  std::make_shared<expired_tx_exception>(
                        FC_LOG_MESSAGE(error, "expired transaction ${id}, expiration ${e}, block time ${bt}",
                                       ("id", id)("e", trx->packed_trx->expiration())("bt", block_time)) )));
            return;
         }

         if( chain.is_known_unexpired_transaction(id) ) {
            send_response(std::static_pointer_cast<fc::exception>(std::make_shared<tx_duplicate>(FC_LOG_MESSAGE(error, "duplicate transaction ${id}", ("id", id)) )));
            return;
         }

         auto deadline = fc::time_point::now() + fc::milliseconds(_max_transaction_time_ms);
         bool deadline_is_subjective = false;
         const auto block_deadline = calculate_block_deadline(block_time);
         if (_max_transaction_time_ms < 0 || (_pending_block_mode == pending_block_mode::producing && block_deadline < deadline) ) {
            deadline_is_subjective = true;
            deadline = block_deadline;
         }

         try {
            auto trace = chain.push_transaction(trx, deadline);
            if (trace->except) {
               if (failure_is_subjective(*trace->except, deadline_is_subjective)) {
                  _pending_incoming_transactions.emplace_back(trx, persist_until_expired, next);
                  if (_pending_block_mode == pending_block_mode::producing) {
                     fc_dlog(_trx_trace_log, "[TRX_TRACE] Block ${block_num} for producer ${prod} COULD NOT FIT, tx: ${txid} RETRYING ",
                             ("block_num", chain.head_block_num() + 1)
                             ("prod", chain.pending_block_state()->header.producer)
                             ("txid", trx->id));
                  } else {
                     fc_dlog(_trx_trace_log, "[TRX_TRACE] Speculative execution COULD NOT FIT tx: ${txid} RETRYING",
                             ("txid", trx->id));
                  }
               } else {
                  auto e_ptr = trace->except->dynamic_copy_exception();
                  send_response(e_ptr);
               }
            } else {
               if (persist_until_expired) {
                  // if this trx didnt fail/soft-fail and the persist flag is set, store its ID so that we can
                  // ensure its applied to all future speculative blocks as well.
                  _persistent_transactions.insert(transaction_id_with_expiry{trx->id, trx->packed_trx->expiration()});
               }
               send_response(trace);
            }

         } catch ( const guard_exception& e ) {
            chain_plug->handle_guard_exception(e);
         } catch ( boost::interprocess::bad_alloc& ) {
            chain_plugin::handle_db_exhaustion();
         } CATCH_AND_CALL(send_response);
      }


      fc::microseconds get_irreversible_block_age() {
         auto now = fc::time_point::now();
         if (now < _irreversible_block_time) {
            return fc::microseconds(0);
         } else {
            return now - _irreversible_block_time;
         }
      }

      bool production_disabled_by_policy() {
         return !_production_enabled || _pause_production || (_max_irreversible_block_age_us.count() >= 0 && get_irreversible_block_age() >= _max_irreversible_block_age_us);
      }

      enum class start_block_result {
         succeeded,
         failed,
         waiting,
         exhausted
      };

      start_block_result start_block();

      fc::time_point calculate_pending_block_time() const;
      fc::time_point calculate_block_deadline( const fc::time_point& ) const;
      void schedule_delayed_production_loop(const std::weak_ptr<producer_plugin_impl>& weak_this, const block_timestamp_type& current_block_time);
};

void new_chain_banner(const eosio::chain::controller& db)
{
   std::cerr << "\n"
      "*******************************\n"
      "*                             *\n"
      "*   ------ NEW CHAIN ------   *\n"
      "*   -  Welcome to EOSIO!  -   *\n"
      "*   -----------------------   *\n"
      "*                             *\n"
      "*******************************\n"
      "\n";

   if( db.head_block_state()->header.timestamp.to_time_point() < (fc::time_point::now() - fc::milliseconds(200 * config::block_interval_ms)))
   {
      std::cerr << "Your genesis seems to have an old timestamp\n"
         "Please consider using the --genesis-timestamp option to give your genesis a recent timestamp\n"
         "\n"
         ;
   }
   return;
}

producer_plugin::producer_plugin()
   : my(new producer_plugin_impl(app().get_io_service())){
      my->_self = this;
   }

producer_plugin::~producer_plugin() {}

void producer_plugin::set_program_options(
   boost::program_options::options_description& command_line_options,
   boost::program_options::options_description& config_file_options)
{
   auto default_priv_key = private_key_type::regenerate<fc::ecc::private_key_shim>(fc::sha256::hash(std::string("nathan")));
   auto private_key_default = std::make_pair(default_priv_key.get_public_key(), default_priv_key );

   boost::program_options::options_description producer_options;

   producer_options.add_options()
         ("enable-stale-production,e", boost::program_options::bool_switch()->notifier([this](bool e){my->_production_enabled = e;}), "Enable block production, even if the chain is stale.")
         ("pause-on-startup,x", boost::program_options::bool_switch()->notifier([this](bool p){my->_pause_production = p;}), "Start this node in a state where production is paused")
         ("max-transaction-time", bpo::value<int32_t>()->default_value(30),
          "Limits the maximum time (in milliseconds) that is allowed a pushed transaction's code to execute before being considered invalid")
         ("max-irreversible-block-age", bpo::value<int32_t>()->default_value( -1 ),
          "Limits the maximum age (in seconds) of the DPOS Irreversible Block for a chain this node will produce blocks on (use negative value to indicate unlimited)")
         ("producer-name,p", boost::program_options::value<vector<string>>()->composing()->multitoken(),
          "ID of producer controlled by this node (e.g. inita; may specify multiple times)")
         ("private-key", boost::program_options::value<vector<string>>()->composing()->multitoken(),
          "(DEPRECATED - Use signature-provider instead) Tuple of [public key, WIF private key] (may specify multiple times)")
         ("signature-provider", boost::program_options::value<vector<string>>()->composing()->multitoken()->default_value({std::string(default_priv_key.get_public_key()) + "=KEY:" + std::string(default_priv_key)}, std::string(default_priv_key.get_public_key()) + "=KEY:" + std::string(default_priv_key)),
          "Key=Value pairs in the form <public-key>=<provider-spec>\n"
          "Where:\n"
          "   <public-key>    \tis a string form of a vaild EOSIO public key\n\n"
          "   <provider-spec> \tis a string in the form <provider-type>:<data>\n\n"
          "   <provider-type> \tis KEY, or KEOSD\n\n"
          "   KEY:<data>      \tis a string form of a valid EOSIO private key which maps to the provided public key\n\n"
          "   KEOSD:<data>    \tis the URL where keosd is available and the approptiate wallet(s) are unlocked")
         ("keosd-provider-timeout", boost::program_options::value<int32_t>()->default_value(5),
          "Limits the maximum time (in milliseconds) that is allowed for sending blocks to a keosd provider for signing")
         ("greylist-account", boost::program_options::value<vector<string>>()->composing()->multitoken(),
          "account that can not access to extended CPU/NET virtual resources")
         ("produce-time-offset-us", boost::program_options::value<int32_t>()->default_value(0),
          "offset of non last block producing time in microseconds. Negative number results in blocks to go out sooner, and positive number results in blocks to go out later")
         ("last-block-time-offset-us", boost::program_options::value<int32_t>()->default_value(0),
          "offset of last block producing time in microseconds. Negative number results in blocks to go out sooner, and positive number results in blocks to go out later")
         ("max-scheduled-transaction-time-per-block-ms", boost::program_options::value<int32_t>()->default_value(100),
          "Maximum wall-clock time, in milliseconds, spent retiring scheduled transactions in any block before returning to normal transaction processing.")
         ("incoming-defer-ratio", bpo::value<double>()->default_value(1.0),
          "ratio between incoming transations and deferred transactions when both are exhausted")
         ("producer-threads", bpo::value<uint16_t>()->default_value(config::default_controller_thread_pool_size),
          "Number of worker threads in producer thread pool")
         ("snapshots-dir", bpo::value<bfs::path>()->default_value("snapshots"),
          "the location of the snapshots directory (absolute path or relative to application data dir)")
         ;
   config_file_options.add(producer_options);
}

bool producer_plugin::is_producer_key(const chain::public_key_type& key) const
{
  auto private_key_itr = my->_signature_providers.find(key);
  if(private_key_itr != my->_signature_providers.end())
    return true;
  return false;
}

chain::signature_type producer_plugin::sign_compact(const chain::public_key_type& key, const fc::sha256& digest) const
{
  if(key != chain::public_key_type()) {
    auto private_key_itr = my->_signature_providers.find(key);
    EOS_ASSERT(private_key_itr != my->_signature_providers.end(), producer_priv_key_not_found, "Local producer has no private key in config.ini corresponding to public key ${key}", ("key", key));

    return private_key_itr->second(digest);
  }
  else {
    return chain::signature_type();
  }
}

template<typename T>
T dejsonify(const string& s) {
   return fc::json::from_string(s).as<T>();
}

#define LOAD_VALUE_SET(options, name, container, type) \
if( options.count(name) ) { \
   const std::vector<std::string>& ops = options[name].as<std::vector<std::string>>(); \
   std::copy(ops.begin(), ops.end(), std::inserter(container, container.end())); \
}

static producer_plugin_impl::signature_provider_type
make_key_signature_provider(const private_key_type& key) {
   return [key]( const chain::digest_type& digest ) {
      return key.sign(digest);
   };
}

static producer_plugin_impl::signature_provider_type
make_keosd_signature_provider(const std::shared_ptr<producer_plugin_impl>& impl, const string& url_str, const public_key_type pubkey) {
   fc::url keosd_url;
   if(boost::algorithm::starts_with(url_str, "unix://"))
      //send the entire string after unix:// to http_plugin. It'll auto-detect which part
      // is the unix socket path, and which part is the url to hit on the server
      keosd_url = fc::url("unix", url_str.substr(7), ostring(), ostring(), ostring(), ostring(), ovariant_object(), fc::optional<uint16_t>());
   else
      keosd_url = fc::url(url_str);
   std::weak_ptr<producer_plugin_impl> weak_impl = impl;

   return [weak_impl, keosd_url, pubkey]( const chain::digest_type& digest ) {
      auto impl = weak_impl.lock();
      if (impl) {
         fc::variant params;
         fc::to_variant(std::make_pair(digest, pubkey), params);
         auto deadline = impl->_keosd_provider_timeout_us.count() >= 0 ? fc::time_point::now() + impl->_keosd_provider_timeout_us : fc::time_point::maximum();
         return app().get_plugin<http_client_plugin>().get_client().post_sync(keosd_url, params, deadline).as<chain::signature_type>();
      } else {
         return signature_type();
      }
   };
}

void producer_plugin::plugin_initialize(const boost::program_options::variables_map& options)
{ try {
   my->chain_plug = app().find_plugin<chain_plugin>();
   EOS_ASSERT( my->chain_plug, plugin_config_exception, "chain_plugin not found" );
   my->_options = &options;
   LOAD_VALUE_SET(options, "producer-name", my->_producers, types::account_name)

   if( options.count("private-key") )
   {
      const std::vector<std::string> key_id_to_wif_pair_strings = options["private-key"].as<std::vector<std::string>>();
      for (const std::string& key_id_to_wif_pair_string : key_id_to_wif_pair_strings)
      {
         try {
            auto key_id_to_wif_pair = dejsonify<std::pair<public_key_type, private_key_type>>(key_id_to_wif_pair_string);
            my->_signature_providers[key_id_to_wif_pair.first] = make_key_signature_provider(key_id_to_wif_pair.second);
            auto blanked_privkey = std::string(std::string(key_id_to_wif_pair.second).size(), '*' );
            wlog("\"private-key\" is DEPRECATED, use \"signature-provider=${pub}=KEY:${priv}\"", ("pub",key_id_to_wif_pair.first)("priv", blanked_privkey));
         } catch ( fc::exception& e ) {
            elog("Malformed private key pair");
         }
      }
   }

   if( options.count("signature-provider") ) {
      const std::vector<std::string> key_spec_pairs = options["signature-provider"].as<std::vector<std::string>>();
      for (const auto& key_spec_pair : key_spec_pairs) {
         try {
            auto delim = key_spec_pair.find("=");
            EOS_ASSERT(delim != std::string::npos, plugin_config_exception, "Missing \"=\" in the key spec pair");
            auto pub_key_str = key_spec_pair.substr(0, delim);
            auto spec_str = key_spec_pair.substr(delim + 1);

            auto spec_delim = spec_str.find(":");
            EOS_ASSERT(spec_delim != std::string::npos, plugin_config_exception, "Missing \":\" in the key spec pair");
            auto spec_type_str = spec_str.substr(0, spec_delim);
            auto spec_data = spec_str.substr(spec_delim + 1);

            auto pubkey = public_key_type(pub_key_str);

            if (spec_type_str == "KEY") {
               my->_signature_providers[pubkey] = make_key_signature_provider(private_key_type(spec_data));
            } else if (spec_type_str == "KEOSD") {
               my->_signature_providers[pubkey] = make_keosd_signature_provider(my, spec_data, pubkey);
            }

         } catch (...) {
            elog("Malformed signature provider: \"${val}\", ignoring!", ("val", key_spec_pair));
         }
      }
   }

   my->_keosd_provider_timeout_us = fc::milliseconds(options.at("keosd-provider-timeout").as<int32_t>());

   my->_produce_time_offset_us = options.at("produce-time-offset-us").as<int32_t>();

   my->_last_block_time_offset_us = options.at("last-block-time-offset-us").as<int32_t>();

   my->_max_scheduled_transaction_time_per_block_ms = options.at("max-scheduled-transaction-time-per-block-ms").as<int32_t>();

   my->_max_transaction_time_ms = options.at("max-transaction-time").as<int32_t>();

   my->_max_irreversible_block_age_us = fc::seconds(options.at("max-irreversible-block-age").as<int32_t>());

   my->_incoming_defer_ratio = options.at("incoming-defer-ratio").as<double>();

   auto thread_pool_size = options.at( "producer-threads" ).as<uint16_t>();
   EOS_ASSERT( thread_pool_size > 0, plugin_config_exception,
               "producer-threads ${num} must be greater than 0", ("num", thread_pool_size));
   my->_thread_pool.emplace( "prod", thread_pool_size );

   if( options.count( "snapshots-dir" )) {
      auto sd = options.at( "snapshots-dir" ).as<bfs::path>();
      if( sd.is_relative()) {
         my->_snapshots_dir = app().data_dir() / sd;
         if (!fc::exists(my->_snapshots_dir)) {
            fc::create_directories(my->_snapshots_dir);
         }
      } else {
         my->_snapshots_dir = sd;
      }

      EOS_ASSERT( fc::is_directory(my->_snapshots_dir), snapshot_directory_not_found_exception,
                  "No such directory '${dir}'", ("dir", my->_snapshots_dir.generic_string()) );
   }

   my->_incoming_block_subscription = app().get_channel<incoming::channels::block>().subscribe([this](const signed_block_ptr& block){
      try {
         my->on_incoming_block(block);
      } FC_LOG_AND_DROP();
   });

   my->_incoming_transaction_subscription = app().get_channel<incoming::channels::transaction>().subscribe([this](const transaction_metadata_ptr& trx){
      try {
         my->on_incoming_transaction_async(trx, false, [](const auto&){});
      } FC_LOG_AND_DROP();
   });

   my->_incoming_block_sync_provider = app().get_method<incoming::methods::block_sync>().register_provider([this](const signed_block_ptr& block){
      my->on_incoming_block(block);
   });

   my->_incoming_transaction_async_provider = app().get_method<incoming::methods::transaction_async>().register_provider([this](const transaction_metadata_ptr& trx, bool persist_until_expired, next_function<transaction_trace_ptr> next) -> void {
      return my->on_incoming_transaction_async(trx, persist_until_expired, next );
   });

   if (options.count("greylist-account")) {
      std::vector<std::string> greylist = options["greylist-account"].as<std::vector<std::string>>();
      greylist_params param;
      for (auto &a : greylist) {
         param.accounts.push_back(account_name(a));
      }
      add_greylist_accounts(param);
   }

} FC_LOG_AND_RETHROW() }

void producer_plugin::plugin_startup()
{ try {
   handle_sighup(); // Sets loggers

   ilog("producer plugin:  plugin_startup() begin");

   chain::controller& chain = my->chain_plug->chain();
   EOS_ASSERT( my->_producers.empty() || chain.get_read_mode() == chain::db_read_mode::SPECULATIVE, plugin_config_exception,
              "node cannot have any producer-name configured because block production is impossible when read_mode is not \"speculative\"" );

   EOS_ASSERT( my->_producers.empty() || chain.get_validation_mode() == chain::validation_mode::FULL, plugin_config_exception,
              "node cannot have any producer-name configured because block production is not safe when validation_mode is not \"full\"" );


   my->_accepted_block_connection.emplace(chain.accepted_block.connect( [this]( const auto& bsp ){ my->on_block( bsp ); } ));
   my->_irreversible_block_connection.emplace(chain.irreversible_block.connect( [this]( const auto& bsp ){ my->on_irreversible_block( bsp->block ); } ));

   const auto lib_num = chain.last_irreversible_block_num();
   const auto lib = chain.fetch_block_by_number(lib_num);
   if (lib) {
      my->on_irreversible_block(lib);
   } else {
      my->_irreversible_block_time = fc::time_point::maximum();
   }

   if (!my->_producers.empty()) {
      ilog("Launching block production for ${n} producers at ${time}.", ("n", my->_producers.size())("time",fc::time_point::now()));

      if (my->_production_enabled) {
         if (chain.head_block_num() == 0) {
            new_chain_banner(chain);
         }
         //_production_skip_flags |= eosio::chain::skip_undo_history_check;
      }
   }

   my->schedule_production_loop();

   ilog("producer plugin:  plugin_startup() end");
} FC_CAPTURE_AND_RETHROW() }

void producer_plugin::plugin_shutdown() {
   try {
      my->_timer.cancel();
   } catch(fc::exception& e) {
      edump((e.to_detail_string()));
   }

   if( my->_thread_pool ) {
      my->_thread_pool->stop();
   }
   my->_accepted_block_connection.reset();
   my->_irreversible_block_connection.reset();
}

void producer_plugin::handle_sighup() {
   auto& logger_map = fc::get_logger_map();
   if(logger_map.find(logger_name) != logger_map.end()) {
      _log = logger_map[logger_name];
   }
   if( logger_map.find(trx_trace_logger_name) != logger_map.end()) {
      _trx_trace_log = logger_map[trx_trace_logger_name];
   }
}

void producer_plugin::pause() {
   my->_pause_production = true;
}

void producer_plugin::resume() {
   my->_pause_production = false;
   // it is possible that we are only speculating because of this policy which we have now changed
   // re-evaluate that now
   //
   if (my->_pending_block_mode == pending_block_mode::speculating) {
      chain::controller& chain = my->chain_plug->chain();
      chain.abort_block();
      my->schedule_production_loop();
   }
}

bool producer_plugin::paused() const {
   return my->_pause_production;
}

void producer_plugin::update_runtime_options(const runtime_options& options) {
   bool check_speculating = false;

   if (options.max_transaction_time) {
      my->_max_transaction_time_ms = *options.max_transaction_time;
   }

   if (options.max_irreversible_block_age) {
      my->_max_irreversible_block_age_us =  fc::seconds(*options.max_irreversible_block_age);
      check_speculating = true;
   }

   if (options.produce_time_offset_us) {
      my->_produce_time_offset_us = *options.produce_time_offset_us;
   }

   if (options.last_block_time_offset_us) {
      my->_last_block_time_offset_us = *options.last_block_time_offset_us;
   }

   if (options.max_scheduled_transaction_time_per_block_ms) {
      my->_max_scheduled_transaction_time_per_block_ms = *options.max_scheduled_transaction_time_per_block_ms;
   }

   if (options.incoming_defer_ratio) {
      my->_incoming_defer_ratio = *options.incoming_defer_ratio;
   }

   if (check_speculating && my->_pending_block_mode == pending_block_mode::speculating) {
      chain::controller& chain = my->chain_plug->chain();
      chain.abort_block();
      my->schedule_production_loop();
   }

   if (options.subjective_cpu_leeway_us) {
      chain::controller& chain = my->chain_plug->chain();
      chain.set_subjective_cpu_leeway(fc::microseconds(*options.subjective_cpu_leeway_us));
   }
}

producer_plugin::runtime_options producer_plugin::get_runtime_options() const {
   return {
      my->_max_transaction_time_ms,
      my->_max_irreversible_block_age_us.count() < 0 ? -1 : my->_max_irreversible_block_age_us.count() / 1'000'000,
      my->_produce_time_offset_us,
      my->_last_block_time_offset_us,
      my->_max_scheduled_transaction_time_per_block_ms
   };
}

void producer_plugin::add_greylist_accounts(const greylist_params& params) {
   chain::controller& chain = my->chain_plug->chain();
   for (auto &acc : params.accounts) {
      chain.add_resource_greylist(acc);
   }
}

void producer_plugin::remove_greylist_accounts(const greylist_params& params) {
   chain::controller& chain = my->chain_plug->chain();
   for (auto &acc : params.accounts) {
      chain.remove_resource_greylist(acc);
   }
}

producer_plugin::greylist_params producer_plugin::get_greylist() const {
   chain::controller& chain = my->chain_plug->chain();
   greylist_params result;
   const auto& list = chain.get_resource_greylist();
   result.accounts.reserve(list.size());
   for (auto &acc: list) {
      result.accounts.push_back(acc);
   }
   return result;
}

producer_plugin::whitelist_blacklist producer_plugin::get_whitelist_blacklist() const {
   chain::controller& chain = my->chain_plug->chain();
   return {
      chain.get_actor_whitelist(),
      chain.get_actor_blacklist(),
      chain.get_contract_whitelist(),
      chain.get_contract_blacklist(),
      chain.get_action_blacklist(),
      chain.get_key_blacklist()
   };
}

void producer_plugin::set_whitelist_blacklist(const producer_plugin::whitelist_blacklist& params) {
   chain::controller& chain = my->chain_plug->chain();
   if(params.actor_whitelist.valid()) chain.set_actor_whitelist(*params.actor_whitelist);
   if(params.actor_blacklist.valid()) chain.set_actor_blacklist(*params.actor_blacklist);
   if(params.contract_whitelist.valid()) chain.set_contract_whitelist(*params.contract_whitelist);
   if(params.contract_blacklist.valid()) chain.set_contract_blacklist(*params.contract_blacklist);
   if(params.action_blacklist.valid()) chain.set_action_blacklist(*params.action_blacklist);
   if(params.key_blacklist.valid()) chain.set_key_blacklist(*params.key_blacklist);
}

producer_plugin::integrity_hash_information producer_plugin::get_integrity_hash() const {
   chain::controller& chain = my->chain_plug->chain();

   auto reschedule = fc::make_scoped_exit([this](){
      my->schedule_production_loop();
   });

   if (chain.pending_block_state()) {
      // abort the pending block
      chain.abort_block();
   } else {
      reschedule.cancel();
   }

   return {chain.head_block_id(), chain.calculate_integrity_hash()};
}

producer_plugin::snapshot_information producer_plugin::create_snapshot() const {
   chain::controller& chain = my->chain_plug->chain();

   auto reschedule = fc::make_scoped_exit([this](){
      my->schedule_production_loop();
   });

   if (chain.pending_block_state()) {
      // abort the pending block
      chain.abort_block();
   } else {
      reschedule.cancel();
   }

   auto head_id = chain.head_block_id();
   std::string snapshot_path = (my->_snapshots_dir / fc::format_string("snapshot-${id}.bin", fc::mutable_variant_object()("id", head_id))).generic_string();

   EOS_ASSERT( !fc::is_regular_file(snapshot_path), snapshot_exists_exception,
               "snapshot named ${name} already exists", ("name", snapshot_path));


   auto snap_out = std::ofstream(snapshot_path, (std::ios::out | std::ios::binary));
   auto writer = std::make_shared<ostream_snapshot_writer>(snap_out);
   chain.write_snapshot(writer);
   writer->finalize();
   snap_out.flush();
   snap_out.close();

   return {head_id, snapshot_path};
}

optional<fc::time_point> producer_plugin_impl::calculate_next_block_time(const account_name& producer_name, const block_timestamp_type& current_block_time) const {
   chain::controller& chain = chain_plug->chain();
   const auto& hbs = chain.head_block_state();
   const auto& active_schedule = hbs->active_schedule.producers;

   // determine if this producer is in the active schedule and if so, where
   auto itr = std::find_if(active_schedule.begin(), active_schedule.end(), [&](const auto& asp){ return asp.producer_name == producer_name; });
   if (itr == active_schedule.end()) {
      // this producer is not in the active producer set
      return optional<fc::time_point>();
   }

   size_t producer_index = itr - active_schedule.begin();
   uint32_t minimum_offset = 1; // must at least be the "next" block

   // account for a watermark in the future which is disqualifying this producer for now
   // this is conservative assuming no blocks are dropped.  If blocks are dropped the watermark will
   // disqualify this producer for longer but it is assumed they will wake up, determine that they
   // are disqualified for longer due to skipped blocks and re-caculate their next block with better
   // information then
   auto current_watermark_itr = _producer_watermarks.find(producer_name);
   if (current_watermark_itr != _producer_watermarks.end()) {
      auto watermark = current_watermark_itr->second;
      auto block_num = chain.head_block_state()->block_num;
      if (chain.pending_block_state()) {
         ++block_num;
      }
      if (watermark > block_num) {
         // if I have a watermark then I need to wait until after that watermark
         minimum_offset = watermark - block_num + 1;
      }
   }

   // this producers next opportuity to produce is the next time its slot arrives after or at the calculated minimum
   uint32_t minimum_slot = current_block_time.slot + minimum_offset;
   size_t minimum_slot_producer_index = (minimum_slot % (active_schedule.size() * config::producer_repetitions)) / config::producer_repetitions;
   if ( producer_index == minimum_slot_producer_index ) {
      // this is the producer for the minimum slot, go with that
      return block_timestamp_type(minimum_slot).to_time_point();
   } else {
      // calculate how many rounds are between the minimum producer and the producer in question
      size_t producer_distance = producer_index - minimum_slot_producer_index;
      // check for unsigned underflow
      if (producer_distance > producer_index) {
         producer_distance += active_schedule.size();
      }

      // align the minimum slot to the first of its set of reps
      uint32_t first_minimum_producer_slot = minimum_slot - (minimum_slot % config::producer_repetitions);

      // offset the aligned minimum to the *earliest* next set of slots for this producer
      uint32_t next_block_slot = first_minimum_producer_slot  + (producer_distance * config::producer_repetitions);
      return block_timestamp_type(next_block_slot).to_time_point();
   }
}

fc::time_point producer_plugin_impl::calculate_pending_block_time() const {
   const chain::controller& chain = chain_plug->chain();
   const fc::time_point now = fc::time_point::now();
   const fc::time_point base = std::max<fc::time_point>(now, chain.head_block_time());
   const int64_t min_time_to_next_block = (config::block_interval_us) - (base.time_since_epoch().count() % (config::block_interval_us) );
   fc::time_point block_time = base + fc::microseconds(min_time_to_next_block);


   if((block_time - now) < fc::microseconds(config::block_interval_us/10) ) {     // we must sleep for at least 50ms
      block_time += fc::microseconds(config::block_interval_us);
   }
   return block_time;
}

fc::time_point producer_plugin_impl::calculate_block_deadline( const fc::time_point& block_time ) const {
   bool last_block = ((block_timestamp_type(block_time).slot % config::producer_repetitions) == config::producer_repetitions - 1);
   return block_time + fc::microseconds(last_block ? _last_block_time_offset_us : _produce_time_offset_us);
}

enum class tx_category {
   PERSISTED,
   UNEXPIRED_UNPERSISTED,
   EXPIRED,
};


producer_plugin_impl::start_block_result producer_plugin_impl::start_block() {
   chain::controller& chain = chain_plug->chain();

   if( chain.get_read_mode() == chain::db_read_mode::READ_ONLY )
      return start_block_result::waiting;

   fc_dlog(_log, "Starting block at ${time}", ("time", fc::time_point::now()));

   const auto& hbs = chain.head_block_state();

   //Schedule for the next second's tick regardless of chain state
   // If we would wait less than 50ms (1/10 of block_interval), wait for the whole block interval.
   const fc::time_point now = fc::time_point::now();
   const fc::time_point block_time = calculate_pending_block_time();

   _pending_block_mode = pending_block_mode::producing;

   // Not our turn
   const auto& scheduled_producer = hbs->get_scheduled_producer(block_time);
   auto currrent_watermark_itr = _producer_watermarks.find(scheduled_producer.producer_name);
   auto signature_provider_itr = _signature_providers.find(scheduled_producer.block_signing_key);
   auto irreversible_block_age = get_irreversible_block_age();

   // If the next block production opportunity is in the present or future, we're synced.
   if( !_production_enabled ) {
      _pending_block_mode = pending_block_mode::speculating;
   } else if( _producers.find(scheduled_producer.producer_name) == _producers.end()) {
      _pending_block_mode = pending_block_mode::speculating;
   } else if (signature_provider_itr == _signature_providers.end()) {
      elog("Not producing block because I don't have the private key for ${scheduled_key}", ("scheduled_key", scheduled_producer.block_signing_key));
      _pending_block_mode = pending_block_mode::speculating;
   } else if ( _pause_production ) {
      elog("Not producing block because production is explicitly paused");
      _pending_block_mode = pending_block_mode::speculating;
   } else if ( _max_irreversible_block_age_us.count() >= 0 && irreversible_block_age >= _max_irreversible_block_age_us ) {
      elog("Not producing block because the irreversible block is too old [age:${age}s, max:${max}s]", ("age", irreversible_block_age.count() / 1'000'000)( "max", _max_irreversible_block_age_us.count() / 1'000'000 ));
      _pending_block_mode = pending_block_mode::speculating;
   }

   if (_pending_block_mode == pending_block_mode::producing) {
      // determine if our watermark excludes us from producing at this point
      if (currrent_watermark_itr != _producer_watermarks.end()) {
         if (currrent_watermark_itr->second >= hbs->block_num + 1) {
            elog("Not producing block because \"${producer}\" signed a BFT confirmation OR block at a higher block number (${watermark}) than the current fork's head (${head_block_num})",
                ("producer", scheduled_producer.producer_name)
                ("watermark", currrent_watermark_itr->second)
                ("head_block_num", hbs->block_num));
            _pending_block_mode = pending_block_mode::speculating;
         }
      }
   }

   if (_pending_block_mode == pending_block_mode::speculating) {
      auto head_block_age = now - chain.head_block_time();
      if (head_block_age > fc::seconds(5))
         return start_block_result::waiting;
   }

   try {
      uint16_t blocks_to_confirm = 0;

      if (_pending_block_mode == pending_block_mode::producing) {
         // determine how many blocks this producer can confirm
         // 1) if it is not a producer from this node, assume no confirmations (we will discard this block anyway)
         // 2) if it is a producer on this node that has never produced, the conservative approach is to assume no
         //    confirmations to make sure we don't double sign after a crash TODO: make these watermarks durable?
         // 3) if it is a producer on this node where this node knows the last block it produced, safely set it -UNLESS-
         // 4) the producer on this node's last watermark is higher (meaning on a different fork)
         if (currrent_watermark_itr != _producer_watermarks.end()) {
            auto watermark = currrent_watermark_itr->second;
            if (watermark < hbs->block_num) {
               blocks_to_confirm = std::min<uint16_t>(std::numeric_limits<uint16_t>::max(), (uint16_t)(hbs->block_num - watermark));
            }
         }
      }

      chain.abort_block();
      chain.start_block(block_time, blocks_to_confirm);
   } FC_LOG_AND_DROP();

   const auto& pbs = chain.pending_block_state();
   if (pbs) {
      const fc::time_point preprocess_deadline = calculate_block_deadline(block_time);

      if (_pending_block_mode == pending_block_mode::producing && pbs->block_signing_key != scheduled_producer.block_signing_key) {
         elog("Block Signing Key is not expected value, reverting to speculative mode! [expected: \"${expected}\", actual: \"${actual\"", ("expected", scheduled_producer.block_signing_key)("actual", pbs->block_signing_key));
         _pending_block_mode = pending_block_mode::speculating;
      }

      // attempt to play persisted transactions first
      bool exhausted = false;

      // remove all persisted transactions that have now expired
      auto& persisted_by_id = _persistent_transactions.get<by_id>();
      auto& persisted_by_expiry = _persistent_transactions.get<by_expiry>();
      if (!persisted_by_expiry.empty()) {
         int num_expired_persistent = 0;
         int orig_count = _persistent_transactions.size();

         while(!persisted_by_expiry.empty() && persisted_by_expiry.begin()->expiry <= pbs->header.timestamp.to_time_point()) {
            if (preprocess_deadline <= fc::time_point::now()) {
               exhausted = true;
               break;
            }
            auto const& txid = persisted_by_expiry.begin()->trx_id;
            if (_pending_block_mode == pending_block_mode::producing) {
               fc_dlog(_trx_trace_log, "[TRX_TRACE] Block ${block_num} for producer ${prod} is EXPIRING PERSISTED tx: ${txid}",
                       ("block_num", chain.head_block_num() + 1)
                       ("prod", chain.pending_block_state()->header.producer)
                       ("txid", txid));
            } else {
               fc_dlog(_trx_trace_log, "[TRX_TRACE] Speculative execution is EXPIRING PERSISTED tx: ${txid}",
                       ("txid", txid));
            }

            persisted_by_expiry.erase(persisted_by_expiry.begin());
            num_expired_persistent++;
         }

         if( exhausted ) {
            fc_wlog( _log, "Unable to process all ${n} persisted transactions before deadline, Expired ${expired}",
                     ( "n", orig_count )
                     ( "expired", num_expired_persistent ) );
         } else {
            fc_dlog( _log, "Processed ${n} persisted transactions, Expired ${expired}",
                     ( "n", orig_count )
                     ( "expired", num_expired_persistent ) );
         }
      }

      try {
         size_t orig_pending_txn_size = _pending_incoming_transactions.size();

         // Processing unapplied transactions...
         //
         if (_producers.empty() && persisted_by_id.empty()) {
            // if this node can never produce and has no persisted transactions,
            // there is no need for unapplied transactions they can be dropped
            chain.get_unapplied_transactions().clear();
         } else {
            // derive appliable transactions from unapplied_transactions and drop droppable transactions
            unapplied_transactions_type& unapplied_trxs = chain.get_unapplied_transactions();
            if( !unapplied_trxs.empty() ) {
               auto unapplied_trxs_size = unapplied_trxs.size();
               int num_applied = 0;
               int num_failed = 0;
               int num_processed = 0;
               auto calculate_transaction_category = [&](const transaction_metadata_ptr& trx) {
                  if (trx->packed_trx->expiration() < pbs->header.timestamp.to_time_point()) {
                     return tx_category::EXPIRED;
                  } else if (persisted_by_id.find(trx->id) != persisted_by_id.end()) {
                     return tx_category::PERSISTED;
                  } else {
                     return tx_category::UNEXPIRED_UNPERSISTED;
                  }
               };

               auto itr = unapplied_trxs.begin();
               while( itr != unapplied_trxs.end() ) {
                  auto itr_next = itr; // save off next since itr may be invalidated by loop
                  ++itr_next;

                  if( preprocess_deadline <= fc::time_point::now() ) exhausted = true;
                  if( exhausted ) break;
                  const auto& trx = itr->second;
                  auto category = calculate_transaction_category(trx);
                  if (category == tx_category::EXPIRED ||
                     (category == tx_category::UNEXPIRED_UNPERSISTED && _producers.empty()))
                  {
                     if (!_producers.empty()) {
                        fc_dlog(_trx_trace_log, "[TRX_TRACE] Node with producers configured is dropping an EXPIRED transaction that was PREVIOUSLY ACCEPTED : ${txid}",
                               ("txid", trx->id));
                     }
                     itr = unapplied_trxs.erase( itr ); // unapplied_trxs map has not been modified, so simply erase and continue
                     continue;
                  } else if (category == tx_category::PERSISTED ||
                            (category == tx_category::UNEXPIRED_UNPERSISTED && _pending_block_mode == pending_block_mode::producing))
                  {
                     ++num_processed;

                     try {
                        auto deadline = fc::time_point::now() + fc::milliseconds(_max_transaction_time_ms);
                        bool deadline_is_subjective = false;
                        if (_max_transaction_time_ms < 0 || (_pending_block_mode == pending_block_mode::producing && preprocess_deadline < deadline)) {
                           deadline_is_subjective = true;
                           deadline = preprocess_deadline;
                        }

                        auto trace = chain.push_transaction(trx, deadline);
                        if (trace->except) {
                           if (failure_is_subjective(*trace->except, deadline_is_subjective)) {
                              exhausted = true;
                              break;
                           } else {
                              // this failed our configured maximum transaction time, we don't want to replay it
                              // chain.plus_transactions can modify unapplied_trxs, so erase by id
                              unapplied_trxs.erase( trx->signed_id );
                              ++num_failed;
                           }
                        } else {
                           ++num_applied;
                        }
                     } catch ( const guard_exception& e ) {
                        chain_plug->handle_guard_exception(e);
                        return start_block_result::failed;
                     } FC_LOG_AND_DROP();
                  }

                  itr = itr_next;
               }

               fc_dlog(_log, "Processed ${m} of ${n} previously applied transactions, Applied ${applied}, Failed/Dropped ${failed}",
                             ("m", num_processed)
                             ("n", unapplied_trxs_size)
                             ("applied", num_applied)
                             ("failed", num_failed));
            }
         }

         if (_pending_block_mode == pending_block_mode::producing) {
            auto& blacklist_by_id = _blacklisted_transactions.get<by_id>();
            auto& blacklist_by_expiry = _blacklisted_transactions.get<by_expiry>();
            auto now = fc::time_point::now();
            if(!blacklist_by_expiry.empty()) {
               int num_expired = 0;
               int orig_count = _blacklisted_transactions.size();

               while (!blacklist_by_expiry.empty() && blacklist_by_expiry.begin()->expiry <= now) {
                  if (preprocess_deadline <= fc::time_point::now()) break;
                  blacklist_by_expiry.erase(blacklist_by_expiry.begin());
                  num_expired++;
               }

               fc_dlog(_log, "Processed ${n} blacklisted transactions, Expired ${expired}",
                      ("n", orig_count)
                      ("expired", num_expired));
            }

            // scheduled transactions
            int num_applied = 0;
            int num_failed = 0;
            int num_processed = 0;

            auto scheduled_trx_deadline = preprocess_deadline;
            if (_max_scheduled_transaction_time_per_block_ms >= 0) {
               scheduled_trx_deadline = std::min<fc::time_point>(
                     scheduled_trx_deadline,
                     fc::time_point::now() + fc::milliseconds(_max_scheduled_transaction_time_per_block_ms)
               );
            }
            time_point pending_block_time = chain.pending_block_time();
            const auto& sch_idx = chain.db().get_index<generated_transaction_multi_index,by_delay>();
            const auto scheduled_trxs_size = sch_idx.size();
            auto sch_itr = sch_idx.begin();
            while( sch_itr != sch_idx.end() ) {
               if( sch_itr->delay_until > pending_block_time) break;    // not scheduled yet
               if( sch_itr->published >= pending_block_time ) {
                  ++sch_itr;
                  continue; // do not allow schedule and execute in same block
               }
               if( scheduled_trx_deadline <= fc::time_point::now() ) {
                  exhausted = true;
                  break;
               }

               const transaction_id_type trx_id = sch_itr->trx_id; // make copy since reference could be invalidated
               if (blacklist_by_id.find(trx_id) != blacklist_by_id.end()) {
                  ++sch_itr;
                  continue;
               }

               auto sch_itr_next = sch_itr; // save off next since sch_itr may be invalidated by loop
               ++sch_itr_next;
               const auto next_delay_until = sch_itr_next != sch_idx.end() ? sch_itr_next->delay_until : sch_itr->delay_until;
               const auto next_id = sch_itr_next != sch_idx.end() ? sch_itr_next->id : sch_itr->id;

               num_processed++;

               // configurable ratio of incoming txns vs deferred txns
               while (_incoming_trx_weight >= 1.0 && orig_pending_txn_size && _pending_incoming_transactions.size()) {
                  if (scheduled_trx_deadline <= fc::time_point::now()) break;

                  auto e = _pending_incoming_transactions.front();
                  _pending_incoming_transactions.pop_front();
                  --orig_pending_txn_size;
                  _incoming_trx_weight -= 1.0;
                  process_incoming_transaction_async(std::get<0>(e), std::get<1>(e), std::get<2>(e));
               }

               if (scheduled_trx_deadline <= fc::time_point::now()) {
                  exhausted = true;
                  break;
               }

               try {
                  auto deadline = fc::time_point::now() + fc::milliseconds(_max_transaction_time_ms);
                  bool deadline_is_subjective = false;
                  if (_max_transaction_time_ms < 0 || (_pending_block_mode == pending_block_mode::producing && scheduled_trx_deadline < deadline)) {
                     deadline_is_subjective = true;
                     deadline = scheduled_trx_deadline;
                  }

                  auto trace = chain.push_scheduled_transaction(trx_id, deadline);
                  if (trace->except) {
                     if (failure_is_subjective(*trace->except, deadline_is_subjective)) {
                        exhausted = true;
                        break;
                     } else {
                        auto expiration = fc::time_point::now() + fc::seconds(chain.get_global_properties().configuration.deferred_trx_expiration_window);
                        // this failed our configured maximum transaction time, we don't want to replay it add it to a blacklist
                        _blacklisted_transactions.insert(transaction_id_with_expiry{trx_id, expiration});
                        num_failed++;
                     }
                  } else {
                     num_applied++;
                  }
               } catch ( const guard_exception& e ) {
                  chain_plug->handle_guard_exception(e);
                  return start_block_result::failed;
               } FC_LOG_AND_DROP();

               _incoming_trx_weight += _incoming_defer_ratio;
               if (!orig_pending_txn_size) _incoming_trx_weight = 0.0;

               if( sch_itr_next == sch_idx.end() ) break;
               sch_itr = sch_idx.lower_bound( boost::make_tuple( next_delay_until, next_id ) );
            }

            if( scheduled_trxs_size > 0 ) {
               fc_dlog( _log,
                        "Processed ${m} of ${n} scheduled transactions, Applied ${applied}, Failed/Dropped ${failed}",
                        ( "m", num_processed )
                        ( "n", scheduled_trxs_size )
                        ( "applied", num_applied )
                        ( "failed", num_failed ) );
            }

         }

         if (exhausted || preprocess_deadline <= fc::time_point::now()) {
            return start_block_result::exhausted;
         } else {
            // attempt to apply any pending incoming transactions
            _incoming_trx_weight = 0.0;

            if (!_pending_incoming_transactions.empty()) {
               fc_dlog(_log, "Processing ${n} pending transactions", ("n", _pending_incoming_transactions.size()));
               while (orig_pending_txn_size && _pending_incoming_transactions.size()) {
                  if (preprocess_deadline <= fc::time_point::now()) return start_block_result::exhausted;
                  auto e = _pending_incoming_transactions.front();
                  _pending_incoming_transactions.pop_front();
                  --orig_pending_txn_size;
                  process_incoming_transaction_async(std::get<0>(e), std::get<1>(e), std::get<2>(e));
               }
            }
            return start_block_result::succeeded;
         }

      } catch ( boost::interprocess::bad_alloc& ) {
         chain_plugin::handle_db_exhaustion();
         return start_block_result::failed;
      }

   }

   return start_block_result::failed;
}

void producer_plugin_impl::schedule_production_loop() {
   chain::controller& chain = chain_plug->chain();
   _timer.cancel();
   std::weak_ptr<producer_plugin_impl> weak_this = shared_from_this();

   auto result = start_block();

   if (result == start_block_result::failed) {
      elog("Failed to start a pending block, will try again later");
      _timer.expires_from_now( boost::posix_time::microseconds( config::block_interval_us  / 10 ));

      // we failed to start a block, so try again later?
      _timer.async_wait( app().get_priority_queue().wrap( priority::high,
          [weak_this, cid = ++_timer_corelation_id]( const boost::system::error_code& ec ) {
             auto self = weak_this.lock();
             if( self && ec != boost::asio::error::operation_aborted && cid == self->_timer_corelation_id ) {
                self->schedule_production_loop();
             }
          } ) );
   } else if (result == start_block_result::waiting){
      if (!_producers.empty() && !production_disabled_by_policy()) {
         fc_dlog(_log, "Waiting till another block is received and scheduling Speculative/Production Change");
         schedule_delayed_production_loop(weak_this, calculate_pending_block_time());
      } else {
         fc_dlog(_log, "Waiting till another block is received");
         // nothing to do until more blocks arrive
      }

   } else if (_pending_block_mode == pending_block_mode::producing) {

      // we succeeded but block may be exhausted
      static const boost::posix_time::ptime epoch(boost::gregorian::date(1970, 1, 1));
      auto deadline = calculate_block_deadline(chain.pending_block_time());

      if (deadline > fc::time_point::now()) {
         // ship this block off no later than its deadline
         EOS_ASSERT( chain.pending_block_state(), missing_pending_block_state, "producing without pending_block_state, start_block succeeded" );
         _timer.expires_at( epoch + boost::posix_time::microseconds( deadline.time_since_epoch().count() ));
         fc_dlog(_log, "Scheduling Block Production on Normal Block #${num} for ${time}",
                       ("num", chain.pending_block_state()->block_num)("time",deadline));
      } else {
         EOS_ASSERT( chain.pending_block_state(), missing_pending_block_state, "producing without pending_block_state" );
         auto expect_time = chain.pending_block_time() - fc::microseconds(config::block_interval_us);
         // ship this block off up to 1 block time earlier or immediately
         if (fc::time_point::now() >= expect_time) {
            _timer.expires_from_now( boost::posix_time::microseconds( 0 ));
            fc_dlog(_log, "Scheduling Block Production on Exhausted Block #${num} immediately",
                          ("num", chain.pending_block_state()->block_num));
         } else {
            _timer.expires_at(epoch + boost::posix_time::microseconds(expect_time.time_since_epoch().count()));
            fc_dlog(_log, "Scheduling Block Production on Exhausted Block #${num} at ${time}",
                          ("num", chain.pending_block_state()->block_num)("time",expect_time));
         }
      }

      _timer.async_wait( app().get_priority_queue().wrap( priority::high,
            [&chain,weak_this,cid=++_timer_corelation_id](const boost::system::error_code& ec) {
               auto self = weak_this.lock();
               if( self && ec != boost::asio::error::operation_aborted && cid == self->_timer_corelation_id ) {
                  fc_dlog( _log, "Produce block timer running at ${time}", ("time", fc::time_point::now()) );
                  // pending_block_state expected, but can't assert inside async_wait
                  auto block_num = chain.pending_block_state() ? chain.pending_block_state()->block_num : 0;
                  auto res = self->maybe_produce_block();
                  fc_dlog( _log, "Producing Block #${num} returned: ${res}", ("num", block_num)( "res", res ) );
               }
            } ) );
   } else if (_pending_block_mode == pending_block_mode::speculating && !_producers.empty() && !production_disabled_by_policy()){
      fc_dlog(_log, "Specualtive Block Created; Scheduling Speculative/Production Change");
      EOS_ASSERT( chain.pending_block_state(), missing_pending_block_state, "speculating without pending_block_state" );
      const auto& pbs = chain.pending_block_state();
      schedule_delayed_production_loop(weak_this, pbs->header.timestamp);
   } else {
      fc_dlog(_log, "Speculative Block Created");
   }
}

void producer_plugin_impl::schedule_delayed_production_loop(const std::weak_ptr<producer_plugin_impl>& weak_this, const block_timestamp_type& current_block_time) {
   // if we have any producers then we should at least set a timer for our next available slot
   optional<fc::time_point> wake_up_time;
   for (const auto&p: _producers) {
      auto next_producer_block_time = calculate_next_block_time(p, current_block_time);
      if (next_producer_block_time) {
         auto producer_wake_up_time = *next_producer_block_time - fc::microseconds(config::block_interval_us);
         if (wake_up_time) {
            // wake up with a full block interval to the deadline
            wake_up_time = std::min<fc::time_point>(*wake_up_time, producer_wake_up_time);
         } else {
            wake_up_time = producer_wake_up_time;
         }
      }
   }

   if (wake_up_time) {
      fc_dlog(_log, "Scheduling Speculative/Production Change at ${time}", ("time", wake_up_time));
      static const boost::posix_time::ptime epoch(boost::gregorian::date(1970, 1, 1));
      _timer.expires_at(epoch + boost::posix_time::microseconds(wake_up_time->time_since_epoch().count()));
      _timer.async_wait( app().get_priority_queue().wrap( priority::high,
         [weak_this,cid=++_timer_corelation_id](const boost::system::error_code& ec) {
            auto self = weak_this.lock();
            if( self && ec != boost::asio::error::operation_aborted && cid == self->_timer_corelation_id ) {
               self->schedule_production_loop();
            }
         } ) );
   } else {
      fc_dlog(_log, "Not Scheduling Speculative/Production, no local producers had valid wake up times");
   }
}


bool producer_plugin_impl::maybe_produce_block() {
   auto reschedule = fc::make_scoped_exit([this]{
      schedule_production_loop();
   });

   try {
      try {
         produce_block();
         return true;
      } catch ( const guard_exception& e ) {
         chain_plug->handle_guard_exception(e);
         return false;
      } FC_LOG_AND_DROP();
   } catch ( boost::interprocess::bad_alloc&) {
      raise(SIGUSR1);
      return false;
   }

   fc_dlog(_log, "Aborting block due to produce_block error");
   chain::controller& chain = chain_plug->chain();
   chain.abort_block();
   return false;
}

static auto make_debug_time_logger() {
   auto start = fc::time_point::now();
   return fc::make_scoped_exit([=](){
      fc_dlog(_log, "Signing took ${ms}us", ("ms", fc::time_point::now() - start) );
   });
}

static auto maybe_make_debug_time_logger() -> fc::optional<decltype(make_debug_time_logger())> {
   if (_log.is_enabled( fc::log_level::debug ) ){
      return make_debug_time_logger();
   } else {
      return {};
   }
}

void producer_plugin_impl::produce_block() {
   //ilog("produce_block ${t}", ("t", fc::time_point::now())); // for testing _produce_time_offset_us
   EOS_ASSERT(_pending_block_mode == pending_block_mode::producing, producer_exception, "called produce_block while not actually producing");
   chain::controller& chain = chain_plug->chain();
   const auto& pbs = chain.pending_block_state();
   const auto& hbs = chain.head_block_state();
   EOS_ASSERT(pbs, missing_pending_block_state, "pending_block_state does not exist but it should, another plugin may have corrupted it");
   auto signature_provider_itr = _signature_providers.find( pbs->block_signing_key );

   EOS_ASSERT(signature_provider_itr != _signature_providers.end(), producer_priv_key_not_found, "Attempting to produce a block for which we don't have the private key");

   //idump( (fc::time_point::now() - chain.pending_block_time()) );
   chain.finalize_block();
   chain.sign_block( [&]( const digest_type& d ) {
      auto debug_logger = maybe_make_debug_time_logger();
      return signature_provider_itr->second(d);
   } );

   chain.commit_block();

   block_state_ptr new_bs = chain.head_block_state();
   _producer_watermarks[new_bs->header.producer] = chain.head_block_num();

   ilog("Produced block ${id}... #${n} @ ${t} signed by ${p} [trxs: ${count}, lib: ${lib}, confirmed: ${confs}]",
        ("p",new_bs->header.producer)("id",fc::variant(new_bs->id).as_string().substr(0,16))
        ("n",new_bs->block_num)("t",new_bs->header.timestamp)
        ("count",new_bs->block->transactions.size())("lib",chain.last_irreversible_block_num())("confs", new_bs->header.confirmed));

}

} // namespace eosio<|MERGE_RESOLUTION|>--- conflicted
+++ resolved
@@ -352,7 +352,6 @@
 
       void on_incoming_transaction_async(const transaction_metadata_ptr& trx, bool persist_until_expired, next_function<transaction_trace_ptr> next) {
          chain::controller& chain = chain_plug->chain();
-<<<<<<< HEAD
          const auto max_trx_time_ms = _max_transaction_time_ms.load();
          fc::microseconds max_trx_cpu_usage = max_trx_time_ms < 0 ? fc::microseconds::maximum() : fc::milliseconds( max_trx_time_ms );
 
@@ -365,19 +364,8 @@
 
          app().post(priority::low, [trx, &chain, max_trx_cpu_usage, after_sig_recovery{std::move(after_sig_recovery)}]() mutable {
             // use chain thread pool for sig recovery
-            transaction_metadata::create_signing_keys_future( trx, chain.get_thread_pool(), chain.get_chain_id(),
-                                                              max_trx_cpu_usage, std::move( after_sig_recovery ) );
-=======
-         const auto& cfg = chain.get_global_properties().configuration;
-         signing_keys_future_type future = transaction_metadata::start_recover_keys( trx, _thread_pool->get_executor(),
-               chain.get_chain_id(), fc::microseconds( cfg.max_transaction_cpu_usage ) );
-         boost::asio::post( _thread_pool->get_executor(), [self = this, future, trx, persist_until_expired, next]() {
-            if( future.valid() )
-               future.wait();
-            app().post(priority::low, [self, trx, persist_until_expired, next]() {
-               self->process_incoming_transaction_async( trx, persist_until_expired, next );
-            });
->>>>>>> 80f20d9e
+            transaction_metadata::start_recover_keys( trx, chain.get_thread_pool(), chain.get_chain_id(),
+                  max_trx_cpu_usage, std::move( after_sig_recovery ) );
          });
       }
 

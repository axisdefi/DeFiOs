/**
 *  @file
 *  @copyright defined in eos/LICENSE.txt
 */
#include <eosio/producer_plugin/producer_plugin.hpp>
#include <eosio/chain/producer_object.hpp>
#include <eosio/chain/plugin_interface.hpp>
#include <eosio/chain/global_property_object.hpp>
#include <eosio/chain/transaction_object.hpp>

#include <fc/io/json.hpp>
#include <fc/smart_ref_impl.hpp>
#include <fc/scoped_exit.hpp>

#include <boost/asio.hpp>
#include <boost/date_time/posix_time/posix_time.hpp>

#include <iostream>
#include <algorithm>
#include <boost/range/adaptor/map.hpp>
#include <boost/function_output_iterator.hpp>
#include <boost/multi_index_container.hpp>
#include <boost/multi_index/member.hpp>
#include <boost/multi_index/hashed_index.hpp>
#include <boost/multi_index/ordered_index.hpp>
#include <boost/signals2/connection.hpp>

namespace bmi = boost::multi_index;
using bmi::indexed_by;
using bmi::ordered_non_unique;
using bmi::member;
using bmi::tag;
using bmi::hashed_unique;

using boost::multi_index_container;

using std::string;
using std::vector;
using boost::signals2::scoped_connection;

// HACK TO EXPOSE LOGGER MAP

namespace fc {
   extern std::unordered_map<std::string,logger>& get_logger_map();
}

const fc::string logger_name("producer_plugin");
fc::logger _log;

namespace eosio {

static appbase::abstract_plugin& _producer_plugin = app().register_plugin<producer_plugin>();

using namespace eosio::chain;
using namespace eosio::chain::plugin_interface;

namespace {
   bool failure_is_subjective(const fc::exception& e, bool deadline_is_subjective) {
      auto code = e.code();
      return (code == block_cpu_usage_exceeded::code_value) ||
             (code == block_net_usage_exceeded::code_value) ||
             (code == deadline_exception::code_value && deadline_is_subjective) ||
             (code == leeway_deadline_exception::code_value && deadline_is_subjective);
   }
}

struct transaction_id_with_expiry {
   transaction_id_type     trx_id;
   fc::time_point          expiry;
};

struct by_id;
struct by_expiry;

using transaction_id_with_expiry_index = multi_index_container<
   transaction_id_with_expiry,
   indexed_by<
      hashed_unique<tag<by_id>, BOOST_MULTI_INDEX_MEMBER(transaction_id_with_expiry, transaction_id_type, trx_id)>,
      ordered_non_unique<tag<by_expiry>, BOOST_MULTI_INDEX_MEMBER(transaction_id_with_expiry, fc::time_point, expiry)>
   >
>;



enum class pending_block_mode {
   producing,
   speculating
};
#define CATCH_AND_CALL(NEXT)\
   catch ( const fc::exception& err ) {\
      NEXT(err.dynamic_copy_exception());\
   } catch ( const std::exception& e ) {\
      fc::exception fce( \
         FC_LOG_MESSAGE( warn, "rethrow ${what}: ", ("what",e.what())),\
         fc::std_exception_code,\
         BOOST_CORE_TYPEID(e).name(),\
         e.what() ) ;\
      NEXT(fce.dynamic_copy_exception());\
   } catch( ... ) {\
      fc::unhandled_exception e(\
         FC_LOG_MESSAGE(warn, "rethrow"),\
         std::current_exception());\
      NEXT(e.dynamic_copy_exception());\
   }

class producer_plugin_impl : public std::enable_shared_from_this<producer_plugin_impl> {
   public:
      producer_plugin_impl(boost::asio::io_service& io)
      :_timer(io)
      ,_transaction_ack_channel(app().get_channel<compat::channels::transaction_ack>())
      {
      }

      optional<fc::time_point> calculate_next_block_time(const account_name& producer_name) const;
      void schedule_production_loop();
      void produce_block();
      bool maybe_produce_block();

      boost::program_options::variables_map _options;
      bool     _production_enabled                 = false;
      bool     _pause_production                   = false;
      uint32_t _required_producer_participation    = uint32_t(config::required_producer_participation);
      uint32_t _production_skip_flags              = 0; //eosio::chain::skip_nothing;

      std::map<chain::public_key_type, chain::private_key_type> _private_keys;
      std::set<chain::account_name>                             _producers;
      boost::asio::deadline_timer                               _timer;
      std::map<chain::account_name, uint32_t>                   _producer_watermarks;
      pending_block_mode                                        _pending_block_mode;
      transaction_id_with_expiry_index                          _persistent_transactions;

      int32_t                                                   _max_transaction_time_ms;
      fc::microseconds                                          _max_irreversible_block_age_us;
      fc::time_point                                            _irreversible_block_time;

      time_point _last_signed_block_time;
      time_point _start_time = fc::time_point::now();
      uint32_t   _last_signed_block_num = 0;

      producer_plugin* _self = nullptr;

      incoming::channels::block::channel_type::handle         _incoming_block_subscription;
      incoming::channels::transaction::channel_type::handle   _incoming_transaction_subscription;

      compat::channels::transaction_ack::channel_type&        _transaction_ack_channel;

      incoming::methods::block_sync::method_type::handle        _incoming_block_sync_provider;
      incoming::methods::transaction_async::method_type::handle _incoming_transaction_async_provider;

      transaction_id_with_expiry_index                         _blacklisted_transactions;

      fc::optional<scoped_connection>                          _accepted_block_connection;
      fc::optional<scoped_connection>                          _irreversible_block_connection;

      /*
       * HACK ALERT
       * Boost timers can be in a state where a handler has not yet executed but is not abortable.
       * As this method needs to mutate state handlers depend on for proper functioning to maintain
       * invariants for other code (namely accepting incoming transactions in a nearly full block)
       * the handlers capture a corelation ID at the time they are set.  When they are executed
       * they must check that correlation_id against the global ordinal.  If it does not match that
       * implies that this method has been called with the handler in the state where it should be
       * cancelled but wasn't able to be.
       */
      uint32_t _timer_corelation_id = 0;


      void on_block( const block_state_ptr& bsp ) {
         if( bsp->header.timestamp <= _last_signed_block_time ) return;
         if( bsp->header.timestamp <= _start_time ) return;
         if( bsp->block_num <= _last_signed_block_num ) return;

         const auto& active_producer_to_signing_key = bsp->active_schedule.producers;

         flat_set<account_name> active_producers;
         active_producers.reserve(bsp->active_schedule.producers.size());
         for (const auto& p: bsp->active_schedule.producers) {
            active_producers.insert(p.producer_name);
         }

         std::set_intersection( _producers.begin(), _producers.end(),
                                active_producers.begin(), active_producers.end(),
                                boost::make_function_output_iterator( [&]( const chain::account_name& producer )
         {
            if( producer != bsp->header.producer ) {
               auto itr = std::find_if( active_producer_to_signing_key.begin(), active_producer_to_signing_key.end(),
                                        [&](const producer_key& k){ return k.producer_name == producer; } );
               if( itr != active_producer_to_signing_key.end() ) {
                  auto private_key_itr = _private_keys.find( itr->block_signing_key );
                  if( private_key_itr != _private_keys.end() ) {
                     auto d = bsp->sig_digest();
                     auto sig = private_key_itr->second.sign( d );
                     _last_signed_block_time = bsp->header.timestamp;
                     _last_signed_block_num  = bsp->block_num;

   //                  ilog( "${n} confirmed", ("n",name(producer)) );
                     _self->confirmed_block( { bsp->id, d, producer, sig } );
                  }
               }
            }
         } ) );
      }

      void on_irreversible_block( const signed_block_ptr& lib ) {
         _irreversible_block_time = lib->timestamp.to_time_point();
      }

      template<typename Type, typename Channel, typename F>
      auto publish_results_of(const Type &data, Channel& channel, F f) {
         auto publish_success = fc::make_scoped_exit([&, this](){
            channel.publish(std::pair<fc::exception_ptr, Type>(nullptr, data));
         });

         try {
            auto trace = f();
            if (trace->except) {
               publish_success.cancel();
               channel.publish(std::pair<fc::exception_ptr, Type>(trace->except->dynamic_copy_exception(), data));
            }
            return trace;
         } catch (const fc::exception& e) {
            publish_success.cancel();
            channel.publish(std::pair<fc::exception_ptr, Type>(e.dynamic_copy_exception(), data));
            throw e;
         } catch( const std::exception& e ) {
            publish_success.cancel();
            auto fce = fc::exception(
               FC_LOG_MESSAGE( info, "Caught std::exception: ${what}", ("what",e.what())),
               fc::std_exception_code,
               BOOST_CORE_TYPEID(e).name(),
               e.what()
            );
            channel.publish(std::pair<fc::exception_ptr, Type>(fce.dynamic_copy_exception(),data));
            throw fce;
         } catch( ... ) {
            publish_success.cancel();
            auto fce = fc::unhandled_exception(
               FC_LOG_MESSAGE( info, "Caught unknown exception"),
               std::current_exception()
            );

            channel.publish(std::pair<fc::exception_ptr, Type>(fce.dynamic_copy_exception(), data));
            throw fce;
         }
      };

      void on_incoming_block(const signed_block_ptr& block) {
         fc_dlog(_log, "received incoming block ${id}", ("id", block->id()));

         FC_ASSERT( block->timestamp < (fc::time_point::now() + fc::seconds(7)), "received a block from the future, ignoring it" );


         chain::controller& chain = app().get_plugin<chain_plugin>().chain();

         /* de-dupe here... no point in aborting block if we already know the block */
         auto id = block->id();
         auto existing = chain.fetch_block_by_id( id );
         if( existing ) { return; }

         // abort the pending block
         chain.abort_block();

         // exceptions throw out, make sure we restart our loop
         auto ensure = fc::make_scoped_exit([this](){
            schedule_production_loop();
         });

         // push the new block
         bool except = false;
         try {
            chain.push_block(block);
         } catch( const fc::exception& e ) {
            elog((e.to_detail_string()));
            except = true;
         }
         if( except ) {
            app().get_channel<channels::rejected_block>().publish( block );
            return;
         }

         if( chain.head_block_state()->header.timestamp.next().to_time_point() >= fc::time_point::now() )
            _production_enabled = true;


         if( fc::time_point::now() - block->timestamp < fc::seconds(5) || (block->block_num() % 1000 == 0) ) {
            ilog("Received block ${id}... #${n} @ ${t} signed by ${p} [trxs: ${count}, lib: ${lib}, conf: ${confs}, latency: ${latency} ms]",
                 ("p",block->producer)("id",fc::variant(block->id()).as_string().substr(8,16))
                 ("n",block_header::num_from_id(block->id()))("t",block->timestamp)
                 ("count",block->transactions.size())("lib",chain.last_irreversible_block_num())("confs", block->confirmed)("latency", (fc::time_point::now() - block->timestamp).count()/1000 ) );
         }

      }

<<<<<<< HEAD
      std::vector<std::tuple<packed_transaction_ptr, bool, next_function<transaction_trace_ptr>>> _pending_incoming_transactions;
=======
      transaction_trace_ptr on_incoming_transaction(const packed_transaction_ptr& trx, bool persist_until_expired = false) {
         fc_dlog(_log, "received incoming transaction ${id}", ("id", trx->id()));

         chain::controller& chain = app().get_plugin<chain_plugin>().chain();
         auto id = trx->id();
         if( chain.db().find<transaction_object, by_trx_id>(id) ) {
            auto r = std::make_shared<transaction_trace>();
            r->except = tx_duplicate( FC_LOG_MESSAGE(error, "duplicate transaction ${id}", ("id", id)) );
            return r;
         }

         return publish_results_of(trx, _transaction_ack_channel, [&]() -> transaction_trace_ptr {
            while (true) {
               chain::controller& chain = app().get_plugin<chain_plugin>().chain();
               auto block_time = chain.pending_block_state()->header.timestamp.to_time_point();
>>>>>>> 9b42e8ec

      void on_incoming_transaction_async(const packed_transaction_ptr& trx, bool persist_until_expired, next_function<transaction_trace_ptr> next) {
         chain::controller& chain = app().get_plugin<chain_plugin>().chain();
         auto block_time = chain.pending_block_state()->header.timestamp.to_time_point();

         auto send_response = [this, &trx, &next](const fc::static_variant<fc::exception_ptr, transaction_trace_ptr>& response) {
            next(response);
            if (response.contains<fc::exception_ptr>()) {
               _transaction_ack_channel.publish(std::pair<fc::exception_ptr, packed_transaction_ptr>(response.get<fc::exception_ptr>(), trx));
            } else {
               _transaction_ack_channel.publish(std::pair<fc::exception_ptr, packed_transaction_ptr>(nullptr, trx));
            }
         };

<<<<<<< HEAD
         auto id = trx->id();
         if( fc::time_point(trx->expiration()) < block_time ) {
            send_response(std::static_pointer_cast<fc::exception>(std::make_shared<expired_tx_exception>(FC_LOG_MESSAGE(error, "expired transaction ${id}", ("id", id)) )));
            return;
         }

         if( chain.is_known_unexpired_transaction(id) ) {
            send_response(std::static_pointer_cast<fc::exception>(std::make_shared<tx_duplicate>(FC_LOG_MESSAGE(error, "duplicate transaction ${id}", ("id", id)) )));
            return;
         }

         auto deadline = fc::time_point::now() + fc::milliseconds(_max_transaction_time_ms);
         bool deadline_is_subjective = false;
         if (_pending_block_mode == pending_block_mode::producing && block_time < deadline) {
            deadline_is_subjective = true;
            deadline = block_time;
         }

         try {
            auto trace = chain.push_transaction(std::make_shared<transaction_metadata>(*trx), deadline);
            if (trace->except) {
               if (failure_is_subjective(*trace->except, deadline_is_subjective)) {
                  _pending_incoming_transactions.emplace_back(trx, persist_until_expired, next);
               } else {
                  auto e_ptr = trace->except->dynamic_copy_exception();
                  send_response(e_ptr);
               }
            } else {
               if (persist_until_expired) {
=======
               if (trace->except) {
                  // edump((trace->except->to_detail_string()));
                  if (failure_is_subjective(*trace->except, deadline_is_subjective) ) {
                     // if we failed because the block was exhausted push the block out and try again if it succeeds
                     if (_pending_block_mode == pending_block_mode::producing ) {
                        fc_dlog(_log, "flushing block under production");

                        if (maybe_produce_block()) {
                           continue;
                        }
                     } else if (_pending_block_mode == pending_block_mode::speculating) {
                        fc_dlog(_log, "dropping block under speculation");

                        chain.abort_block();
                        schedule_production_loop();
                        continue;
                     }

                     // if we failed to produce a block that was not speculative (for some reason).  we are going to
                     // return the trace with an exception set to the caller. if they don't support any retry mechanics
                     // this may result in a lost transaction
                  } else {
                     trace->except->dynamic_rethrow_exception();
                  }
               } else if (persist_until_expired) {
>>>>>>> 9b42e8ec
                  // if this trx didnt fail/soft-fail and the persist flag is set, store its ID so that we can
                  // ensure its applied to all future speculative blocks as well.
                  _persistent_transactions.insert(transaction_id_with_expiry{trx->id(), trx->expiration()});
               }
               send_response(trace);
            }

         } catch ( boost::interprocess::bad_alloc& ) {
            raise(SIGUSR1);
         } CATCH_AND_CALL(send_response);
      }


      fc::microseconds get_irreversible_block_age() {
         auto now = fc::time_point::now();
         if (now < _irreversible_block_time) {
            return fc::microseconds(0);
         } else {
            return now - _irreversible_block_time;
         }
      }

      bool production_disabled_by_policy() {
         return !_production_enabled || _pause_production || get_irreversible_block_age() >= _max_irreversible_block_age_us;
      }

      enum class start_block_result {
         succeeded,
         failed,
         exhausted
      };

      start_block_result start_block();
};

void new_chain_banner(const eosio::chain::controller& db)
{
   std::cerr << "\n"
      "*******************************\n"
      "*                             *\n"
      "*   ------ NEW CHAIN ------   *\n"
      "*   -  Welcome to EOSIO!  -   *\n"
      "*   -----------------------   *\n"
      "*                             *\n"
      "*******************************\n"
      "\n";

   if( db.head_block_state()->header.timestamp.to_time_point() < (fc::time_point::now() - fc::milliseconds(200 * config::block_interval_ms)))
   {
      std::cerr << "Your genesis seems to have an old timestamp\n"
         "Please consider using the --genesis-timestamp option to give your genesis a recent timestamp\n"
         "\n"
         ;
   }
   return;
}

producer_plugin::producer_plugin()
   : my(new producer_plugin_impl(app().get_io_service())){
      my->_self = this;
   }

producer_plugin::~producer_plugin() {}

void producer_plugin::set_program_options(
   boost::program_options::options_description& command_line_options,
   boost::program_options::options_description& config_file_options)
{
   auto default_priv_key = private_key_type::regenerate<fc::ecc::private_key_shim>(fc::sha256::hash(std::string("nathan")));
   auto private_key_default = std::make_pair(default_priv_key.get_public_key(), default_priv_key );

   boost::program_options::options_description producer_options;

   producer_options.add_options()
         ("enable-stale-production,e", boost::program_options::bool_switch()->notifier([this](bool e){my->_production_enabled = e;}), "Enable block production, even if the chain is stale.")
         ("pause-on-startup,x", boost::program_options::bool_switch()->notifier([this](bool p){my->_pause_production = p;}), "Start this node in a state where production is paused")
         ("max-transaction-time", bpo::value<int32_t>()->default_value(30),
          "Limits the maximum time (in milliseconds) that is allowed a pushed transaction's code to execute before being considered invalid")
         ("max-irreversible-block-age", bpo::value<int32_t>()->default_value( 30 * 60 ),
          "Limits the maximum age (in seconds) of the DPOS Irreversible Block for a chain this node will produce blocks on")
         ("required-participation", boost::program_options::value<uint32_t>()
                                       ->default_value(uint32_t(config::required_producer_participation/config::percent_1))
                                       ->notifier([this](uint32_t e) {
                                          my->_required_producer_participation = std::min(e, 100u) * config::percent_1;
                                       }),
                                       "Percent of producers (0-100) that must be participating in order to produce blocks")
         ("producer-name,p", boost::program_options::value<vector<string>>()->composing()->multitoken(),
          "ID of producer controlled by this node (e.g. inita; may specify multiple times)")
         ("private-key", boost::program_options::value<vector<string>>()->composing()->multitoken()->default_value({fc::json::to_string(private_key_default)},
                                                                                                fc::json::to_string(private_key_default)),
          "Tuple of [public key, WIF private key] (may specify multiple times)")
         ;
   config_file_options.add(producer_options);
}

bool producer_plugin::is_producer_key(const chain::public_key_type& key) const
{
  auto private_key_itr = my->_private_keys.find(key);
  if(private_key_itr != my->_private_keys.end())
    return true;
  return false;
}

chain::signature_type producer_plugin::sign_compact(const chain::public_key_type& key, const fc::sha256& digest) const
{
  if(key != chain::public_key_type()) {
    auto private_key_itr = my->_private_keys.find(key);
    FC_ASSERT(private_key_itr != my->_private_keys.end(), "Local producer has no private key in config.ini corresponding to public key ${key}", ("key", key));

    return private_key_itr->second.sign(digest);
  }
  else {
    return chain::signature_type();
  }
}

template<typename T>
T dejsonify(const string& s) {
   return fc::json::from_string(s).as<T>();
}

#define LOAD_VALUE_SET(options, name, container, type) \
if( options.count(name) ) { \
   const std::vector<std::string>& ops = options[name].as<std::vector<std::string>>(); \
   std::copy(ops.begin(), ops.end(), std::inserter(container, container.end())); \
}

void producer_plugin::plugin_initialize(const boost::program_options::variables_map& options)
{ try {
   my->_options = &options;
   LOAD_VALUE_SET(options, "producer-name", my->_producers, types::account_name)

   if( options.count("private-key") )
   {
      const std::vector<std::string> key_id_to_wif_pair_strings = options["private-key"].as<std::vector<std::string>>();
      for (const std::string& key_id_to_wif_pair_string : key_id_to_wif_pair_strings)
      {
         auto key_id_to_wif_pair = dejsonify<std::pair<public_key_type, private_key_type>>(key_id_to_wif_pair_string);
         my->_private_keys[key_id_to_wif_pair.first] = key_id_to_wif_pair.second;
      }
   }

   my->_max_transaction_time_ms = options.at("max-transaction-time").as<int32_t>();

   my->_max_irreversible_block_age_us = fc::seconds(options.at("max-irreversible-block-age").as<int32_t>());

   my->_incoming_block_subscription = app().get_channel<incoming::channels::block>().subscribe([this](const signed_block_ptr& block){
      try {
         my->on_incoming_block(block);
      } FC_LOG_AND_DROP();
   });

   my->_incoming_transaction_subscription = app().get_channel<incoming::channels::transaction>().subscribe([this](const packed_transaction_ptr& trx){
      try {
         my->on_incoming_transaction_async(trx, false, [](const auto&){});
      } FC_LOG_AND_DROP();
   });

   my->_incoming_block_sync_provider = app().get_method<incoming::methods::block_sync>().register_provider([this](const signed_block_ptr& block){
      my->on_incoming_block(block);
   });

   my->_incoming_transaction_async_provider = app().get_method<incoming::methods::transaction_async>().register_provider([this](const packed_transaction_ptr& trx, bool persist_until_expired, next_function<transaction_trace_ptr> next) -> void {
      return my->on_incoming_transaction_async(trx, persist_until_expired, next );
   });

} FC_LOG_AND_RETHROW() }

void producer_plugin::plugin_startup()
{ try {
   if(fc::get_logger_map().find(logger_name) != fc::get_logger_map().end()) {
      _log = fc::get_logger_map()[logger_name];
   }

   ilog("producer plugin:  plugin_startup() begin");

   chain::controller& chain = app().get_plugin<chain_plugin>().chain();
   my->_accepted_block_connection.emplace(chain.accepted_block.connect( [this]( const auto& bsp ){ my->on_block( bsp ); } ));
   my->_irreversible_block_connection.emplace(chain.irreversible_block.connect( [this]( const auto& bsp ){ my->on_irreversible_block( bsp->block ); } ));

   const auto lib_num = chain.last_irreversible_block_num();
   const auto lib = chain.fetch_block_by_number(lib_num);
   if (lib) {
      my->on_irreversible_block(lib);
   } else {
      my->_irreversible_block_time = fc::time_point::maximum();
   }

   if (!my->_producers.empty()) {
      ilog("Launching block production for ${n} producers at ${time}.", ("n", my->_producers.size())("time",fc::time_point::now()));

      if (my->_production_enabled) {
         if (chain.head_block_num() == 0) {
            new_chain_banner(chain);
         }
         //_production_skip_flags |= eosio::chain::skip_undo_history_check;
      }
   }

   my->schedule_production_loop();

   ilog("producer plugin:  plugin_startup() end");
} FC_CAPTURE_AND_RETHROW() }

void producer_plugin::plugin_shutdown() {
   try {
      my->_timer.cancel();
   } catch(fc::exception& e) {
      edump((e.to_detail_string()));
   }

   my->_accepted_block_connection.reset();
   my->_irreversible_block_connection.reset();
}

void producer_plugin::pause() {
   my->_pause_production = true;
}

void producer_plugin::resume() {
   my->_pause_production = false;
   // it is possible that we are only speculating because of this policy which we have now changed
   // re-evaluate that now
   //
   if (my->_pending_block_mode == pending_block_mode::speculating) {
      chain::controller& chain = app().get_plugin<chain_plugin>().chain();
      chain.abort_block();
      my->schedule_production_loop();
   }
}

bool producer_plugin::paused() const {
   return my->_pause_production;
}


optional<fc::time_point> producer_plugin_impl::calculate_next_block_time(const account_name& producer_name) const {
   chain::controller& chain = app().get_plugin<chain_plugin>().chain();
   const auto& pbs = chain.pending_block_state();
   const auto& active_schedule = pbs->active_schedule.producers;
   const auto& hbt = pbs->header.timestamp;

   // determine if this producer is in the active schedule and if so, where
   auto itr = std::find_if(active_schedule.begin(), active_schedule.end(), [&](const auto& asp){ return asp.producer_name == producer_name; });
   if (itr == active_schedule.end()) {
      // this producer is not in the active producer set
      return optional<fc::time_point>();
   }

   size_t producer_index = itr - active_schedule.begin();
   uint32_t minimum_offset = 1; // must at least be the "next" block

   // account for a watermark in the future which is disqualifying this producer for now
   // this is conservative assuming no blocks are dropped.  If blocks are dropped the watermark will
   // disqualify this producer for longer but it is assumed they will wake up, determine that they
   // are disqualified for longer due to skipped blocks and re-caculate their next block with better
   // information then
   auto current_watermark_itr = _producer_watermarks.find(producer_name);
   if (current_watermark_itr != _producer_watermarks.end()) {
      auto watermark = current_watermark_itr->second;
      if (watermark > pbs->block_num) {
         // if I have a watermark then I need to wait until after that watermark
         minimum_offset = watermark - pbs->block_num + 1;
      }
   }

   // this producers next opportuity to produce is the next time its slot arrives after or at the calculated minimum
   uint32_t minimum_slot = hbt.slot + minimum_offset;
   size_t minimum_slot_producer_index = (minimum_slot % (active_schedule.size() * config::producer_repetitions)) / config::producer_repetitions;
   if ( producer_index == minimum_slot_producer_index ) {
      // this is the producer for the minimum slot, go with that
      return block_timestamp_type(minimum_slot).to_time_point();
   } else {
      // calculate how many rounds are between the minimum producer and the producer in question
      size_t producer_distance = producer_index - minimum_slot_producer_index;
      // check for unsigned underflow
      if (producer_distance > producer_index) {
         producer_distance += active_schedule.size();
      }

      // align the minimum slot to the first of its set of reps
      uint32_t first_minimum_producer_slot = minimum_slot - (minimum_slot % config::producer_repetitions);

      // offset the aligned minimum to the *earliest* next set of slots for this producer
      uint32_t next_block_slot = first_minimum_producer_slot  + (producer_distance * config::producer_repetitions);
      return block_timestamp_type(next_block_slot).to_time_point();
   }
}

producer_plugin_impl::start_block_result producer_plugin_impl::start_block() {
   chain::controller& chain = app().get_plugin<chain_plugin>().chain();
   const auto& hbs = chain.head_block_state();

   //Schedule for the next second's tick regardless of chain state
   // If we would wait less than 50ms (1/10 of block_interval), wait for the whole block interval.
   fc::time_point now = fc::time_point::now();
   fc::time_point base = std::max<fc::time_point>(now, chain.head_block_time());
   int64_t min_time_to_next_block = (config::block_interval_us) - (base.time_since_epoch().count() % (config::block_interval_us) );
   fc::time_point block_time = base + fc::microseconds(min_time_to_next_block);


   if((block_time - now) < fc::microseconds(config::block_interval_us/10) ) {     // we must sleep for at least 50ms
//      ilog("Less than ${t}us to next block time, time_to_next_block_time ${bt}",
//           ("t", config::block_interval_us/10)("bt", block_time));
      block_time += fc::microseconds(config::block_interval_us);
   }

   _pending_block_mode = pending_block_mode::producing;

   // Not our turn
   const auto& scheduled_producer = hbs->get_scheduled_producer(block_time);
   auto currrent_watermark_itr = _producer_watermarks.find(scheduled_producer.producer_name);
   auto private_key_itr = _private_keys.find(scheduled_producer.block_signing_key);
   auto irreversible_block_age = get_irreversible_block_age();

   // If the next block production opportunity is in the present or future, we're synced.
   if( !_production_enabled ) {
      _pending_block_mode = pending_block_mode::speculating;
   } else if( _producers.find(scheduled_producer.producer_name) == _producers.end()) {
      _pending_block_mode = pending_block_mode::speculating;
   } else if (private_key_itr == _private_keys.end()) {
      elog("Not producing block because I don't have the private key for ${scheduled_key}", ("scheduled_key", scheduled_producer.block_signing_key));
      _pending_block_mode = pending_block_mode::speculating;
   } else if ( _pause_production ) {
      elog("Not producing block because production is explicitly paused");
      _pending_block_mode = pending_block_mode::speculating;
   }

   if (_pending_block_mode == pending_block_mode::producing) {
      // determine if our watermark excludes us from producing at this point
      if (currrent_watermark_itr != _producer_watermarks.end()) {
         if (currrent_watermark_itr->second >= hbs->block_num + 1) {
            elog("Not producing block because \"${producer}\" signed a BFT confirmation OR block at a higher block number (${watermark}) than the current fork's head (${head_block_num})",
                ("producer", scheduled_producer.producer_name)
                ("watermark", currrent_watermark_itr->second)
                ("head_block_num", hbs->block_num));
            _pending_block_mode = pending_block_mode::speculating;
         }
      }
   }

   try {
      uint16_t blocks_to_confirm = 0;

      if (_pending_block_mode == pending_block_mode::producing) {
         // determine how many blocks this producer can confirm
         // 1) if it is not a producer from this node, assume no confirmations (we will discard this block anyway)
         // 2) if it is a producer on this node that has never produced, the conservative approach is to assume no
         //    confirmations to make sure we don't double sign after a crash TODO: make these watermarks durable?
         // 3) if it is a producer on this node where this node knows the last block it produced, safely set it -UNLESS-
         // 4) the producer on this node's last watermark is higher (meaning on a different fork)
         if (currrent_watermark_itr != _producer_watermarks.end()) {
            auto watermark = currrent_watermark_itr->second;
            if (watermark < hbs->block_num) {
               blocks_to_confirm = std::min<uint16_t>(std::numeric_limits<uint16_t>::max(), (uint16_t)(hbs->block_num - watermark));
            }
         }
      }

      chain.abort_block();
      chain.start_block(block_time, blocks_to_confirm);
   } FC_LOG_AND_DROP();

   const auto& pbs = chain.pending_block_state();
   if (pbs) {

      if (_pending_block_mode == pending_block_mode::producing && pbs->block_signing_key != scheduled_producer.block_signing_key) {
         elog("Block Signing Key is not expected value, reverting to speculative mode! [expected: \"${expected}\", actual: \"${actual\"", ("expected", scheduled_producer.block_signing_key)("actual", pbs->block_signing_key));
         _pending_block_mode = pending_block_mode::speculating;
      }

      // attempt to play persisted transactions first
      bool exhausted = false;
      auto unapplied_trxs = chain.get_unapplied_transactions();

      // remove all persisted transactions that have now expired
      auto& persisted_by_id = _persistent_transactions.get<by_id>();
      auto& persisted_by_expiry = _persistent_transactions.get<by_expiry>();
      while(!persisted_by_expiry.empty() && persisted_by_expiry.begin()->expiry <= pbs->header.timestamp.to_time_point()) {
         persisted_by_expiry.erase(persisted_by_expiry.begin());
      }

      for (auto itr = unapplied_trxs.begin(); itr != unapplied_trxs.end(); ++itr) {
         const auto& trx = *itr;
         if(persisted_by_id.find(trx->id) != persisted_by_id.end()) {
            // this is a persisted transaction, push it into the block (even if we are speculating) with
            // no deadline as it has already passed the subjective deadlines once and we want to represent
            // the state of the chain including this transaction
            try {
               chain.push_transaction(trx, fc::time_point::maximum());
            } FC_LOG_AND_DROP();

            // remove it from further consideration as it is applied
            *itr = nullptr;
         }
      }

      if (_pending_block_mode == pending_block_mode::producing) {
         for (const auto& trx : unapplied_trxs) {
            if (exhausted) {
               break;
            }

            if (!trx ) {
               // nulled in the loop above, skip it
               continue;
            }

            if (trx->packed_trx.expiration() > pbs->header.timestamp.to_time_point()) {
               // expired, drop it
               chain.drop_unapplied_transaction(trx);
               continue;
            }

            try {
               auto deadline = fc::time_point::now() + fc::milliseconds(_max_transaction_time_ms);
               bool deadline_is_subjective = false;
               if (_pending_block_mode == pending_block_mode::producing && block_time < deadline) {
                  deadline_is_subjective = true;
                  deadline = block_time;
               }

               auto trace = chain.push_transaction(trx, deadline);
               if (trace->except) {
                  if (failure_is_subjective(*trace->except, deadline_is_subjective)) {
                     exhausted = true;
                  } else {
                     // this failed our configured maximum transaction time, we don't want to replay it
                     chain.drop_unapplied_transaction(trx);
                  }
               }
            } FC_LOG_AND_DROP();
         }

         auto& blacklist_by_id = _blacklisted_transactions.get<by_id>();
         auto& blacklist_by_expiry = _blacklisted_transactions.get<by_expiry>();
         auto now = fc::time_point::now();
         while(!blacklist_by_expiry.empty() && blacklist_by_expiry.begin()->expiry <= now) {
            blacklist_by_expiry.erase(blacklist_by_expiry.begin());
         }

         auto scheduled_trxs = chain.get_scheduled_transactions();
         for (const auto& trx : scheduled_trxs) {
            if (exhausted) {
               break;
            }

            if (blacklist_by_id.find(trx) != blacklist_by_id.end()) {
               continue;
            }

            try {
               auto deadline = fc::time_point::now() + fc::milliseconds(_max_transaction_time_ms);
               bool deadline_is_subjective = false;
               if (_pending_block_mode == pending_block_mode::producing && block_time < deadline) {
                  deadline_is_subjective = true;
                  deadline = block_time;
               }

               auto trace = chain.push_scheduled_transaction(trx, deadline);
               if (trace->except) {
                  if (failure_is_subjective(*trace->except, deadline_is_subjective)) {
                     exhausted = true;
                  } else {
                     auto expiration = fc::time_point::now() + fc::seconds(chain.get_global_properties().configuration.deferred_trx_expiration_window);
                     // this failed our configured maximum transaction time, we don't want to replay it add it to a blacklist
                     _blacklisted_transactions.insert(transaction_id_with_expiry{trx, expiration});
                  }
               }
            } FC_LOG_AND_DROP();
         }
      }

      if (exhausted) {
         return start_block_result::exhausted;
      } else {
         // attempt to apply any pending incoming transactions
         if (!_pending_incoming_transactions.empty()) {
            auto old_pending = std::move(_pending_incoming_transactions);
            _pending_incoming_transactions.clear();
            for (auto& e: old_pending) {
               on_incoming_transaction_async(std::get<0>(e), std::get<1>(e), std::get<2>(e));
            }
         }

         return start_block_result::succeeded;
      }
   }

   return start_block_result::failed;
}

void producer_plugin_impl::schedule_production_loop() {
   chain::controller& chain = app().get_plugin<chain_plugin>().chain();
   _timer.cancel();
   std::weak_ptr<producer_plugin_impl> weak_this = shared_from_this();

   auto result = start_block();

   if (result == start_block_result::failed) {
      elog("Failed to start a pending block, will try again later");
      _timer.expires_from_now( boost::posix_time::microseconds( config::block_interval_us  / 10 ));

      // we failed to start a block, so try again later?
      _timer.async_wait([weak_this,cid=++_timer_corelation_id](const boost::system::error_code& ec) {
         auto self = weak_this.lock();
         if (self && ec != boost::asio::error::operation_aborted && cid == self->_timer_corelation_id) {
            self->schedule_production_loop();
         }
      });
   } else if (_pending_block_mode == pending_block_mode::producing) {

      // we succeeded but block may be exhausted
      if (result == start_block_result::succeeded) {
         // ship this block off no later than its deadline
         static const boost::posix_time::ptime epoch(boost::gregorian::date(1970, 1, 1));
         _timer.expires_at(epoch + boost::posix_time::microseconds(chain.pending_block_time().time_since_epoch().count()));
         fc_dlog(_log, "Scheduling Block Production on Normal Block #${num} for ${time}", ("num", chain.pending_block_state()->block_num)("time",chain.pending_block_time()));
      } else {
         // ship this block off immediately
         _timer.expires_from_now( boost::posix_time::microseconds( 0 ));
         fc_dlog(_log, "Scheduling Block Production on Exhausted Block #${num} immediately", ("num", chain.pending_block_state()->block_num));
      }

      _timer.async_wait([&chain,weak_this,cid=++_timer_corelation_id](const boost::system::error_code& ec) {
         auto self = weak_this.lock();
         if (self && ec != boost::asio::error::operation_aborted && cid == self->_timer_corelation_id) {
            auto res = self->maybe_produce_block();
            fc_dlog(_log, "Producing Block #${num} returned: ${res}", ("num", chain.pending_block_state()->block_num)("res", res) );
         }
      });
   } else if (_pending_block_mode == pending_block_mode::speculating && !_producers.empty() && !production_disabled_by_policy()){
      // if we have any producers then we should at least set a timer for our next available slot
      optional<fc::time_point> wake_up_time;
      for (const auto&p: _producers) {
         auto next_producer_block_time = calculate_next_block_time(p);
         if (next_producer_block_time) {
            auto producer_wake_up_time = *next_producer_block_time - fc::microseconds(config::block_interval_us);
            if (wake_up_time) {
               // wake up with a full block interval to the deadline
               wake_up_time = std::min<fc::time_point>(*wake_up_time, producer_wake_up_time);
            } else {
               wake_up_time = producer_wake_up_time;
            }
         }
      }

      if (wake_up_time) {
         fc_dlog(_log, "Specualtive Block Created; Scheduling Speculative/Production Change at ${time}", ("time", wake_up_time));
         static const boost::posix_time::ptime epoch(boost::gregorian::date(1970, 1, 1));
         _timer.expires_at(epoch + boost::posix_time::microseconds(wake_up_time->time_since_epoch().count()));
         _timer.async_wait([weak_this,cid=++_timer_corelation_id](const boost::system::error_code& ec) {
            auto self = weak_this.lock();
            if (self && ec != boost::asio::error::operation_aborted && cid == self->_timer_corelation_id) {
               self->schedule_production_loop();
            }
         });
      } else {
         fc_dlog(_log, "Speculative Block Created; Not Scheduling Speculative/Production, no local producers had valid wake up times");
      }
   } else {
      fc_dlog(_log, "Speculative Block Created");
   }
}

bool producer_plugin_impl::maybe_produce_block() {
   auto reschedule = fc::make_scoped_exit([this]{
      schedule_production_loop();
   });

   try {
      produce_block();
      return true;
   } FC_LOG_AND_DROP();

   fc_dlog(_log, "Aborting block due to produce_block error");
   chain::controller& chain = app().get_plugin<chain_plugin>().chain();
   chain.abort_block();
   return false;
}

void producer_plugin_impl::produce_block() {
   FC_ASSERT(_pending_block_mode == pending_block_mode::producing, "called produce_block while not actually producing");

   chain::controller& chain = app().get_plugin<chain_plugin>().chain();
   const auto& pbs = chain.pending_block_state();
   const auto& hbs = chain.head_block_state();
   FC_ASSERT(pbs, "pending_block_state does not exist but it should, another plugin may have corrupted it");
   auto private_key_itr = _private_keys.find( pbs->block_signing_key );

   FC_ASSERT(private_key_itr != _private_keys.end(), "Attempting to produce a block for which we don't have the private key");

   //idump( (fc::time_point::now() - chain.pending_block_time()) );
   chain.finalize_block();
   chain.sign_block( [&]( const digest_type& d ) { return private_key_itr->second.sign(d); } );
   chain.commit_block();
   auto hbt = chain.head_block_time();
   //idump((fc::time_point::now() - hbt));

   block_state_ptr new_bs = chain.head_block_state();
   // for newly installed producers we can set their watermarks to the block they became
   if (hbs->active_schedule.version != new_bs->active_schedule.version) {
      flat_set<account_name> new_producers;
      new_producers.reserve(new_bs->active_schedule.producers.size());
      for( const auto& p: new_bs->active_schedule.producers) {
         if (_producers.count(p.producer_name) > 0)
            new_producers.insert(p.producer_name);
      }

      for( const auto& p: hbs->active_schedule.producers) {
         new_producers.erase(p.producer_name);
      }

      for (const auto& new_producer: new_producers) {
         _producer_watermarks[new_producer] = chain.head_block_num();
      }
   }
   _producer_watermarks[new_bs->header.producer] = chain.head_block_num();

   ilog("Produced block ${id}... #${n} @ ${t} signed by ${p} [trxs: ${count}, lib: ${lib}, confirmed: ${confs}]",
        ("p",new_bs->header.producer)("id",fc::variant(new_bs->id).as_string().substr(0,16))
        ("n",new_bs->block_num)("t",new_bs->header.timestamp)
        ("count",new_bs->block->transactions.size())("lib",chain.last_irreversible_block_num())("confs", new_bs->header.confirmed));

}

} // namespace eosio<|MERGE_RESOLUTION|>--- conflicted
+++ resolved
@@ -291,25 +291,7 @@
 
       }
 
-<<<<<<< HEAD
       std::vector<std::tuple<packed_transaction_ptr, bool, next_function<transaction_trace_ptr>>> _pending_incoming_transactions;
-=======
-      transaction_trace_ptr on_incoming_transaction(const packed_transaction_ptr& trx, bool persist_until_expired = false) {
-         fc_dlog(_log, "received incoming transaction ${id}", ("id", trx->id()));
-
-         chain::controller& chain = app().get_plugin<chain_plugin>().chain();
-         auto id = trx->id();
-         if( chain.db().find<transaction_object, by_trx_id>(id) ) {
-            auto r = std::make_shared<transaction_trace>();
-            r->except = tx_duplicate( FC_LOG_MESSAGE(error, "duplicate transaction ${id}", ("id", id)) );
-            return r;
-         }
-
-         return publish_results_of(trx, _transaction_ack_channel, [&]() -> transaction_trace_ptr {
-            while (true) {
-               chain::controller& chain = app().get_plugin<chain_plugin>().chain();
-               auto block_time = chain.pending_block_state()->header.timestamp.to_time_point();
->>>>>>> 9b42e8ec
 
       void on_incoming_transaction_async(const packed_transaction_ptr& trx, bool persist_until_expired, next_function<transaction_trace_ptr> next) {
          chain::controller& chain = app().get_plugin<chain_plugin>().chain();
@@ -324,7 +306,6 @@
             }
          };
 
-<<<<<<< HEAD
          auto id = trx->id();
          if( fc::time_point(trx->expiration()) < block_time ) {
             send_response(std::static_pointer_cast<fc::exception>(std::make_shared<expired_tx_exception>(FC_LOG_MESSAGE(error, "expired transaction ${id}", ("id", id)) )));
@@ -354,33 +335,6 @@
                }
             } else {
                if (persist_until_expired) {
-=======
-               if (trace->except) {
-                  // edump((trace->except->to_detail_string()));
-                  if (failure_is_subjective(*trace->except, deadline_is_subjective) ) {
-                     // if we failed because the block was exhausted push the block out and try again if it succeeds
-                     if (_pending_block_mode == pending_block_mode::producing ) {
-                        fc_dlog(_log, "flushing block under production");
-
-                        if (maybe_produce_block()) {
-                           continue;
-                        }
-                     } else if (_pending_block_mode == pending_block_mode::speculating) {
-                        fc_dlog(_log, "dropping block under speculation");
-
-                        chain.abort_block();
-                        schedule_production_loop();
-                        continue;
-                     }
-
-                     // if we failed to produce a block that was not speculative (for some reason).  we are going to
-                     // return the trace with an exception set to the caller. if they don't support any retry mechanics
-                     // this may result in a lost transaction
-                  } else {
-                     trace->except->dynamic_rethrow_exception();
-                  }
-               } else if (persist_until_expired) {
->>>>>>> 9b42e8ec
                   // if this trx didnt fail/soft-fail and the persist flag is set, store its ID so that we can
                   // ensure its applied to all future speculative blocks as well.
                   _persistent_transactions.insert(transaction_id_with_expiry{trx->id(), trx->expiration()});

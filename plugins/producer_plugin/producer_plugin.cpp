--- conflicted
+++ resolved
@@ -231,7 +231,7 @@
       void on_incoming_block(const signed_block_ptr& block) {
          fc_dlog(_log, "received incoming block ${id}", ("id", block->id()));
 
-         FC_ASSERT( block->timestamp < (fc::time_point::now() + fc::seconds(1)), "received a block from the future, ignoring it" );
+         FC_ASSERT( block->timestamp < (fc::time_point::now() + fc::seconds(7)), "received a block from the future, ignoring it" );
 
 
          chain::controller& chain = app().get_plugin<chain_plugin>().chain();
@@ -275,18 +275,15 @@
 
       }
 
-<<<<<<< HEAD
-      transaction_trace_ptr on_incoming_transaction(const packed_transaction_ptr& trx) {
+      transaction_trace_ptr on_incoming_transaction(const packed_transaction_ptr& trx, bool persist_until_expired = false) {
+         fc_dlog(_log, "received incoming transaction ${id}", ("id", trx->id()));
+
          chain::controller& chain = app().get_plugin<chain_plugin>().chain();
          auto id = trx->id();
          if( chain.db().find<transaction_object, by_trx_id>(id) ) {
             return transaction_trace_ptr();
          }
 
-=======
-      transaction_trace_ptr on_incoming_transaction(const packed_transaction_ptr& trx, bool persist_until_expired = false) {
-         fc_dlog(_log, "received incoming transaction ${id}", ("id", trx->id()));
->>>>>>> adfbbe2b
          return publish_results_of(trx, _transaction_ack_channel, [&]() -> transaction_trace_ptr {
             while (true) {
                chain::controller& chain = app().get_plugin<chain_plugin>().chain();

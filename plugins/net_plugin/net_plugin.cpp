#include <eosio/chain/types.hpp>

#include <eosio/net_plugin/net_plugin.hpp>
#include <eosio/net_plugin/protocol.hpp>
#include <eosio/chain/controller.hpp>
#include <eosio/chain/exceptions.hpp>
#include <eosio/chain/block.hpp>
#include <eosio/chain/plugin_interface.hpp>
#include <eosio/chain/thread_utils.hpp>
#include <eosio/producer_plugin/producer_plugin.hpp>
#include <eosio/chain/contract_types.hpp>

#include <fc/network/message_buffer.hpp>
#include <fc/network/ip.hpp>
#include <fc/io/json.hpp>
#include <fc/io/raw.hpp>
#include <fc/log/appender.hpp>
#include <fc/log/logger_config.hpp>
#include <fc/reflect/variant.hpp>
#include <fc/crypto/rand.hpp>
#include <fc/exception/exception.hpp>

#include <boost/asio/ip/tcp.hpp>
#include <boost/asio/ip/host_name.hpp>
#include <boost/asio/steady_timer.hpp>

#include <atomic>
#include <shared_mutex>

using namespace eosio::chain::plugin_interface;

namespace eosio {
   static appbase::abstract_plugin& _net_plugin = app().register_plugin<net_plugin>();

   using std::vector;

   using boost::asio::ip::tcp;
   using boost::asio::ip::address_v4;
   using boost::asio::ip::host_name;
   using boost::multi_index_container;

   using fc::time_point;
   using fc::time_point_sec;
   using eosio::chain::transaction_id_type;
   using eosio::chain::sha256_less;

   class connection;

   using connection_ptr = std::shared_ptr<connection>;
   using connection_wptr = std::weak_ptr<connection>;

   using io_work_t = boost::asio::executor_work_guard<boost::asio::io_context::executor_type>;

   template <typename Strand>
   void verify_strand_in_this_thread(const Strand& strand, const char* func, int line) {
      if( !strand.running_in_this_thread() ) {
         elog( "wrong strand: ${f} : line ${n}, exiting", ("f", func)("n", line) );
         app().quit();
      }
   }

   struct node_transaction_state {
      transaction_id_type id;
      time_point_sec  expires;        /// time after which this may be purged.
      uint32_t        block_num = 0;  /// block transaction was included in
      uint32_t        connection_id = 0;
   };

   struct by_expiry;
   struct by_block_num;

   typedef multi_index_container<
      node_transaction_state,
      indexed_by<
         ordered_unique<
            tag<by_id>,
            composite_key< node_transaction_state,
               member<node_transaction_state, transaction_id_type, &node_transaction_state::id>,
               member<node_transaction_state, uint32_t, &node_transaction_state::connection_id>
            >,
            composite_key_compare< sha256_less, std::less<uint32_t> >
         >,
         ordered_non_unique<
            tag< by_expiry >,
            member< node_transaction_state, fc::time_point_sec, &node_transaction_state::expires > >,
         ordered_non_unique<
            tag<by_block_num>,
            member< node_transaction_state, uint32_t, &node_transaction_state::block_num > >
         >
      >
   node_transaction_index;

   struct peer_block_state {
      block_id_type id;
      uint32_t      block_num = 0;
      uint32_t      connection_id = 0;
      bool          have_block = false; // true if we have received the block, false if only received id notification
   };

   struct by_block_id;

   typedef multi_index_container<
      eosio::peer_block_state,
      indexed_by<
         ordered_unique< tag<by_id>,
               composite_key< peer_block_state,
                     member<peer_block_state, uint32_t, &eosio::peer_block_state::connection_id>,
                     member<peer_block_state, block_id_type, &eosio::peer_block_state::id>
               >,
               composite_key_compare< std::less<uint32_t>, sha256_less >
         >,
         ordered_non_unique< tag<by_block_id>,
               composite_key< peer_block_state,
                     member<peer_block_state, block_id_type, &eosio::peer_block_state::id>,
                     member<peer_block_state, bool, &eosio::peer_block_state::have_block>
               >,
               composite_key_compare< sha256_less, std::greater<bool> >
         >,
         ordered_non_unique< tag<by_block_num>, member<eosio::peer_block_state, uint32_t, &eosio::peer_block_state::block_num > >
      >
      > peer_block_state_index;


   struct update_block_num {
      uint32_t new_bnum;
      update_block_num(uint32_t bnum) : new_bnum(bnum) {}
      void operator() (node_transaction_state& nts) {
         nts.block_num = new_bnum;
      }
   };

   class sync_manager {
   private:
      enum stages {
         lib_catchup,
         head_catchup,
         in_sync
      };

      mutable std::mutex sync_mtx;
      uint32_t       sync_known_lib_num{0};
      uint32_t       sync_last_requested_num{0};
      uint32_t       sync_next_expected_num{0};
      uint32_t       sync_req_span{0};
      connection_ptr sync_source;
      std::atomic<stages> sync_state{in_sync};

   private:
      constexpr static auto stage_str( stages s );
      void set_state( stages s );
      bool is_sync_required( uint32_t fork_head_block_num );
      void request_next_chunk( std::unique_lock<std::mutex> g_sync, const connection_ptr& conn = connection_ptr() );
      void start_sync( const connection_ptr& c, uint32_t target );
      bool verify_catchup( const connection_ptr& c, uint32_t num, const block_id_type& id );

   public:
      explicit sync_manager( uint32_t span );
      static void send_handshakes();
      bool syncing_with_peer() const { return sync_state == lib_catchup; }
      void sync_reset_lib_num( const connection_ptr& conn );
      void sync_reassign_fetch( const connection_ptr& c, go_away_reason reason );
      void rejected_block( const connection_ptr& c, uint32_t blk_num );
      void sync_recv_block( const connection_ptr& c, const block_id_type& blk_id, uint32_t blk_num, bool blk_applied );
      void sync_update_expected( const connection_ptr& c, const block_id_type& blk_id, uint32_t blk_num, bool blk_applied );
      void recv_handshake( const connection_ptr& c, const handshake_message& msg );
      void sync_recv_notice( const connection_ptr& c, const notice_message& msg );
   };

   class dispatch_manager {
      mutable std::mutex      blk_state_mtx;
      peer_block_state_index  blk_state;
      mutable std::mutex      local_txns_mtx;
      node_transaction_index  local_txns;

   public:
      boost::asio::io_context::strand  strand;

      explicit dispatch_manager(boost::asio::io_context& io_context)
      : strand( io_context ) {}

      void bcast_transaction(const packed_transaction& trx);
      void rejected_transaction(const packed_transaction_ptr& trx, uint32_t head_blk_num);
      void bcast_block( const signed_block_ptr& b, const block_id_type& id );
      void bcast_notice( const block_id_type& id );
      void rejected_block(const block_id_type& id);

      void recv_block(const connection_ptr& conn, const block_id_type& msg, uint32_t bnum);
      void expire_blocks( uint32_t bnum );
      void recv_notice(const connection_ptr& conn, const notice_message& msg, bool generated);

      void retry_fetch(const connection_ptr& conn);

      bool add_peer_block( const block_id_type& blkid, uint32_t connection_id );
      bool peer_has_block(const block_id_type& blkid, uint32_t connection_id) const;
      bool have_block(const block_id_type& blkid) const;

      bool add_peer_txn( const node_transaction_state& nts );
      void update_txns_block_num( const signed_block_ptr& sb );
      void update_txns_block_num( const transaction_id_type& id, uint32_t blk_num );
      bool peer_has_txn( const transaction_id_type& tid, uint32_t connection_id ) const;
      bool have_txn( const transaction_id_type& tid ) const;
      void expire_txns( uint32_t lib_num );
   };

   class net_plugin_impl : public std::enable_shared_from_this<net_plugin_impl> {
   public:
      unique_ptr<tcp::acceptor>        acceptor;
      std::atomic<uint32_t>            current_connection_id{0};

      unique_ptr< sync_manager >       sync_master;
      unique_ptr< dispatch_manager >   dispatcher;

      /**
       * Thread safe, only updated in plugin initialize
       *  @{
       */
      string                                p2p_address;
      string                                p2p_server_address;

      vector<string>                        supplied_peers;
      vector<chain::public_key_type>        allowed_peers; ///< peer keys allowed to connect
      std::map<chain::public_key_type,
               chain::private_key_type>     private_keys; ///< overlapping with producer keys, also authenticating non-producing nodes
      enum possible_connections : char {
         None = 0,
            Producers = 1 << 0,
            Specified = 1 << 1,
            Any = 1 << 2
            };
      possible_connections                  allowed_connections{None};

      boost::asio::steady_timer::duration   connector_period{0};
      boost::asio::steady_timer::duration   txn_exp_period{0};
      boost::asio::steady_timer::duration   resp_expected_period{0};
      boost::asio::steady_timer::duration   keepalive_interval{std::chrono::seconds{32}};

      int                                   max_cleanup_time_ms = 0;
      uint32_t                              max_client_count = 0;
      uint32_t                              max_nodes_per_host = 1;
      bool                                  p2p_accept_transactions = true;

      /// Peer clock may be no more than 1 second skewed from our clock, including network latency.
      const std::chrono::system_clock::duration peer_authentication_interval{std::chrono::seconds{1}};

      chain_id_type                         chain_id;
      fc::sha256                            node_id;
      string                                user_agent_name;

      chain_plugin*                         chain_plug = nullptr;
      producer_plugin*                      producer_plug = nullptr;
      bool                                  use_socket_read_watermark = false;
      /** @} */

      mutable std::shared_mutex             connections_mtx;
      std::set< connection_ptr >            connections;     // todo: switch to a thread safe container to avoid big mutex over complete collection

      std::mutex                            connector_check_timer_mtx;
      unique_ptr<boost::asio::steady_timer> connector_check_timer;
      int                                   connector_checks_in_flight{0};

      std::mutex                            expire_timer_mtx;
      unique_ptr<boost::asio::steady_timer> expire_timer;

      std::mutex                            keepalive_timer_mtx;
      unique_ptr<boost::asio::steady_timer> keepalive_timer;

      std::atomic<bool>                     in_shutdown{false};

      compat::channels::transaction_ack::channel_type::handle  incoming_transaction_ack_subscription;

      uint16_t                                  thread_pool_size = 2;
      optional<eosio::chain::named_thread_pool> thread_pool;

   private:
      mutable std::mutex            chain_info_mtx; // protects chain_*
      uint32_t                      chain_lib_num{0};
      uint32_t                      chain_head_blk_num{0};
      uint32_t                      chain_fork_head_blk_num{0};
      block_id_type                 chain_lib_id;
      block_id_type                 chain_head_blk_id;
      block_id_type                 chain_fork_head_blk_id;

   public:
      void update_chain_info();
      //         lib_num, head_block_num, fork_head_blk_num, lib_id, head_blk_id, fork_head_blk_id
      std::tuple<uint32_t, uint32_t, uint32_t, block_id_type, block_id_type, block_id_type> get_chain_info() const;

      void start_listen_loop();

      void on_accepted_block( const block_state_ptr& bs );
      void on_pre_accepted_block( const signed_block_ptr& bs );
      void transaction_ack(const std::pair<fc::exception_ptr, transaction_metadata_ptr>&);
      void on_irreversible_block( const block_state_ptr& blk );

      void start_conn_timer(boost::asio::steady_timer::duration du, std::weak_ptr<connection> from_connection);
      void start_expire_timer();
      void start_monitors();

      void expire();
      void connection_monitor(std::weak_ptr<connection> from_connection, bool reschedule);
      /** \name Peer Timestamps
       *  Time message handling
       *  @{
       */
      /** \brief Peer heartbeat ticker.
       */
      void ticker();
      /** @} */
      /** \brief Determine if a peer is allowed to connect.
       *
       * Checks current connection mode and key authentication.
       *
       * \return False if the peer should not connect, true otherwise.
       */
      bool authenticate_peer(const handshake_message& msg) const;
      /** \brief Retrieve public key used to authenticate with peers.
       *
       * Finds a key to use for authentication.  If this node is a producer, use
       * the front of the producer key map.  If the node is not a producer but has
       * a configured private key, use it.  If the node is neither a producer nor has
       * a private key, returns an empty key.
       *
       * \note On a node with multiple private keys configured, the key with the first
       *       numerically smaller byte will always be used.
       */
      chain::public_key_type get_authentication_key() const;
      /** \brief Returns a signature of the digest using the corresponding private key of the signer.
       *
       * If there are no configured private keys, returns an empty signature.
       */
      chain::signature_type sign_compact(const chain::public_key_type& signer, const fc::sha256& digest) const;

      constexpr uint16_t to_protocol_version(uint16_t v);

      connection_ptr find_connection(const string& host)const; // must call with held mutex
   };

   const fc::string logger_name("net_plugin_impl");
   fc::logger logger;
   std::string peer_log_format;

#define peer_dlog( PEER, FORMAT, ... ) \
  FC_MULTILINE_MACRO_BEGIN \
   if( logger.is_enabled( fc::log_level::debug ) ) \
      logger.log( FC_LOG_MESSAGE( debug, peer_log_format + FORMAT, __VA_ARGS__ (PEER->get_logger_variant()) ) ); \
  FC_MULTILINE_MACRO_END

#define peer_ilog( PEER, FORMAT, ... ) \
  FC_MULTILINE_MACRO_BEGIN \
   if( logger.is_enabled( fc::log_level::info ) ) \
      logger.log( FC_LOG_MESSAGE( info, peer_log_format + FORMAT, __VA_ARGS__ (PEER->get_logger_variant()) ) ); \
  FC_MULTILINE_MACRO_END

#define peer_wlog( PEER, FORMAT, ... ) \
  FC_MULTILINE_MACRO_BEGIN \
   if( logger.is_enabled( fc::log_level::warn ) ) \
      logger.log( FC_LOG_MESSAGE( warn, peer_log_format + FORMAT, __VA_ARGS__ (PEER->get_logger_variant()) ) ); \
  FC_MULTILINE_MACRO_END

#define peer_elog( PEER, FORMAT, ... ) \
  FC_MULTILINE_MACRO_BEGIN \
   if( logger.is_enabled( fc::log_level::error ) ) \
      logger.log( FC_LOG_MESSAGE( error, peer_log_format + FORMAT, __VA_ARGS__ (PEER->get_logger_variant())) ); \
  FC_MULTILINE_MACRO_END


   template<class enum_type, class=typename std::enable_if<std::is_enum<enum_type>::value>::type>
   inline enum_type& operator|=(enum_type& lhs, const enum_type& rhs)
   {
      using T = std::underlying_type_t <enum_type>;
      return lhs = static_cast<enum_type>(static_cast<T>(lhs) | static_cast<T>(rhs));
   }

   static net_plugin_impl *my_impl;

   /**
    * default value initializers
    */
   constexpr auto     def_send_buffer_size_mb = 4;
   constexpr auto     def_send_buffer_size = 1024*1024*def_send_buffer_size_mb;
   constexpr auto     def_max_write_queue_size = def_send_buffer_size*10;
   constexpr auto     def_max_trx_in_progress_size = 100*1024*1024; // 100 MB
   constexpr auto     def_max_consecutive_rejected_blocks = 13; // num of rejected blocks before disconnect
   constexpr auto     def_max_consecutive_immediate_connection_close = 9; // back off if client keeps closing
   constexpr auto     def_max_clients = 25; // 0 for unlimited clients
   constexpr auto     def_max_nodes_per_host = 1;
   constexpr auto     def_conn_retry_wait = 30;
   constexpr auto     def_txn_expire_wait = std::chrono::seconds(3);
   constexpr auto     def_resp_expected_wait = std::chrono::seconds(5);
   constexpr auto     def_sync_fetch_span = 100;

   constexpr auto     message_header_size = 4;
   constexpr uint32_t signed_block_which = 7;        // see protocol net_message
   constexpr uint32_t packed_transaction_which = 8;  // see protocol net_message

   /**
    *  For a while, network version was a 16 bit value equal to the second set of 16 bits
    *  of the current build's git commit id. We are now replacing that with an integer protocol
    *  identifier. Based on historical analysis of all git commit identifiers, the larges gap
    *  between ajacent commit id values is shown below.
    *  these numbers were found with the following commands on the master branch:
    *
    *  git log | grep "^commit" | awk '{print substr($2,5,4)}' | sort -u > sorted.txt
    *  rm -f gap.txt; prev=0; for a in $(cat sorted.txt); do echo $prev $((0x$a - 0x$prev)) $a >> gap.txt; prev=$a; done; sort -k2 -n gap.txt | tail
    *
    *  DO NOT EDIT net_version_base OR net_version_range!
    */
   constexpr uint16_t net_version_base = 0x04b5;
   constexpr uint16_t net_version_range = 106;
   /**
    *  If there is a change to network protocol or behavior, increment net version to identify
    *  the need for compatibility hooks
    */
   constexpr uint16_t proto_base = 0;
   constexpr uint16_t proto_explicit_sync = 1;
   constexpr uint16_t block_id_notify = 2; // reserved. feature was removed. next net_version should be 3

   constexpr uint16_t net_version = proto_explicit_sync;

   /**
    * Index by start_block_num
    */
   struct peer_sync_state {
      explicit peer_sync_state(uint32_t start = 0, uint32_t end = 0, uint32_t last_acted = 0)
         :start_block( start ), end_block( end ), last( last_acted ),
          start_time(fc::now())
      {}
      uint32_t     start_block;
      uint32_t     end_block;
      uint32_t     last; ///< last sent or received
      time_point   start_time; ///< time request made or received
   };

   // thread safe
   class queued_buffer : boost::noncopyable {
   public:
      void clear_write_queue() {
         std::lock_guard<std::mutex> g( _mtx );
         _write_queue.clear();
         _sync_write_queue.clear();
         _write_queue_size = 0;
      }

      void clear_out_queue() {
         std::lock_guard<std::mutex> g( _mtx );
         while ( _out_queue.size() > 0 ) {
            _out_queue.pop_front();
         }
      }

      uint32_t write_queue_size() const {
         std::lock_guard<std::mutex> g( _mtx );
         return _write_queue_size;
      }

      bool is_out_queue_empty() const {
         std::lock_guard<std::mutex> g( _mtx );
         return _out_queue.empty();
      }

      bool ready_to_send() const {
         std::lock_guard<std::mutex> g( _mtx );
         // if out_queue is not empty then async_write is in progress
         return ((!_sync_write_queue.empty() || !_write_queue.empty()) && _out_queue.empty());
      }

      // @param callback must not callback into queued_buffer
      bool add_write_queue( const std::shared_ptr<vector<char>>& buff,
                            std::function<void( boost::system::error_code, std::size_t )> callback,
                            bool to_sync_queue ) {
         std::lock_guard<std::mutex> g( _mtx );
         if( to_sync_queue ) {
            _sync_write_queue.push_back( {buff, callback} );
         } else {
            _write_queue.push_back( {buff, callback} );
         }
         _write_queue_size += buff->size();
         if( _write_queue_size > 2 * def_max_write_queue_size ) {
            return false;
         }
         return true;
      }

      void fill_out_buffer( std::vector<boost::asio::const_buffer>& bufs ) {
         std::lock_guard<std::mutex> g( _mtx );
         if( _sync_write_queue.size() > 0 ) { // always send msgs from sync_write_queue first
            fill_out_buffer( bufs, _sync_write_queue );
         } else { // postpone real_time write_queue if sync queue is not empty
            fill_out_buffer( bufs, _write_queue );
            EOS_ASSERT( _write_queue_size == 0, plugin_exception, "write queue size expected to be zero" );
         }
      }

      void out_callback( boost::system::error_code ec, std::size_t w ) {
         std::lock_guard<std::mutex> g( _mtx );
         for( auto& m : _out_queue ) {
            m.callback( ec, w );
         }
      }

   private:
      struct queued_write;
      void fill_out_buffer( std::vector<boost::asio::const_buffer>& bufs,
                            deque<queued_write>& w_queue ) {
         while ( w_queue.size() > 0 ) {
            auto& m = w_queue.front();
            bufs.push_back( boost::asio::buffer( *m.buff ));
            _write_queue_size -= m.buff->size();
            _out_queue.emplace_back( m );
            w_queue.pop_front();
         }
      }

   private:
      struct queued_write {
         std::shared_ptr<vector<char>> buff;
         std::function<void( boost::system::error_code, std::size_t )> callback;
      };

      mutable std::mutex  _mtx;
      uint32_t            _write_queue_size{0};
      deque<queued_write> _write_queue;
      deque<queued_write> _sync_write_queue; // sync_write_queue will be sent first
      deque<queued_write> _out_queue;

   }; // queued_buffer


   class connection : public std::enable_shared_from_this<connection> {
   public:
      explicit connection( string endpoint );
      connection();

      ~connection() {}

      bool start_session();

      bool socket_is_open() const { return socket_open.load(); } // thread safe, atomic
      const string& peer_address() const { return peer_addr; } // thread safe, const

      void set_connection_type( const string& peer_addr );
      bool is_transactions_only_connection()const { return connection_type == transactions_only; }
      bool is_blocks_only_connection()const { return connection_type == blocks_only; }

   private:
      static const string unknown;

      void update_endpoints();

      optional<peer_sync_state>    peer_requested;  // this peer is requesting info from us

      std::atomic<bool>                         socket_open{false};

      const string            peer_addr;
      enum connection_types : char {
         both,
         transactions_only,
         blocks_only
      };

      std::atomic<connection_types>             connection_type{both};

   public:
      boost::asio::io_context::strand           strand;
      std::shared_ptr<tcp::socket>              socket; // only accessed through strand after construction

      fc::message_buffer<1024*1024>    pending_message_buffer;
      std::atomic<std::size_t>         outstanding_read_bytes{0}; // accessed only from strand threads

      queued_buffer           buffer_queue;

      std::atomic<uint32_t>   trx_in_progress_size{0};
      const uint32_t          connection_id;
      int16_t                 sent_handshake_count = 0;
      std::atomic<bool>       connecting{true};
      std::atomic<bool>       syncing{false};
      uint16_t                protocol_version = 0;
      uint16_t                consecutive_rejected_blocks = 0;
      std::atomic<uint16_t>   consecutive_immediate_connection_close = 0;

      std::mutex                            response_expected_timer_mtx;
      boost::asio::steady_timer             response_expected_timer;

      std::atomic<go_away_reason>           no_retry{no_reason};

      mutable std::mutex          conn_mtx; //< mtx for last_req .. local_endpoint_port
      optional<request_message>   last_req;
      handshake_message           last_handshake_recv;
      handshake_message           last_handshake_sent;
      block_id_type               fork_head;
      uint32_t                    fork_head_num{0};
      fc::time_point              last_close;
      fc::sha256                  conn_node_id;
      string                      remote_endpoint_ip;
      string                      remote_endpoint_port;
      string                      local_endpoint_ip;
      string                      local_endpoint_port;

      connection_status get_status()const;

      /** \name Peer Timestamps
       *  Time message handling
       *  @{
       */
      // Members set from network data
      tstamp                         org{0};          //!< originate timestamp
      tstamp                         rec{0};          //!< receive timestamp
      tstamp                         dst{0};          //!< destination timestamp
      tstamp                         xmt{0};          //!< transmit timestamp
      /** @} */

      bool connected();
      bool current();

      /// @param reconnect true if we should try and reconnect immediately after close
      /// @param shutdown true only if plugin is shutting down
      void close( bool reconnect = true, bool shutdown = false );
   private:
      static void _close( connection* self, bool reconnect, bool shutdown ); // for easy capture
   public:

      bool populate_handshake( handshake_message& hello, bool force );

      bool resolve_and_connect();
      void connect( const std::shared_ptr<tcp::resolver>& resolver, tcp::resolver::results_type endpoints );
      void start_read_message();

      /** \brief Process the next message from the pending message buffer
       *
       * Process the next message from the pending_message_buffer.
       * message_length is the already determined length of the data
       * part of the message that will handle the message.
       * Returns true is successful. Returns false if an error was
       * encountered unpacking or processing the message.
       */
      bool process_next_message(uint32_t message_length);

      void send_handshake( bool force = false );

      /** \name Peer Timestamps
       *  Time message handling
       */
      /**  \brief Populate and queue time_message
       */
      void send_time();
      /** \brief Populate and queue time_message immediately using incoming time_message
       */
      void send_time(const time_message& msg);
      /** \brief Read system time and convert to a 64 bit integer.
       *
       * There are only two calls on this routine in the program.  One
       * when a packet arrives from the network and the other when a
       * packet is placed on the send queue.  Calls the kernel time of
       * day routine and converts to a (at least) 64 bit integer.
       */
      static tstamp get_time() {
         return std::chrono::system_clock::now().time_since_epoch().count();
      }
      /** @} */

      const string peer_name();

      void blk_send_branch( const block_id_type& msg_head_id );
      void blk_send_branch_impl( uint32_t msg_head_num, uint32_t lib_num, uint32_t head_num );
      void blk_send(const block_id_type& blkid);
      void stop_send();

      void enqueue( const net_message &msg );
      void enqueue_block( const signed_block_ptr& sb, bool to_sync_queue = false);
      void enqueue_buffer( const std::shared_ptr<std::vector<char>>& send_buffer,
                           go_away_reason close_after_send,
                           bool to_sync_queue = false);
      void cancel_sync(go_away_reason);
      void flush_queues();
      bool enqueue_sync_block();
      void request_sync_blocks(uint32_t start, uint32_t end);

      void cancel_wait();
      void sync_wait();
      void fetch_wait();
      void sync_timeout(boost::system::error_code ec);
      void fetch_timeout(boost::system::error_code ec);

      void queue_write(const std::shared_ptr<vector<char>>& buff,
                       std::function<void(boost::system::error_code, std::size_t)> callback,
                       bool to_sync_queue = false);
      void do_queue_write();

      static bool is_valid( const handshake_message& msg );

      void handle_message( const handshake_message& msg );
      void handle_message( const chain_size_message& msg );
      void handle_message( const go_away_message& msg );
      /** \name Peer Timestamps
       *  Time message handling
       *  @{
       */
      /** \brief Process time_message
       *
       * Calculate offset, delay and dispersion.  Note carefully the
       * implied processing.  The first-order difference is done
       * directly in 64-bit arithmetic, then the result is converted
       * to floating double.  All further processing is in
       * floating-double arithmetic with rounding done by the hardware.
       * This is necessary in order to avoid overflow and preserve precision.
       */
      void handle_message( const time_message& msg );
      /** @} */
      void handle_message( const notice_message& msg );
      void handle_message( const request_message& msg );
      void handle_message( const sync_request_message& msg );
      void handle_message( const signed_block& msg ) = delete; // signed_block_ptr overload used instead
      void handle_message( const block_id_type& id, signed_block_ptr msg );
      void handle_message( const packed_transaction& msg ) = delete; // packed_transaction_ptr overload used instead
      void handle_message( packed_transaction_ptr msg );

      void process_signed_block( const block_id_type& id, signed_block_ptr msg );

      fc::variant_object get_logger_variant()  {
         fc::mutable_variant_object mvo;
         mvo( "_name", peer_name());
         std::lock_guard<std::mutex> g_conn( conn_mtx );
         mvo( "_id", conn_node_id )
            ( "_sid", conn_node_id.str().substr( 0, 7 ) )
            ( "_ip", remote_endpoint_ip )
            ( "_port", remote_endpoint_port )
            ( "_lip", local_endpoint_ip )
            ( "_lport", local_endpoint_port );
         return mvo;
      }
   };

   const string connection::unknown = "<unknown>";

   // called from connection strand
   struct msg_handler : public fc::visitor<void> {
      connection_ptr c;
      explicit msg_handler( const connection_ptr& conn) : c(conn) {}

      template<typename T>
      void operator()( const T& ) const {
         EOS_ASSERT( false, plugin_config_exception, "Not implemented, call handle_message directly instead" );
      }

      void operator()( const handshake_message& msg ) const {
         // continue call to handle_message on connection strand
         fc_dlog( logger, "handle handshake_message" );
         c->handle_message( msg );
      }

      void operator()( const chain_size_message& msg ) const {
         // continue call to handle_message on connection strand
         fc_dlog( logger, "handle chain_size_message" );
         c->handle_message( msg );
      }

      void operator()( const go_away_message& msg ) const {
         // continue call to handle_message on connection strand
         fc_dlog( logger, "handle go_away_message" );
         c->handle_message( msg );
      }

      void operator()( const time_message& msg ) const {
         // continue call to handle_message on connection strand
         fc_dlog( logger, "handle time_message" );
         c->handle_message( msg );
      }

      void operator()( const notice_message& msg ) const {
         // continue call to handle_message on connection strand
         fc_dlog( logger, "handle notice_message" );
         c->handle_message( msg );
      }

      void operator()( const request_message& msg ) const {
         // continue call to handle_message on connection strand
         fc_dlog( logger, "handle request_message" );
         c->handle_message( msg );
      }

      void operator()( const sync_request_message& msg ) const {
         // continue call to handle_message on connection strand
         fc_dlog( logger, "handle sync_request_message" );
         c->handle_message( msg );
      }
   };

   template<typename Function>
   void for_each_connection( Function f ) {
      std::shared_lock<std::shared_mutex> g( my_impl->connections_mtx );
      for( auto& c : my_impl->connections ) {
         if( !f( c ) ) return;
      }
   }

   template<typename Function>
   void for_each_block_connection( Function f ) {
      std::shared_lock<std::shared_mutex> g( my_impl->connections_mtx );
      for( auto& c : my_impl->connections ) {
         if( c->is_transactions_only_connection() ) continue;
         if( !f( c ) ) return;
      }
   }

   //---------------------------------------------------------------------------

   connection::connection( string endpoint )
      : peer_addr( endpoint ),
        strand( my_impl->thread_pool->get_executor() ),
        socket( new tcp::socket( my_impl->thread_pool->get_executor() ) ),
        connection_id( ++my_impl->current_connection_id ),
        response_expected_timer( my_impl->thread_pool->get_executor() ),
        last_handshake_recv(),
        last_handshake_sent()
   {
      fc_ilog( logger, "creating connection to ${n}", ("n", endpoint) );
   }

   connection::connection()
      : peer_addr(),
        strand( my_impl->thread_pool->get_executor() ),
        socket( new tcp::socket( my_impl->thread_pool->get_executor() ) ),
        connection_id( ++my_impl->current_connection_id ),
        response_expected_timer( my_impl->thread_pool->get_executor() ),
        last_handshake_recv(),
        last_handshake_sent()
   {
      fc_dlog( logger, "new connection object created" );
   }

   void connection::update_endpoints() {
      boost::system::error_code ec;
      boost::system::error_code ec2;
      auto rep = socket->remote_endpoint(ec);
      auto lep = socket->local_endpoint(ec2);
      std::lock_guard<std::mutex> g_conn( conn_mtx );
      remote_endpoint_ip = ec ? unknown : rep.address().to_string();
      remote_endpoint_port = ec ? unknown : std::to_string(rep.port());
      local_endpoint_ip = ec2 ? unknown : lep.address().to_string();
      local_endpoint_port = ec2 ? unknown : std::to_string(lep.port());
   }

   void connection::set_connection_type( const string& peer_add ) {
      // host:port:[<trx>|<blk>]
      string::size_type colon = peer_add.find(':');
      string::size_type colon2 = peer_add.find(':', colon + 1);
      string::size_type end = colon2 == string::npos
            ? string::npos : peer_add.find_first_of( " :+=.,<>!$%^&(*)|-#@\t", colon2 + 1 ); // future proof by including most symbols without using regex
      string host = peer_add.substr( 0, colon );
      string port = peer_add.substr( colon + 1, colon2 == string::npos ? string::npos : colon2 - (colon + 1));
      string type = colon2 == string::npos ? "" : end == string::npos ?
            peer_add.substr( colon2 + 1 ) : peer_add.substr( colon2 + 1, end - (colon2 + 1) );

      if( type.empty() ) {
         fc_dlog( logger, "Setting connection type for: ${peer} to both transactions and blocks", ("peer", peer_add) );
         connection_type = both;
      } else if( type == "trx" ) {
         fc_dlog( logger, "Setting connection type for: ${peer} to transactions only", ("peer", peer_add) );
         connection_type = transactions_only;
      } else if( type == "blk" ) {
         fc_dlog( logger, "Setting connection type for: ${peer} to blocks only", ("peer", peer_add) );
         connection_type = blocks_only;
      } else {
         fc_wlog( logger, "Unknown connection type: ${t}", ("t", type) );
      }
   }

   connection_status connection::get_status()const {
      connection_status stat;
      stat.peer = peer_addr;
      stat.connecting = connecting;
      stat.syncing = syncing;
      std::lock_guard<std::mutex> g( conn_mtx );
      stat.last_handshake = last_handshake_recv;
      return stat;
   }

   bool connection::start_session() {
      verify_strand_in_this_thread( strand, __func__, __LINE__ );

      update_endpoints();
      boost::asio::ip::tcp::no_delay nodelay( true );
      boost::system::error_code ec;
      socket->set_option( nodelay, ec );
      if( ec ) {
         fc_elog( logger, "connection failed (set_option) ${peer}: ${e1}", ("peer", peer_name())( "e1", ec.message() ) );
         close();
         return false;
      } else {
         fc_dlog( logger, "connected to ${peer}", ("peer", peer_name()) );
         socket_open = true;
         start_read_message();
         return true;
      }
   }

   bool connection::connected() {
      return socket_is_open() && !connecting;
   }

   bool connection::current() {
      return (connected() && !syncing);
   }

   void connection::flush_queues() {
      buffer_queue.clear_write_queue();
   }

   void connection::close( bool reconnect, bool shutdown ) {
      strand.post( [self = shared_from_this(), reconnect, shutdown]() {
         connection::_close( self.get(), reconnect, shutdown );
      });
   }

   void connection::_close( connection* self, bool reconnect, bool shutdown ) {
      self->socket_open = false;
      boost::system::error_code ec;
      if( self->socket->is_open() ) {
         self->socket->shutdown( tcp::socket::shutdown_both, ec );
         self->socket->close( ec );
      }
      self->socket.reset( new tcp::socket( my_impl->thread_pool->get_executor() ) );
      self->flush_queues();
      self->connecting = false;
      self->syncing = false;
      self->consecutive_rejected_blocks = 0;
      ++self->consecutive_immediate_connection_close;
      bool has_last_req = false;
      {
         std::lock_guard<std::mutex> g_conn( self->conn_mtx );
         has_last_req = !!self->last_req;
         self->last_handshake_recv = handshake_message();
         self->last_handshake_sent = handshake_message();
         self->last_close = fc::now();
         self->conn_node_id = fc::sha256();
      }
      if( has_last_req && !shutdown ) {
         my_impl->dispatcher->retry_fetch( self->shared_from_this() );
      }
      self->peer_requested.reset();
      self->sent_handshake_count = 0;
      if( !shutdown) my_impl->sync_master->sync_reset_lib_num( self->shared_from_this() );
      fc_ilog( logger, "closing '${a}', ${p}", ("a", self->peer_address())("p", self->peer_name()) );
      fc_dlog( logger, "canceling wait on ${p}", ("p", self->peer_name()) ); // peer_name(), do not hold conn_mtx
      self->cancel_wait();

      if( reconnect && !shutdown ) {
         my_impl->start_conn_timer( std::chrono::milliseconds( 100 ), connection_wptr() );
      }
   }

   void connection::blk_send_branch( const block_id_type& msg_head_id ) {
      uint32_t head_num = 0;
      std::tie( std::ignore, std::ignore, head_num,
                std::ignore, std::ignore, std::ignore ) = my_impl->get_chain_info();

      fc_dlog(logger, "head_num = ${h}",("h",head_num));
      if(head_num == 0) {
         notice_message note;
         note.known_blocks.mode = normal;
         note.known_blocks.pending = 0;
         enqueue(note);
         return;
      }
      std::unique_lock<std::mutex> g_conn( conn_mtx );
      if( last_handshake_recv.generation >= 1 ) {
         fc_dlog( logger, "maybe truncating branch at = ${h}:${id}",
                  ("h", block_header::num_from_id(last_handshake_recv.head_id))("id", last_handshake_recv.head_id) );
      }

      block_id_type lib_id = last_handshake_recv.last_irreversible_block_id;
      g_conn.unlock();
      const auto lib_num = block_header::num_from_id(lib_id);
      if( lib_num == 0 ) return; // if last_irreversible_block_id is null (we have not received handshake or reset)

      app().post( priority::medium, [chain_plug = my_impl->chain_plug, c = shared_from_this(),
            lib_num, head_num, msg_head_id]() {
         auto msg_head_num = block_header::num_from_id(msg_head_id);
         bool on_fork = msg_head_num == 0;
         bool unknown_block = false;
         if( !on_fork ) {
            try {
               const controller& cc = chain_plug->chain();
               block_id_type my_id = cc.get_block_id_for_num( msg_head_num );
               on_fork = my_id != msg_head_id;
            } catch( const unknown_block_exception& ) {
               unknown_block = true;
            } catch( ... ) {
               on_fork = true;
            }
         }
         if( unknown_block ) {
            c->strand.post( [msg_head_num, c]() {
               peer_ilog( c, "Peer asked for unknown block ${mn}, sending: benign_other go away", ("mn", msg_head_num) );
               c->no_retry = benign_other;
               c->enqueue( go_away_message( benign_other ) );
            } );
         } else {
            if( on_fork ) msg_head_num = 0;
            // if peer on fork, start at their last lib, otherwise we can start at msg_head+1
            c->strand.post( [c, msg_head_num, lib_num, head_num]() {
               c->blk_send_branch_impl( msg_head_num, lib_num, head_num );
            } );
         }
      } );
   }

   void connection::blk_send_branch_impl( uint32_t msg_head_num, uint32_t lib_num, uint32_t head_num ) {
      if( !peer_requested ) {
         auto last = msg_head_num != 0 ? msg_head_num : lib_num;
         peer_requested = peer_sync_state( last+1, head_num, last );
      } else {
         auto last = msg_head_num != 0 ? msg_head_num : std::min( peer_requested->last, lib_num );
         uint32_t end   = std::max( peer_requested->end_block, head_num );
         peer_requested = peer_sync_state( last+1, end, last );
      }
      if( peer_requested->start_block <= peer_requested->end_block ) {
         fc_ilog( logger, "enqueue ${s} - ${e} to ${p}", ("s", peer_requested->start_block)("e", peer_requested->end_block)("p", peer_name()) );
         enqueue_sync_block();
      } else {
         fc_ilog( logger, "nothing to enqueue ${p} to ${p}", ("p", peer_name()) );
         peer_requested.reset();
      }
   }

   void connection::blk_send( const block_id_type& blkid ) {
      connection_wptr weak = shared_from_this();
      app().post( priority::medium, [blkid, weak{std::move(weak)}]() {
         connection_ptr c = weak.lock();
         if( !c ) return;
         try {
            controller& cc = my_impl->chain_plug->chain();
            signed_block_ptr b = cc.fetch_block_by_id( blkid );
            if( b ) {
               fc_dlog( logger, "found block for id at num ${n}", ("n", b->block_num()) );
               my_impl->dispatcher->add_peer_block( blkid, c->connection_id );
               c->strand.post( [c, b{std::move(b)}]() {
                  c->enqueue_block( b );
               } );
            } else {
               fc_ilog( logger, "fetch block by id returned null, id ${id} for ${p}",
                        ("id", blkid)( "p", c->peer_address() ) );
            }
         } catch( const assert_exception& ex ) {
            fc_elog( logger, "caught assert on fetch_block_by_id, ${ex}, id ${id} for ${p}",
                     ("ex", ex.to_string())( "id", blkid )( "p", c->peer_address() ) );
         } catch( ... ) {
            fc_elog( logger, "caught other exception fetching block id ${id} for ${p}",
                     ("id", blkid)( "p", c->peer_address() ) );
         }
      });
   }

   void connection::stop_send() {
      syncing = false;
   }

   void connection::send_handshake( bool force ) {
      strand.post( [force, c = shared_from_this()]() {
         std::unique_lock<std::mutex> g_conn( c->conn_mtx );
         if( c->populate_handshake( c->last_handshake_sent, force ) ) {
            static_assert( std::is_same_v<decltype( c->sent_handshake_count ), int16_t>, "INT16_MAX based on int16_t" );
            if( c->sent_handshake_count == INT16_MAX ) c->sent_handshake_count = 1; // do not wrap
            c->last_handshake_sent.generation = ++c->sent_handshake_count;
            auto last_handshake_sent = c->last_handshake_sent;
            g_conn.unlock();
            fc_ilog( logger, "Sending handshake generation ${g} to ${ep}, lib ${lib}, head ${head}, id ${id}",
                     ("g", last_handshake_sent.generation)( "ep", c->peer_name())
                     ("lib", last_handshake_sent.last_irreversible_block_num)
                     ("head", last_handshake_sent.head_num)("id", last_handshake_sent.head_id.str().substr(8,16)) );
            c->enqueue( last_handshake_sent );
         }
      });
   }

   void connection::send_time() {
      time_message xpkt;
      xpkt.org = rec;
      xpkt.rec = dst;
      xpkt.xmt = get_time();
      org = xpkt.xmt;
      enqueue(xpkt);
   }

   void connection::send_time(const time_message& msg) {
      time_message xpkt;
      xpkt.org = msg.xmt;
      xpkt.rec = msg.dst;
      xpkt.xmt = get_time();
      enqueue(xpkt);
   }

   void connection::queue_write(const std::shared_ptr<vector<char>>& buff,
                                std::function<void(boost::system::error_code, std::size_t)> callback,
                                bool to_sync_queue) {
      if( !buffer_queue.add_write_queue( buff, callback, to_sync_queue )) {
         fc_wlog( logger, "write_queue full ${s} bytes, giving up on connection ${p}",
                  ("s", buffer_queue.write_queue_size())("p", peer_name()) );
         close();
         return;
      }
      do_queue_write();
   }

   void connection::do_queue_write() {
      if( !buffer_queue.ready_to_send() )
         return;
      connection_ptr c(shared_from_this());

      std::vector<boost::asio::const_buffer> bufs;
      buffer_queue.fill_out_buffer( bufs );

      strand.post( [c{std::move(c)}, bufs{std::move(bufs)}]() {
         boost::asio::async_write( *c->socket, bufs,
            boost::asio::bind_executor( c->strand, [c, socket=c->socket]( boost::system::error_code ec, std::size_t w ) {
            try {
               c->buffer_queue.clear_out_queue();
               // May have closed connection and cleared buffer_queue
               if( !c->socket_is_open() || socket != c->socket ) {
                  fc_ilog( logger, "async write socket ${r} before callback: ${p}",
                           ("r", c->socket_is_open() ? "changed" : "closed")("p", c->peer_name()) );
                  c->close();
                  return;
               }

               if( ec ) {
                  if( ec.value() != boost::asio::error::eof ) {
                     fc_elog( logger, "Error sending to peer ${p}: ${i}", ("p", c->peer_name())( "i", ec.message() ) );
                  } else {
                     fc_wlog( logger, "connection closure detected on write to ${p}", ("p", c->peer_name()) );
                  }
                  c->close();
                  return;
               }

               c->buffer_queue.out_callback( ec, w );

               c->enqueue_sync_block();
               c->do_queue_write();
            } catch( const std::exception& ex ) {
               fc_elog( logger, "Exception in do_queue_write to ${p} ${s}", ("p", c->peer_name())( "s", ex.what() ) );
            } catch( const fc::exception& ex ) {
               fc_elog( logger, "Exception in do_queue_write to ${p} ${s}", ("p", c->peer_name())( "s", ex.to_string() ) );
            } catch( ... ) {
               fc_elog( logger, "Exception in do_queue_write to ${p}", ("p", c->peer_name()) );
            }
         }));
      });
   }

   void connection::cancel_sync(go_away_reason reason) {
      fc_dlog( logger, "cancel sync reason = ${m}, write queue size ${o} bytes peer ${p}",
               ("m", reason_str( reason ))( "o", buffer_queue.write_queue_size() )( "p", peer_address() ) );
      cancel_wait();
      flush_queues();
      switch (reason) {
      case validation :
      case fatal_other : {
         no_retry = reason;
         enqueue( go_away_message( reason ));
         break;
      }
      default:
         fc_ilog(logger, "sending empty request but not calling sync wait on ${p}", ("p",peer_address()));
         enqueue( ( sync_request_message ) {0,0} );
      }
   }

   bool connection::enqueue_sync_block() {
      if( !peer_requested ) {
         return false;
      } else {
         fc_dlog( logger, "enqueue sync block ${num}", ("num", peer_requested->last + 1) );
      }
      uint32_t num = ++peer_requested->last;
      if(num == peer_requested->end_block) {
         peer_requested.reset();
         fc_ilog( logger, "completing enqueue_sync_block ${num} to ${p}", ("num", num)("p", peer_name()) );
      }
      connection_wptr weak = shared_from_this();
      app().post( priority::medium, [num, weak{std::move(weak)}]() {
         connection_ptr c = weak.lock();
         if( !c ) return;
         controller& cc = my_impl->chain_plug->chain();
         signed_block_ptr sb;
         try {
            sb = cc.fetch_block_by_number( num );
         } FC_LOG_AND_DROP();
         if( sb ) {
            c->strand.post( [c, sb{std::move(sb)}]() {
               c->enqueue_block( sb, true );
            });
         } else {
            c->strand.post( [c, num]() {
               peer_ilog( c, "enqueue sync, unable to fetch block ${num}", ("num", num) );
               c->send_handshake();
            });
         }
      });

      return true;
   }

   void connection::enqueue( const net_message& m ) {
      verify_strand_in_this_thread( strand, __func__, __LINE__ );
      go_away_reason close_after_send = no_reason;
      if (m.contains<go_away_message>()) {
         close_after_send = m.get<go_away_message>().reason;
      }

      const uint32_t payload_size = fc::raw::pack_size( m );

      const char* const header = reinterpret_cast<const char* const>(&payload_size); // avoid variable size encoding of uint32_t
      constexpr size_t header_size = sizeof(payload_size);
      static_assert( header_size == message_header_size, "invalid message_header_size" );
      const size_t buffer_size = header_size + payload_size;

      auto send_buffer = std::make_shared<vector<char>>(buffer_size);
      fc::datastream<char*> ds( send_buffer->data(), buffer_size);
      ds.write( header, header_size );
      fc::raw::pack( ds, m );

      enqueue_buffer( send_buffer, close_after_send );
   }

   template< typename T>
   static std::shared_ptr<std::vector<char>> create_send_buffer( uint32_t which, const T& v ) {
      // match net_message static_variant pack
      const uint32_t which_size = fc::raw::pack_size( unsigned_int( which ) );
      const uint32_t payload_size = which_size + fc::raw::pack_size( v );

      const char* const header = reinterpret_cast<const char* const>(&payload_size); // avoid variable size encoding of uint32_t
      constexpr size_t header_size = sizeof( payload_size );
      static_assert( header_size == message_header_size, "invalid message_header_size" );
      const size_t buffer_size = header_size + payload_size;

      auto send_buffer = std::make_shared<vector<char>>( buffer_size );
      fc::datastream<char*> ds( send_buffer->data(), buffer_size );
      ds.write( header, header_size );
      fc::raw::pack( ds, unsigned_int( which ) );
      fc::raw::pack( ds, v );

      return send_buffer;
   }

   static std::shared_ptr<std::vector<char>> create_send_buffer( const signed_block_ptr& sb ) {
      // this implementation is to avoid copy of signed_block to net_message
      // matches which of net_message for signed_block
      fc_dlog( logger, "sending block ${bn}", ("bn", sb->block_num()) );
      return create_send_buffer( signed_block_which, *sb );
   }

   static std::shared_ptr<std::vector<char>> create_send_buffer( const packed_transaction& trx ) {
      // this implementation is to avoid copy of packed_transaction to net_message
      // matches which of net_message for packed_transaction
      return create_send_buffer( packed_transaction_which, trx );
   }

   void connection::enqueue_block( const signed_block_ptr& sb, bool to_sync_queue) {
      fc_dlog( logger, "enqueue block ${num}", ("num", sb->block_num()) );
      verify_strand_in_this_thread( strand, __func__, __LINE__ );
      enqueue_buffer( create_send_buffer( sb ), no_reason, to_sync_queue);
   }

   void connection::enqueue_buffer( const std::shared_ptr<std::vector<char>>& send_buffer,
                                    go_away_reason close_after_send,
                                    bool to_sync_queue)
   {
      connection_ptr self = shared_from_this();
      queue_write(send_buffer,
            [conn{std::move(self)}, close_after_send](boost::system::error_code ec, std::size_t ) {
                        if (ec) return;
                        if (close_after_send != no_reason) {
                           fc_ilog( logger, "sent a go away message: ${r}, closing connection to ${p}",
                                    ("r", reason_str(close_after_send))("p", conn->peer_name()) );
                           conn->close();
                           return;
                        }
                  },
                  to_sync_queue);
   }

   // thread safe
   void connection::cancel_wait() {
      std::lock_guard<std::mutex> g( response_expected_timer_mtx );
      response_expected_timer.cancel();
   }

   // thread safe
   void connection::sync_wait() {
      connection_ptr c(shared_from_this());
      std::lock_guard<std::mutex> g( response_expected_timer_mtx );
      response_expected_timer.expires_from_now( my_impl->resp_expected_period );
      response_expected_timer.async_wait(
            boost::asio::bind_executor( c->strand, [c]( boost::system::error_code ec ) {
               c->sync_timeout( ec );
            } ) );
   }

   // thread safe
   void connection::fetch_wait() {
      connection_ptr c( shared_from_this() );
      std::lock_guard<std::mutex> g( response_expected_timer_mtx );
      response_expected_timer.expires_from_now( my_impl->resp_expected_period );
      response_expected_timer.async_wait(
            boost::asio::bind_executor( c->strand, [c]( boost::system::error_code ec ) {
               c->fetch_timeout(ec);
            } ) );
   }

   // called from connection strand
   void connection::sync_timeout( boost::system::error_code ec ) {
      if( !ec ) {
         my_impl->sync_master->sync_reassign_fetch( shared_from_this(), benign_other );
      } else if( ec == boost::asio::error::operation_aborted ) {
      } else {
         fc_elog( logger, "setting timer for sync request got error ${ec}", ("ec", ec.message()) );
      }
   }

   // locks conn_mtx, do not call while holding conn_mtx
   const string connection::peer_name() {
      std::lock_guard<std::mutex> g_conn( conn_mtx );
      if( !last_handshake_recv.p2p_address.empty() ) {
         return last_handshake_recv.p2p_address;
      }
      if( !peer_address().empty() ) {
         return peer_address();
      }
      if( remote_endpoint_port != unknown ) {
         return remote_endpoint_ip + ":" + remote_endpoint_port;
      }
      return "connecting client";
   }

   void connection::fetch_timeout( boost::system::error_code ec ) {
      if( !ec ) {
         my_impl->dispatcher->retry_fetch( shared_from_this() );
      } else if( ec == boost::asio::error::operation_aborted ) {
         if( !connected() ) {
            fc_dlog( logger, "fetch timeout was cancelled due to dead connection" );
         }
      } else {
         fc_elog( logger, "setting timer for fetch request got error ${ec}", ("ec", ec.message() ) );
      }
   }

   void connection::request_sync_blocks(uint32_t start, uint32_t end) {
      sync_request_message srm = {start,end};
      enqueue( net_message(srm) );
      sync_wait();
   }

   //-----------------------------------------------------------

    sync_manager::sync_manager( uint32_t req_span )
      :sync_known_lib_num( 0 )
      ,sync_last_requested_num( 0 )
      ,sync_next_expected_num( 1 )
      ,sync_req_span( req_span )
      ,sync_source()
      ,sync_state(in_sync)
   {
   }

   constexpr auto sync_manager::stage_str(stages s) {
    switch (s) {
    case in_sync : return "in sync";
    case lib_catchup: return "lib catchup";
    case head_catchup : return "head catchup";
    default : return "unkown";
    }
  }

   void sync_manager::set_state(stages newstate) {
      if( sync_state == newstate ) {
         return;
      }
      fc_ilog( logger, "old state ${os} becoming ${ns}", ("os", stage_str( sync_state ))( "ns", stage_str( newstate ) ) );
      sync_state = newstate;
   }

   void sync_manager::sync_reset_lib_num(const connection_ptr& c) {
      std::unique_lock<std::mutex> g( sync_mtx );
      if( sync_state == in_sync ) {
         sync_source.reset();
      }
      if( !c ) return;
      if( c->current() ) {
         std::lock_guard<std::mutex> g_conn( c->conn_mtx );
         if( c->last_handshake_recv.last_irreversible_block_num > sync_known_lib_num ) {
            sync_known_lib_num = c->last_handshake_recv.last_irreversible_block_num;
         }
      } else if( c == sync_source ) {
         sync_last_requested_num = 0;
         request_next_chunk( std::move(g) );
      }
   }

   // call with g_sync locked
   void sync_manager::request_next_chunk( std::unique_lock<std::mutex> g_sync, const connection_ptr& conn ) {
      uint32_t fork_head_block_num = 0;
      uint32_t lib_block_num = 0;
      std::tie( lib_block_num, std::ignore, fork_head_block_num,
                std::ignore, std::ignore, std::ignore ) = my_impl->get_chain_info();

      fc_dlog( logger, "sync_last_requested_num: ${r}, sync_next_expected_num: ${e}, sync_known_lib_num: ${k}, sync_req_span: ${s}",
               ("r", sync_last_requested_num)("e", sync_next_expected_num)("k", sync_known_lib_num)("s", sync_req_span) );

      if( fork_head_block_num < sync_last_requested_num && sync_source && sync_source->current() ) {
         fc_ilog( logger, "ignoring request, head is ${h} last req = ${r} source is ${p}",
                  ("h", fork_head_block_num)( "r", sync_last_requested_num )( "p", sync_source->peer_name() ) );
         return;
      }

      /* ----------
       * next chunk provider selection criteria
       * a provider is supplied and able to be used, use it.
       * otherwise select the next available from the list, round-robin style.
       */

      if (conn && conn->current() ) {
         sync_source = conn;
      } else {
         std::shared_lock<std::shared_mutex> g( my_impl->connections_mtx );
         if( my_impl->connections.size() == 0 ) {
            sync_source.reset();
         } else if( my_impl->connections.size() == 1 ) {
            if (!sync_source) {
               sync_source = *my_impl->connections.begin();
            }
         } else {
            // init to a linear array search
            auto cptr = my_impl->connections.begin();
            auto cend = my_impl->connections.end();
            // do we remember the previous source?
            if (sync_source) {
               //try to find it in the list
               cptr = my_impl->connections.find( sync_source );
               cend = cptr;
               if( cptr == my_impl->connections.end() ) {
                  //not there - must have been closed! cend is now connections.end, so just flatten the ring.
                  sync_source.reset();
                  cptr = my_impl->connections.begin();
               } else {
                  //was found - advance the start to the next. cend is the old source.
                  if( ++cptr == my_impl->connections.end() && cend != my_impl->connections.end() ) {
                     cptr = my_impl->connections.begin();
                  }
               }
            }

            //scan the list of peers looking for another able to provide sync blocks.
            if( cptr != my_impl->connections.end() ) {
               auto cstart_it = cptr;
               do {
                  //select the first one which is current and break out.
                  if( !(*cptr)->is_transactions_only_connection() && (*cptr)->current() ) {
                     sync_source = *cptr;
                     break;
                  }
                  if( ++cptr == my_impl->connections.end() )
                     cptr = my_impl->connections.begin();
               } while( cptr != cstart_it );
            }
            // no need to check the result, either source advanced or the whole list was checked and the old source is reused.
         }
      }

      // verify there is an available source
      if( !sync_source || !sync_source->current() || sync_source->is_transactions_only_connection() ) {
         fc_elog( logger, "Unable to continue syncing at this time");
         sync_known_lib_num = lib_block_num;
         sync_last_requested_num = 0;
         set_state( in_sync ); // probably not, but we can't do anything else
         return;
      }

      bool request_sent = false;
      if( sync_last_requested_num != sync_known_lib_num ) {
         uint32_t start = sync_next_expected_num;
         uint32_t end = start + sync_req_span - 1;
         if( end > sync_known_lib_num )
            end = sync_known_lib_num;
         if( end > 0 && end >= start ) {
            sync_last_requested_num = end;
            connection_ptr c = sync_source;
            g_sync.unlock();
            request_sent = true;
            c->strand.post( [c, start, end]() {
               fc_ilog( logger, "requesting range ${s} to ${e}, from ${n}", ("n", c->peer_name())( "s", start )( "e", end ) );
               c->request_sync_blocks( start, end );
            } );
         }
      }
      if( !request_sent ) {
         connection_ptr c = sync_source;
         g_sync.unlock();
         c->send_handshake();
      }
   }

   // static, thread safe
   void sync_manager::send_handshakes() {
      for_each_connection( []( auto& ci ) {
         if( ci->current() ) {
            ci->send_handshake();
         }
         return true;
      } );
   }

   bool sync_manager::is_sync_required( uint32_t fork_head_block_num ) {
      fc_dlog( logger, "last req = ${req}, last recv = ${recv} known = ${known} our head = ${head}",
               ("req", sync_last_requested_num)( "recv", sync_next_expected_num )( "known", sync_known_lib_num )
               ("head", fork_head_block_num ) );

      return( sync_last_requested_num < sync_known_lib_num ||
              fork_head_block_num < sync_last_requested_num );
   }

   void sync_manager::start_sync(const connection_ptr& c, uint32_t target) {
      std::unique_lock<std::mutex> g_sync( sync_mtx );
      if( target > sync_known_lib_num) {
         sync_known_lib_num = target;
      }

      uint32_t lib_num = 0;
      uint32_t fork_head_block_num = 0;
      std::tie( lib_num, std::ignore, fork_head_block_num,
                std::ignore, std::ignore, std::ignore ) = my_impl->get_chain_info();

      if( !is_sync_required( fork_head_block_num ) || target <= lib_num ) {
         fc_dlog( logger, "We are already caught up, my irr = ${b}, head = ${h}, target = ${t}",
                  ("b", lib_num)( "h", fork_head_block_num )( "t", target ) );
         return;
      }

      if( sync_state == in_sync ) {
         set_state( lib_catchup );
      }
      sync_next_expected_num = std::max( lib_num + 1, sync_next_expected_num );

      fc_ilog( logger, "Catching up with chain, our last req is ${cc}, theirs is ${t} peer ${p}",
               ("cc", sync_last_requested_num)( "t", target )( "p", c->peer_name() ) );

      request_next_chunk( std::move( g_sync ), c );
   }

   // called from connection strand
   void sync_manager::sync_reassign_fetch(const connection_ptr& c, go_away_reason reason) {
      std::unique_lock<std::mutex> g( sync_mtx );
      fc_ilog( logger, "reassign_fetch, our last req is ${cc}, next expected is ${ne} peer ${p}",
               ("cc", sync_last_requested_num)( "ne", sync_next_expected_num )( "p", c->peer_name() ) );

      if( c == sync_source ) {
         c->cancel_sync(reason);
         sync_last_requested_num = 0;
         request_next_chunk( std::move(g) );
      }
   }

   void sync_manager::recv_handshake( const connection_ptr& c, const handshake_message& msg ) {

      if( c->is_transactions_only_connection() ) return;

      uint32_t lib_num = 0;
      uint32_t peer_lib = msg.last_irreversible_block_num;
      uint32_t head = 0;
      block_id_type head_id;
      std::tie( lib_num, std::ignore, head,
                std::ignore, std::ignore, head_id ) = my_impl->get_chain_info();

      sync_reset_lib_num(c);

      //--------------------------------
      // sync need checks; (lib == last irreversible block)
      //
      // 0. my head block id == peer head id means we are all caught up block wise
      // 1. my head block num < peer lib - start sync locally
      // 2. my lib > peer head num - send an last_irr_catch_up notice if not the first generation
      //
      // 3  my head block num < peer head block num - update sync state and send a catchup request
      // 4  my head block num >= peer block num send a notice catchup if this is not the first generation
      //    4.1 if peer appears to be on a different fork ( our_id_for( msg.head_num ) != msg.head_id )
      //        then request peer's blocks
      //
      //-----------------------------

      if (head_id == msg.head_id) {
         fc_ilog( logger, "handshake from ${ep}, lib ${lib}, head ${head}, head id ${id}.. sync 0",
                  ("ep", c->peer_name())("lib", msg.last_irreversible_block_num)("head", msg.head_num)
                  ("id", msg.head_id.str().substr(8,16)) );
         c->syncing = false;
         notice_message note;
         note.known_blocks.mode = none;
         note.known_trx.mode = catch_up;
         note.known_trx.pending = 0;
         c->enqueue( note );
         return;
      }
      if (head < peer_lib) {
         fc_ilog( logger, "handshake from ${ep}, lib ${lib}, head ${head}, head id ${id}.. sync 1",
                  ("ep", c->peer_name())("lib", msg.last_irreversible_block_num)("head", msg.head_num)
                  ("id", msg.head_id.str().substr(8,16)) );
         c->syncing = false;
         // wait for receipt of a notice message before initiating sync
         if (c->protocol_version < proto_explicit_sync) {
            start_sync( c, peer_lib );
         }
         return;
      }
      if (lib_num > msg.head_num ) {
         fc_ilog( logger, "handshake from ${ep}, lib ${lib}, head ${head}, head id ${id}.. sync 2",
                  ("ep", c->peer_name())("lib", msg.last_irreversible_block_num)("head", msg.head_num)
                  ("id", msg.head_id.str().substr(8,16)) );
         if (msg.generation > 1 || c->protocol_version > proto_base) {
            notice_message note;
            note.known_trx.pending = lib_num;
            note.known_trx.mode = last_irr_catch_up;
            note.known_blocks.mode = last_irr_catch_up;
            note.known_blocks.pending = head;
            c->enqueue( note );
         }
         c->syncing = true;
         return;
      }

      if (head < msg.head_num ) {
         fc_ilog( logger, "handshake from ${ep}, lib ${lib}, head ${head}, head id ${id}.. sync 3",
                  ("ep", c->peer_name())("lib", msg.last_irreversible_block_num)("head", msg.head_num)
                  ("id", msg.head_id.str().substr(8,16)) );
         c->syncing = false;
         verify_catchup(c, msg.head_num, msg.head_id);
         return;
      } else {
         fc_ilog( logger, "handshake from ${ep}, lib ${lib}, head ${head}, head id ${id}.. sync 4",
                  ("ep", c->peer_name())("lib", msg.last_irreversible_block_num)("head", msg.head_num)
                  ("id", msg.head_id.str().substr(8,16)) );
         if (msg.generation > 1 ||  c->protocol_version > proto_base) {
            notice_message note;
            note.known_trx.mode = none;
            note.known_blocks.mode = catch_up;
            note.known_blocks.pending = head;
            note.known_blocks.ids.push_back(head_id);
            c->enqueue( note );
         }
         c->syncing = false;
         app().post( priority::medium, [chain_plug = my_impl->chain_plug, c,
                                        msg_head_num = msg.head_num, msg_head_id = msg.head_id]() {
            bool on_fork = true;
            try {
               controller& cc = chain_plug->chain();
               on_fork = cc.get_block_id_for_num( msg_head_num ) != msg_head_id;
            } catch( ... ) {}
            if( on_fork ) {
               c->strand.post( [c]() {
                  request_message req;
                  req.req_blocks.mode = catch_up;
                  req.req_trx.mode = none;
                  c->enqueue( req );
               } );
            }
         } );
         return;
      }
   }

   bool sync_manager::verify_catchup(const connection_ptr& c, uint32_t num, const block_id_type& id) {
      request_message req;
      req.req_blocks.mode = catch_up;
      for_each_block_connection( [num, &id, &req]( const auto& cc ) {
         std::lock_guard<std::mutex> g_conn( cc->conn_mtx );
         if( cc->fork_head_num > num || cc->fork_head == id ) {
            req.req_blocks.mode = none;
            return false;
         }
         return true;
      } );
      if( req.req_blocks.mode == catch_up ) {
         {
            std::lock_guard<std::mutex> g( sync_mtx );
            fc_ilog( logger, "catch_up while in ${s}, fork head num = ${fhn} "
                             "target LIB = ${lib} next_expected = ${ne}, id ${id}..., peer ${p}",
                     ("s", stage_str( sync_state ))("fhn", num)("lib", sync_known_lib_num)
                     ("ne", sync_next_expected_num)("id", id.str().substr( 8, 16 ))("p", c->peer_name()) );
         }
         uint32_t lib;
         block_id_type head_id;
         std::tie( lib, std::ignore, std::ignore,
                   std::ignore, std::ignore, head_id ) = my_impl->get_chain_info();
         if( sync_state == lib_catchup || num < lib )
            return false;
         set_state( head_catchup );
         {
            std::lock_guard<std::mutex> g_conn( c->conn_mtx );
            c->fork_head = id;
            c->fork_head_num = num;
         }

         req.req_blocks.ids.emplace_back( head_id );
      } else {
         fc_ilog( logger, "none notice while in ${s}, fork head num = ${fhn}, id ${id}..., peer ${p}",
                  ("s", stage_str( sync_state ))("fhn", num)
                  ("id", id.str().substr(8,16))("p", c->peer_name()) );
         std::lock_guard<std::mutex> g_conn( c->conn_mtx );
         c->fork_head = block_id_type();
         c->fork_head_num = 0;
      }
      req.req_trx.mode = none;
      c->enqueue( req );
      return true;
   }

   void sync_manager::sync_recv_notice( const connection_ptr& c, const notice_message& msg) {
      fc_dlog( logger, "sync_manager got ${m} block notice", ("m", modes_str( msg.known_blocks.mode )) );
      EOS_ASSERT( msg.known_blocks.mode == catch_up || msg.known_blocks.mode == last_irr_catch_up, plugin_exception,
                  "sync_recv_notice only called on catch_up" );
      if (msg.known_blocks.mode == catch_up) {
         if (msg.known_blocks.ids.size() == 0) {
            fc_elog( logger,"got a catch up with ids size = 0" );
         } else {
            const block_id_type& id = msg.known_blocks.ids.back();
            fc_ilog( logger, "notice_message, pending ${p}, blk_num ${n}, id ${id}...",
                     ("p", msg.known_blocks.pending)("n", block_header::num_from_id(id))("id",id.str().substr(8,16)) );
            if( !my_impl->dispatcher->have_block( id ) ) {
               verify_catchup( c, msg.known_blocks.pending, id );
            } else {
               // we already have the block, so update peer with our view of the world
               c->send_handshake();
            }
         }
      } else if (msg.known_blocks.mode == last_irr_catch_up) {
         {
            std::lock_guard<std::mutex> g_conn( c->conn_mtx );
            c->last_handshake_recv.last_irreversible_block_num = msg.known_trx.pending;
         }
         sync_reset_lib_num(c);
         start_sync(c, msg.known_trx.pending);
      }
   }

   // called from connection strand
   void sync_manager::rejected_block( const connection_ptr& c, uint32_t blk_num ) {
      std::unique_lock<std::mutex> g( sync_mtx );
      if( ++c->consecutive_rejected_blocks > def_max_consecutive_rejected_blocks ) {
         fc_wlog( logger, "block ${bn} not accepted from ${p}, closing connection", ("bn", blk_num)("p", c->peer_name()) );
         sync_last_requested_num = 0;
         sync_source.reset();
         g.unlock();
         c->close();
      } else {
         c->send_handshake( true );
      }
   }

   // called from connection strand
   void sync_manager::sync_update_expected( const connection_ptr& c, const block_id_type& blk_id, uint32_t blk_num, bool blk_applied ) {
      std::unique_lock<std::mutex> g_sync( sync_mtx );
      if( blk_num <= sync_last_requested_num ) {
         fc_dlog( logger, "sync_last_requested_num: ${r}, sync_next_expected_num: ${e}, sync_known_lib_num: ${k}, sync_req_span: ${s}",
                  ("r", sync_last_requested_num)("e", sync_next_expected_num)("k", sync_known_lib_num)("s", sync_req_span) );
         if (blk_num != sync_next_expected_num && !blk_applied) {
            auto sync_next_expected = sync_next_expected_num;
            g_sync.unlock();
            fc_dlog( logger, "expected block ${ne} but got ${bn}, from connection: ${p}",
                     ("ne", sync_next_expected)( "bn", blk_num )( "p", c->peer_name() ) );
            return;
         }
         sync_next_expected_num = blk_num + 1;
      }
   }

   // called from connection strand
   void sync_manager::sync_recv_block(const connection_ptr& c, const block_id_type& blk_id, uint32_t blk_num, bool blk_applied) {
      fc_dlog( logger, "got block ${bn} from ${p}", ("bn", blk_num)( "p", c->peer_name() ) );
      if( app().is_quiting() ) {
         c->close( false, true );
         return;
      }
      c->consecutive_rejected_blocks = 0;
      sync_update_expected( c, blk_id, blk_num, blk_applied );
      std::unique_lock<std::mutex> g_sync( sync_mtx );
      stages state = sync_state;
      fc_dlog( logger, "state ${s}", ("s", stage_str( state )) );
      if( state == head_catchup ) {
         fc_dlog( logger, "sync_manager in head_catchup state" );
         sync_source.reset();
         g_sync.unlock();

         block_id_type null_id;
         bool set_state_to_head_catchup = false;
         for_each_block_connection( [&null_id, blk_num, &blk_id, &c, &set_state_to_head_catchup]( const auto& cp ) {
            std::unique_lock<std::mutex> g_cp_conn( cp->conn_mtx );
            uint32_t fork_head_num = cp->fork_head_num;
            block_id_type fork_head_id = cp->fork_head;
            g_cp_conn.unlock();
            if( fork_head_id == null_id ) {
               // continue
            } else if( fork_head_num < blk_num || fork_head_id == blk_id ) {
               std::lock_guard<std::mutex> g_conn( c->conn_mtx );
               c->fork_head = null_id;
               c->fork_head_num = 0;
            } else {
               set_state_to_head_catchup = true;
            }
            return true;
         } );

         if( set_state_to_head_catchup ) {
            set_state( head_catchup );
         } else {
            set_state( in_sync );
            send_handshakes();
         }
      } else if( state == lib_catchup ) {
         if( blk_num == sync_known_lib_num ) {
            fc_dlog( logger, "All caught up with last known last irreversible block resending handshake" );
            set_state( in_sync );
            g_sync.unlock();
            send_handshakes();
         } else if( blk_num == sync_last_requested_num ) {
            request_next_chunk( std::move( g_sync) );
         } else {
            g_sync.unlock();
            fc_dlog( logger, "calling sync_wait on connection ${p}", ("p", c->peer_name()) );
            c->sync_wait();
         }
      }
   }

   //------------------------------------------------------------------------

   // thread safe
   bool dispatch_manager::add_peer_block( const block_id_type& blkid, uint32_t connection_id) {
      std::lock_guard<std::mutex> g( blk_state_mtx );
      auto bptr = blk_state.get<by_id>().find( std::make_tuple( connection_id, std::ref( blkid )));
      bool added = (bptr == blk_state.end());
      if( added ) {
         blk_state.insert( {blkid, block_header::num_from_id( blkid ), connection_id, true} );
      } else if( !bptr->have_block ) {
         blk_state.modify( bptr, []( auto& pb ) {
            pb.have_block = true;
         });
      }
      return added;
   }

   bool dispatch_manager::peer_has_block( const block_id_type& blkid, uint32_t connection_id ) const {
      std::lock_guard<std::mutex> g(blk_state_mtx);
      const auto blk_itr = blk_state.get<by_id>().find( std::make_tuple( connection_id, std::ref( blkid )));
      return blk_itr != blk_state.end();
   }

   bool dispatch_manager::have_block( const block_id_type& blkid ) const {
      std::lock_guard<std::mutex> g(blk_state_mtx);
      // by_block_id sorts have_block by greater so have_block == true will be the first one found
      const auto& index = blk_state.get<by_block_id>();
      auto blk_itr = index.find( blkid );
      if( blk_itr != index.end() ) {
         return blk_itr->have_block;
      }
      return false;
   }

   bool dispatch_manager::add_peer_txn( const node_transaction_state& nts ) {
      std::lock_guard<std::mutex> g( local_txns_mtx );
      auto tptr = local_txns.get<by_id>().find( std::make_tuple( std::ref( nts.id ), nts.connection_id ) );
      bool added = (tptr == local_txns.end());
      if( added ) {
         local_txns.insert( nts );
      }
      return added;
   }

   // thread safe
   void dispatch_manager::update_txns_block_num( const signed_block_ptr& sb ) {
      update_block_num ubn( sb->block_num() );
      std::lock_guard<std::mutex> g( local_txns_mtx );
      for( const auto& recpt : sb->transactions ) {
         const transaction_id_type& id = (recpt.trx.which() == 0) ? recpt.trx.get<transaction_id_type>()
                                                                  : recpt.trx.get<packed_transaction>().id();
         auto range = local_txns.get<by_id>().equal_range( id );
         for( auto itr = range.first; itr != range.second; ++itr ) {
            local_txns.modify( itr, ubn );
         }
      }
   }

   // thread safe
   void dispatch_manager::update_txns_block_num( const transaction_id_type& id, uint32_t blk_num ) {
      update_block_num ubn( blk_num );
      std::lock_guard<std::mutex> g( local_txns_mtx );
      auto range = local_txns.get<by_id>().equal_range( id );
      for( auto itr = range.first; itr != range.second; ++itr ) {
         local_txns.modify( itr, ubn );
      }
   }

   bool dispatch_manager::peer_has_txn( const transaction_id_type& tid, uint32_t connection_id ) const {
      std::lock_guard<std::mutex> g( local_txns_mtx );
      const auto tptr = local_txns.get<by_id>().find( std::make_tuple( std::ref( tid ), connection_id ) );
      return tptr != local_txns.end();
   }

   bool dispatch_manager::have_txn( const transaction_id_type& tid ) const {
      std::lock_guard<std::mutex> g( local_txns_mtx );
      const auto tptr = local_txns.get<by_id>().find( tid );
      return tptr != local_txns.end();
   }

   void dispatch_manager::expire_txns( uint32_t lib_num ) {
      size_t start_size = 0, end_size = 0;

      std::unique_lock<std::mutex> g( local_txns_mtx );
      start_size = local_txns.size();
      auto& old = local_txns.get<by_expiry>();
      auto ex_lo = old.lower_bound( fc::time_point_sec() );
      auto ex_up = old.upper_bound( fc::now<fc::seconds>() );
      old.erase( ex_lo, ex_up );
      g.unlock(); // allow other threads opportunity to use local_txns

      g.lock();
      auto& stale = local_txns.get<by_block_num>();
      stale.erase( stale.lower_bound( 1 ), stale.upper_bound( lib_num ) );
      end_size = local_txns.size();
      g.unlock();

      fc_dlog( logger, "expire_local_txns size ${s} removed ${r}", ("s", start_size)( "r", start_size - end_size ) );
   }

   void dispatch_manager::expire_blocks( uint32_t lib_num ) {
      std::lock_guard<std::mutex> g(blk_state_mtx);
      auto& stale_blk = blk_state.get<by_block_num>();
      stale_blk.erase( stale_blk.lower_bound(1), stale_blk.upper_bound(lib_num) );
   }

   // thread safe
   void dispatch_manager::bcast_block(const signed_block_ptr& b, const block_id_type& id) {
      fc_dlog( logger, "bcast block ${b}", ("b", b->block_num()) );

      if( my_impl->sync_master->syncing_with_peer() ) return;

      bool have_connection = false;
      for_each_block_connection( [&have_connection]( auto& cp ) {
         peer_dlog( cp, "socket_is_open ${s}, connecting ${c}, syncing ${ss}",
                    ("s", cp->socket_is_open())("c", cp->connecting.load())("ss", cp->syncing.load()) );

         if( !cp->current() ) {
            return true;
         }
         have_connection = true;
         return false;
      } );

      if( !have_connection ) return;
      std::shared_ptr<std::vector<char>> send_buffer = create_send_buffer( b );

      for_each_block_connection( [this, &id, bnum = b->block_num(), &send_buffer]( auto& cp ) {
         if( !cp->current() ) {
            return true;
         }
         cp->strand.post( [this, cp, id, bnum, send_buffer]() {
            std::unique_lock<std::mutex> g_conn( cp->conn_mtx );
            bool has_block = cp->last_handshake_recv.last_irreversible_block_num >= bnum;
            g_conn.unlock();
            if( !has_block ) {
               if( !add_peer_block( id, cp->connection_id ) ) {
                  fc_dlog( logger, "not bcast block ${b} to ${p}", ("b", bnum)("p", cp->peer_name()) );
                  return;
               }
               fc_dlog( logger, "bcast block ${b} to ${p}", ("b", bnum)("p", cp->peer_name()) );
               cp->enqueue_buffer( send_buffer, no_reason );
            }
         });
         return true;
      } );
   }

   // called from connection strand
   void dispatch_manager::recv_block(const connection_ptr& c, const block_id_type& id, uint32_t bnum) {
      std::unique_lock<std::mutex> g( c->conn_mtx );
      if (c &&
          c->last_req &&
          c->last_req->req_blocks.mode != none &&
          !c->last_req->req_blocks.ids.empty() &&
          c->last_req->req_blocks.ids.back() == id) {
         fc_dlog( logger, "reseting last_req" );
         c->last_req.reset();
      }
      g.unlock();

      fc_dlog(logger, "canceling wait on ${p}", ("p",c->peer_name()));
      c->cancel_wait();
   }

   void dispatch_manager::rejected_block(const block_id_type& id) {
      fc_dlog( logger, "rejected block ${id}", ("id", id) );
   }

   void dispatch_manager::bcast_transaction(const packed_transaction& trx) {
      const auto& id = trx.id();
      time_point_sec trx_expiration = trx.expiration();
      node_transaction_state nts = {id, trx_expiration, 0, 0};

      std::shared_ptr<std::vector<char>> send_buffer;
      for_each_connection( [this, &trx, &nts, &send_buffer]( auto& cp ) {
         if( cp->is_blocks_only_connection() || !cp->current() ) {
            return true;
         }
         nts.connection_id = cp->connection_id;
         if( !add_peer_txn(nts) ) {
            return true;
         }
         if( !send_buffer ) {
            send_buffer = create_send_buffer( trx );
         }

         cp->strand.post( [cp, send_buffer]() {
            fc_dlog( logger, "sending trx to ${n}", ("n", cp->peer_name()) );
            cp->enqueue_buffer( send_buffer, no_reason );
         } );
         return true;
      } );
   }

   void dispatch_manager::rejected_transaction(const packed_transaction_ptr& trx, uint32_t head_blk_num) {
      fc_dlog( logger, "not sending rejected transaction ${tid}", ("tid", trx->id()) );
      // keep rejected transaction around for awhile so we don't broadcast it
      // update its block number so it will be purged when current block number is lib
      if( trx->expiration() > fc::now() ) { // no need to update blk_num if already expired
         update_txns_block_num( trx->id(), head_blk_num );
      }
   }

   // called from connection strand
   void dispatch_manager::recv_notice(const connection_ptr& c, const notice_message& msg, bool generated) {
      if (msg.known_trx.mode == normal) {
      } else if (msg.known_trx.mode != none) {
         fc_elog( logger, "passed a notice_message with something other than a normal on none known_trx" );
         return;
      }
      if (msg.known_blocks.mode == normal) {
         // known_blocks.ids is never > 1
         if( !msg.known_blocks.ids.empty() ) {
            if( msg.known_blocks.pending == 1 ) { // block id notify of 2.0.0, ignore
               return;
            }
         }
      } else if (msg.known_blocks.mode != none) {
         fc_elog( logger, "passed a notice_message with something other than a normal on none known_blocks" );
         return;
      }
   }

   void dispatch_manager::retry_fetch(const connection_ptr& c) {
      fc_dlog( logger, "retry fetch" );
      request_message last_req;
      block_id_type bid;
      {
         std::lock_guard<std::mutex> g_c_conn( c->conn_mtx );
         if( !c->last_req ) {
            return;
         }
         fc_wlog( logger, "failed to fetch from ${p}", ("p", c->peer_address()) );
         if( c->last_req->req_blocks.mode == normal && !c->last_req->req_blocks.ids.empty() ) {
            bid = c->last_req->req_blocks.ids.back();
         } else {
            fc_wlog( logger, "no retry, block mpde = ${b} trx mode = ${t}",
                     ("b", modes_str( c->last_req->req_blocks.mode ))( "t", modes_str( c->last_req->req_trx.mode ) ) );
            return;
         }
         last_req = *c->last_req;
      }
      for_each_block_connection( [this, &c, &last_req, &bid]( auto& conn ) {
         if( conn == c )
            return true;
         {
            std::lock_guard<std::mutex> guard( conn->conn_mtx );
            if( conn->last_req ) {
               return true;
            }
         }

         bool sendit = peer_has_block( bid, conn->connection_id );
         if( sendit ) {
            conn->strand.post( [conn, last_req{std::move(last_req)}]() {
               conn->enqueue( last_req );
               conn->fetch_wait();
               std::lock_guard<std::mutex> g_conn_conn( conn->conn_mtx );
               conn->last_req = last_req;
            } );
            return false;
         }
         return true;
      } );

      // at this point no other peer has it, re-request or do nothing?
      fc_wlog( logger, "no peer has last_req" );
      if( c->connected() ) {
         c->enqueue( last_req );
         c->fetch_wait();
      }
   }

   //------------------------------------------------------------------------

   // called from any thread
   bool connection::resolve_and_connect() {
      switch ( no_retry ) {
         case no_reason:
         case wrong_version:
         case benign_other:
            break;
         default:
            fc_dlog( logger, "Skipping connect due to go_away reason ${r}",("r", reason_str( no_retry )));
            return false;
      }

      string::size_type colon = peer_address().find(':');
      if (colon == std::string::npos || colon == 0) {
         fc_elog( logger, "Invalid peer address. must be \"host:port[:<blk>|<trx>]\": ${p}", ("p", peer_address()) );
         return false;
      }

      connection_ptr c = shared_from_this();

      if( consecutive_immediate_connection_close > def_max_consecutive_immediate_connection_close || no_retry == benign_other ) {
         auto connector_period_us = fc::duration_cast<fc::microseconds>( my_impl->connector_period );
         std::lock_guard<std::mutex> g( c->conn_mtx );
<<<<<<< HEAD
         if( last_close == fc::time_point() || last_close > fc::now() - fc::microseconds( connector_period_us.count() ) ) {
=======
         if( last_close == fc::time_point() || last_close > fc::now() - connector_period_us ) ) {
>>>>>>> f47410e6
            return true; // true so doesn't remove from valid connections
         }
      }

      strand.post([c]() {
         string::size_type colon = c->peer_address().find(':');
         string::size_type colon2 = c->peer_address().find(':', colon + 1);
         string host = c->peer_address().substr( 0, colon );
         string port = c->peer_address().substr( colon + 1, colon2 == string::npos ? string::npos : colon2 - (colon + 1));
         idump((host)(port));
         c->set_connection_type( c->peer_address() );

         auto resolver = std::make_shared<tcp::resolver>( my_impl->thread_pool->get_executor() );
         connection_wptr weak_conn = c;
         // Note: need to add support for IPv6 too
         resolver->async_resolve( tcp::v4(), host, port, boost::asio::bind_executor( c->strand,
            [resolver, weak_conn]( const boost::system::error_code& err, tcp::resolver::results_type endpoints ) {
               auto c = weak_conn.lock();
               if( !c ) return;
               if( !err ) {
                  c->connect( resolver, endpoints );
               } else {
                  fc_elog( logger, "Unable to resolve ${add}: ${error}", ("add", c->peer_name())( "error", err.message() ) );
                  c->connecting = false;
                  ++c->consecutive_immediate_connection_close;
               }
         } ) );
      } );
      return true;
   }

   // called from connection strand
   void connection::connect( const std::shared_ptr<tcp::resolver>& resolver, tcp::resolver::results_type endpoints ) {
      switch ( no_retry ) {
         case no_reason:
         case wrong_version:
         case benign_other:
            break;
         default:
            return;
      }
      connecting = true;
      pending_message_buffer.reset();
      buffer_queue.clear_out_queue();
      boost::asio::async_connect( *socket, endpoints,
         boost::asio::bind_executor( strand,
               [resolver, c = shared_from_this(), socket=socket]( const boost::system::error_code& err, const tcp::endpoint& endpoint ) {
            if( !err && socket->is_open() && socket == c->socket ) {
               if( c->start_session() ) {
                  c->send_handshake();
               }
            } else {
               fc_elog( logger, "connection failed to ${peer}: ${error}", ("peer", c->peer_name())( "error", err.message()));
               c->close( false );
            }
      } ) );
   }

   void net_plugin_impl::start_listen_loop() {
      connection_ptr new_connection = std::make_shared<connection>();
      new_connection->connecting = true;
      new_connection->strand.post( [this, new_connection = std::move( new_connection )](){
         acceptor->async_accept( *new_connection->socket,
            boost::asio::bind_executor( new_connection->strand, [new_connection, socket=new_connection->socket, this]( boost::system::error_code ec ) {
            if( !ec ) {
               uint32_t visitors = 0;
               uint32_t from_addr = 0;
               boost::system::error_code rec;
               const auto& paddr_add = socket->remote_endpoint( rec ).address();
               string paddr_str;
               if( rec ) {
                  fc_elog( logger, "Error getting remote endpoint: ${m}", ("m", rec.message()));
               } else {
                  paddr_str = paddr_add.to_string();
                  for_each_connection( [&visitors, &from_addr, &paddr_str]( auto& conn ) {
                     if( conn->socket_is_open()) {
                        if( conn->peer_address().empty()) {
                           ++visitors;
                           std::lock_guard<std::mutex> g_conn( conn->conn_mtx );
                           if( paddr_str == conn->remote_endpoint_ip ) {
                              ++from_addr;
                           }
                        }
                     }
                     return true;
                  } );
                  if( from_addr < max_nodes_per_host && (max_client_count == 0 || visitors < max_client_count)) {
                     fc_ilog( logger, "Accepted new connection: " + paddr_str );
                     if( new_connection->start_session()) {
                        std::lock_guard<std::shared_mutex> g_unique( connections_mtx );
                        connections.insert( new_connection );
                     }

                  } else {
                     if( from_addr >= max_nodes_per_host ) {
                        fc_dlog( logger, "Number of connections (${n}) from ${ra} exceeds limit ${l}",
                                 ("n", from_addr + 1)( "ra", paddr_str )( "l", max_nodes_per_host ));
                     } else {
                        fc_dlog( logger, "max_client_count ${m} exceeded", ("m", max_client_count));
                     }
                     // new_connection never added to connections and start_session not called, lifetime will end
                     boost::system::error_code ec;
                     socket->shutdown( tcp::socket::shutdown_both, ec );
                     socket->close( ec );
                  }
               }
            } else {
               fc_elog( logger, "Error accepting connection: ${m}", ("m", ec.message()));
               // For the listed error codes below, recall start_listen_loop()
               switch (ec.value()) {
                  case ECONNABORTED:
                  case EMFILE:
                  case ENFILE:
                  case ENOBUFS:
                  case ENOMEM:
                  case EPROTO:
                     break;
                  default:
                     return;
               }
            }
            start_listen_loop();
         }));
      } );
   }

   // only called from strand thread
   void connection::start_read_message() {
      try {
         std::size_t minimum_read =
               std::atomic_exchange<decltype(outstanding_read_bytes.load())>( &outstanding_read_bytes, 0 );
         minimum_read = minimum_read != 0 ? minimum_read : message_header_size;

         if (my_impl->use_socket_read_watermark) {
            const size_t max_socket_read_watermark = 4096;
            std::size_t socket_read_watermark = std::min<std::size_t>(minimum_read, max_socket_read_watermark);
            boost::asio::socket_base::receive_low_watermark read_watermark_opt(socket_read_watermark);
            boost::system::error_code ec;
            socket->set_option( read_watermark_opt, ec );
            if( ec ) {
               fc_elog( logger, "unable to set read watermark ${peer}: ${e1}", ("peer", peer_name())( "e1", ec.message() ) );
            }
         }

         auto completion_handler = [minimum_read](boost::system::error_code ec, std::size_t bytes_transferred) -> std::size_t {
            if (ec || bytes_transferred >= minimum_read ) {
               return 0;
            } else {
               return minimum_read - bytes_transferred;
            }
         };

         uint32_t write_queue_size = buffer_queue.write_queue_size();
         if( write_queue_size > def_max_write_queue_size ) {
            fc_elog( logger, "write queue full ${s} bytes, giving up on connection, closing connection to: ${p}",
                     ("s", write_queue_size)("p", peer_name()) );
            close( false );
            return;
         }

         boost::asio::async_read( *socket,
            pending_message_buffer.get_buffer_sequence_for_boost_async_read(), completion_handler,
            boost::asio::bind_executor( strand,
              [conn = shared_from_this(), socket=socket]( boost::system::error_code ec, std::size_t bytes_transferred ) {
               // may have closed connection and cleared pending_message_buffer
               if( !conn->socket_is_open() || socket != conn->socket ) return;

               bool close_connection = false;
               try {
                  if( !ec ) {
                     if (bytes_transferred > conn->pending_message_buffer.bytes_to_write()) {
                        fc_elog( logger,"async_read_some callback: bytes_transfered = ${bt}, buffer.bytes_to_write = ${btw}",
                                 ("bt",bytes_transferred)("btw",conn->pending_message_buffer.bytes_to_write()) );
                     }
                     EOS_ASSERT(bytes_transferred <= conn->pending_message_buffer.bytes_to_write(), plugin_exception, "");
                     conn->pending_message_buffer.advance_write_ptr(bytes_transferred);
                     while (conn->pending_message_buffer.bytes_to_read() > 0) {
                        uint32_t bytes_in_buffer = conn->pending_message_buffer.bytes_to_read();

                        if (bytes_in_buffer < message_header_size) {
                           conn->outstanding_read_bytes = message_header_size - bytes_in_buffer;
                           break;
                        } else {
                           uint32_t message_length;
                           auto index = conn->pending_message_buffer.read_index();
                           conn->pending_message_buffer.peek(&message_length, sizeof(message_length), index);
                           if(message_length > def_send_buffer_size*2 || message_length == 0) {
                              fc_elog( logger,"incoming message length unexpected (${i})", ("i", message_length) );
                              close_connection = true;
                              break;
                           }

                           auto total_message_bytes = message_length + message_header_size;

                           if (bytes_in_buffer >= total_message_bytes) {
                              conn->pending_message_buffer.advance_read_ptr(message_header_size);
                              conn->consecutive_immediate_connection_close = 0;
                              if (!conn->process_next_message(message_length)) {
                                 return;
                              }
                           } else {
                              auto outstanding_message_bytes = total_message_bytes - bytes_in_buffer;
                              auto available_buffer_bytes = conn->pending_message_buffer.bytes_to_write();
                              if (outstanding_message_bytes > available_buffer_bytes) {
                                 conn->pending_message_buffer.add_space( outstanding_message_bytes - available_buffer_bytes );
                              }

                              conn->outstanding_read_bytes = outstanding_message_bytes;
                              break;
                           }
                        }
                     }
                     if( !close_connection ) conn->start_read_message();
                  } else {
                     if (ec.value() != boost::asio::error::eof) {
                        fc_elog( logger, "Error reading message: ${m}", ( "m", ec.message() ) );
                     } else {
                        fc_ilog( logger, "Peer closed connection" );
                     }
                     close_connection = true;
                  }
               }
               catch(const std::exception &ex) {
                  fc_elog( logger, "Exception in handling read data: ${s}", ("s",ex.what()) );
                  close_connection = true;
               }
               catch(const fc::exception &ex) {
                  fc_elog( logger, "Exception in handling read data ${s}", ("s",ex.to_string()) );
                  close_connection = true;
               }
               catch (...) {
                  fc_elog( logger, "Undefined exception handling read data" );
                  close_connection = true;
               }

               if( close_connection ) {
                  fc_elog( logger, "Closing connection to: ${p}", ("p", conn->peer_name()) );
                  conn->close();
               }
         }));
      } catch (...) {
         fc_elog( logger, "Undefined exception in start_read_message, closing connection to: ${p}", ("p", peer_name()) );
         close();
      }
   }

   // called from connection strand
   bool connection::process_next_message( uint32_t message_length ) {
      try {
         // if next message is a block we already have, exit early
         auto peek_ds = pending_message_buffer.create_peek_datastream();
         unsigned_int which{};
         fc::raw::unpack( peek_ds, which );
         if( which == signed_block_which ) {
            block_header bh;
            fc::raw::unpack( peek_ds, bh );

            const block_id_type blk_id = bh.id();
            const uint32_t blk_num = bh.block_num();
            if( my_impl->dispatcher->have_block( blk_id ) ) {
               fc_dlog( logger, "canceling wait on ${p}, already received block ${num}, id ${id}...",
                        ("p", peer_name())("num", blk_num)("id", blk_id.str().substr(8,16)) );
               my_impl->sync_master->sync_recv_block( shared_from_this(), blk_id, blk_num, false );
               cancel_wait();

               pending_message_buffer.advance_read_ptr( message_length );
               return true;
            }
            fc_dlog( logger, "${p} received block ${num}, id ${id}..., latency: ${latency}",
                     ("p", peer_name())("num", bh.block_num())("id", blk_id.str().substr(8,16))
                     ("latency", (fc::now() - bh.timestamp).count()/1000) );
            if( !my_impl->sync_master->syncing_with_peer() ) { // guard against peer thinking it needs to send us old blocks
               uint32_t lib = 0;
               std::tie( lib, std::ignore, std::ignore, std::ignore, std::ignore, std::ignore ) = my_impl->get_chain_info();
               if( blk_num < lib ) {
                  std::unique_lock<std::mutex> g( conn_mtx );
                  const auto last_sent_lib = last_handshake_sent.last_irreversible_block_num;
                  g.unlock();
                  if( blk_num < last_sent_lib ) {
                     fc_ilog( logger, "received block ${n} less than sent lib ${lib}", ("n", blk_num)("lib", last_sent_lib) );
                     close();
                  } else {
                     fc_ilog( logger, "received block ${n} less than lib ${lib}", ("n", blk_num)("lib", lib) );
                     enqueue( (sync_request_message) {0, 0} );
                     send_handshake();
                     cancel_wait();
                  }

                  pending_message_buffer.advance_read_ptr( message_length );
                  return true;
               }
            }

            auto ds = pending_message_buffer.create_datastream();
            fc::raw::unpack( ds, which ); // throw away
            shared_ptr<signed_block> ptr = std::make_shared<signed_block>();
            fc::raw::unpack( ds, *ptr );

            auto is_webauthn_sig = []( const fc::crypto::signature& s ) {
               return s.which() == fc::crypto::signature::storage_type::position<fc::crypto::webauthn::signature>();
            };
            bool has_webauthn_sig = is_webauthn_sig( ptr->producer_signature );

            constexpr auto additional_sigs_eid = additional_block_signatures_extension::extension_id();
            auto exts = ptr->validate_and_extract_extensions();
            if( exts.count( additional_sigs_eid ) ) {
               const auto &additional_sigs = exts.lower_bound( additional_sigs_eid )->second.get<additional_block_signatures_extension>().signatures;
               has_webauthn_sig |= std::any_of( additional_sigs.begin(), additional_sigs.end(), is_webauthn_sig );
            }

            if( has_webauthn_sig ) {
               fc_dlog( logger, "WebAuthn signed block received from ${p}, closing connection", ("p", peer_name()));
               close();
               return false;
            }

            handle_message( blk_id, std::move( ptr ) );

         } else if( which == packed_transaction_which ) {
            if( !my_impl->p2p_accept_transactions ) {
               fc_dlog( logger, "p2p-accept-transaction=false - dropping txn" );
               pending_message_buffer.advance_read_ptr( message_length );
               return true;
            }

            auto ds = pending_message_buffer.create_datastream();
            fc::raw::unpack( ds, which ); // throw away
            shared_ptr<packed_transaction> ptr = std::make_shared<packed_transaction>();
            fc::raw::unpack( ds, *ptr );
            handle_message( std::move( ptr ) );

         } else {
            auto ds = pending_message_buffer.create_datastream();
            net_message msg;
            fc::raw::unpack( ds, msg );
            msg_handler m( shared_from_this() );
            msg.visit( m );
         }

      } catch( const fc::exception& e ) {
         fc_elog( logger, "Exception in handling message from ${p}: ${s}",
                  ("p", peer_name())("s", e.to_detail_string()) );
         close();
         return false;
      }
      return true;
   }

   // call only from main application thread
   void net_plugin_impl::update_chain_info() {
      controller& cc = chain_plug->chain();
      std::lock_guard<std::mutex> g( chain_info_mtx );
      chain_lib_num = cc.last_irreversible_block_num();
      chain_lib_id = cc.last_irreversible_block_id();
      chain_head_blk_num = cc.head_block_num();
      chain_head_blk_id = cc.head_block_id();
      chain_fork_head_blk_num = cc.fork_db_pending_head_block_num();
      chain_fork_head_blk_id = cc.fork_db_pending_head_block_id();
      fc_dlog( logger, "updating chain info lib ${lib}, head ${head}, fork ${fork}",
               ("lib", chain_lib_num)("head", chain_head_blk_num)("fork", chain_fork_head_blk_num) );
   }

   //         lib_num, head_blk_num, fork_head_blk_num, lib_id, head_blk_id, fork_head_blk_id
   std::tuple<uint32_t, uint32_t, uint32_t, block_id_type, block_id_type, block_id_type>
   net_plugin_impl::get_chain_info() const {
      std::lock_guard<std::mutex> g( chain_info_mtx );
      return std::make_tuple(
            chain_lib_num, chain_head_blk_num, chain_fork_head_blk_num,
            chain_lib_id, chain_head_blk_id, chain_fork_head_blk_id );
   }

   bool connection::is_valid( const handshake_message& msg ) {
      // Do some basic validation of an incoming handshake_message, so things
      // that really aren't handshake messages can be quickly discarded without
      // affecting state.
      bool valid = true;
      if (msg.last_irreversible_block_num > msg.head_num) {
         fc_wlog( logger, "Handshake message validation: last irreversible block (${i}) is greater than head block (${h})",
                  ("i", msg.last_irreversible_block_num)("h", msg.head_num) );
         valid = false;
      }
      if (msg.p2p_address.empty()) {
         fc_wlog( logger, "Handshake message validation: p2p_address is null string" );
         valid = false;
      } else if( msg.p2p_address.length() > max_handshake_str_length ) {
         // see max_handshake_str_length comment in protocol.hpp
         fc_wlog( logger, "Handshake message validation: p2p_address to large: ${p}", ("p", msg.p2p_address.substr(0, max_handshake_str_length) + "...") );
         valid = false;
      }
      if (msg.os.empty()) {
         fc_wlog( logger, "Handshake message validation: os field is null string" );
         valid = false;
      } else if( msg.os.length() > max_handshake_str_length ) {
         fc_wlog( logger, "Handshake message validation: os field to large: ${p}", ("p", msg.os.substr(0, max_handshake_str_length) + "...") );
         valid = false;
      }
      if( msg.agent.length() > max_handshake_str_length ) {
         fc_wlog( logger, "Handshake message validation: agent field to large: ${p}", ("p", msg.agent.substr(0, max_handshake_str_length) + "...") );
         valid = false;
      }
      if ((msg.sig != chain::signature_type() || msg.token != sha256()) && (msg.token != fc::sha256::hash(msg.time))) {
         fc_wlog( logger, "Handshake message validation: token field invalid" );
         valid = false;
      }
      return valid;
   }

   void connection::handle_message( const chain_size_message& msg ) {
      peer_dlog(this, "received chain_size_message");
   }

   void connection::handle_message( const handshake_message& msg ) {
      peer_dlog( this, "received handshake_message" );
      if( !is_valid( msg ) ) {
         peer_elog( this, "bad handshake message");
         enqueue( go_away_message( fatal_other ) );
         return;
      }
      fc_dlog( logger, "received handshake gen ${g} from ${ep}, lib ${lib}, head ${head}",
               ("g", msg.generation)( "ep", peer_name() )
               ( "lib", msg.last_irreversible_block_num )( "head", msg.head_num ) );

      connecting = false;
      if (msg.generation == 1) {
         if( msg.node_id == my_impl->node_id) {
            fc_elog( logger, "Self connection detected node_id ${id}. Closing connection", ("id", msg.node_id) );
            enqueue( go_away_message( self ) );
            return;
         }

         if( peer_address().empty() ) {
            set_connection_type( msg.p2p_address );
         }

         std::unique_lock<std::mutex> g_conn( conn_mtx );
         if( peer_address().empty() || last_handshake_recv.node_id == fc::sha256()) {
            g_conn.unlock();
            fc_dlog(logger, "checking for duplicate" );
            std::shared_lock<std::shared_mutex> g_cnts( my_impl->connections_mtx );
            for(const auto& check : my_impl->connections) {
               if(check.get() == this)
                  continue;
               if(check->connected() && check->peer_name() == msg.p2p_address) {
                  // It's possible that both peers could arrive here at relatively the same time, so
                  // we need to avoid the case where they would both tell a different connection to go away.
                  // Using the sum of the initial handshake times of the two connections, we will
                  // arbitrarily (but consistently between the two peers) keep one of them.
                  std::unique_lock<std::mutex> g_check_conn( check->conn_mtx );
                  auto check_time = check->last_handshake_sent.time + check->last_handshake_recv.time;
                  g_check_conn.unlock();
                  g_conn.lock();
                  auto c_time = last_handshake_sent.time;
                  g_conn.unlock();
                  if (msg.time + c_time <= check_time)
                     continue;

                  g_cnts.unlock();
                  fc_dlog( logger, "sending go_away duplicate to ${ep}", ("ep",msg.p2p_address) );
                  go_away_message gam(duplicate);
                  g_conn.lock();
                  gam.node_id = conn_node_id;
                  g_conn.unlock();
                  enqueue(gam);
                  no_retry = duplicate;
                  return;
               }
            }
         } else {
            fc_dlog( logger, "skipping duplicate check, addr == ${pa}, id = ${ni}",
                     ("pa", peer_address())( "ni", last_handshake_recv.node_id ) );
            g_conn.unlock();
         }

         if( msg.chain_id != my_impl->chain_id ) {
            fc_elog( logger, "Peer on a different chain. Closing connection" );
            enqueue( go_away_message(go_away_reason::wrong_chain) );
            return;
         }
         protocol_version = my_impl->to_protocol_version(msg.network_version);
         if( protocol_version != net_version ) {
            fc_ilog( logger, "Local network version: ${nv} Remote version: ${mnv}",
                     ("nv", net_version)( "mnv", protocol_version ) );
         }

         g_conn.lock();
         if( conn_node_id != msg.node_id ) {
            conn_node_id = msg.node_id;
         }
         g_conn.unlock();

         if( !my_impl->authenticate_peer( msg ) ) {
            fc_elog( logger, "Peer not authenticated.  Closing connection." );
            enqueue( go_away_message( authentication ) );
            return;
         }

         uint32_t peer_lib = msg.last_irreversible_block_num;
         connection_wptr weak = shared_from_this();
         app().post( priority::medium, [peer_lib, chain_plug = my_impl->chain_plug, weak{std::move(weak)},
                                     msg_lib_id = msg.last_irreversible_block_id]() {
            connection_ptr c = weak.lock();
            if( !c ) return;
            controller& cc = chain_plug->chain();
            uint32_t lib_num = cc.last_irreversible_block_num();

            fc_dlog( logger, "handshake, check for fork lib_num = ${ln} peer_lib = ${pl}", ("ln", lib_num)( "pl", peer_lib ) );

            if( peer_lib <= lib_num && peer_lib > 0 ) {
               bool on_fork = false;
               try {
                  block_id_type peer_lib_id = cc.get_block_id_for_num( peer_lib );
                  on_fork = (msg_lib_id != peer_lib_id);
               } catch( const unknown_block_exception& ) {
                  // allow this for now, will be checked on sync
                  peer_dlog( c, "peer last irreversible block ${pl} is unknown", ("pl", peer_lib) );
               } catch( ... ) {
                  peer_wlog( c, "caught an exception getting block id for ${pl}", ("pl", peer_lib) );
                  on_fork = true;
               }
               if( on_fork ) {
                  c->strand.post( [c]() {
                     peer_elog( c, "Peer chain is forked, sending: forked go away" );
                     c->enqueue( go_away_message( forked ) );
                  } );
               }
            }
         });

         if( sent_handshake_count == 0 ) {
            send_handshake();
         }
      }

      std::unique_lock<std::mutex> g_conn( conn_mtx );
      last_handshake_recv = msg;
      g_conn.unlock();
      my_impl->sync_master->recv_handshake( shared_from_this(), msg );
   }

   void connection::handle_message( const go_away_message& msg ) {
      peer_wlog( this, "received go_away_message, reason = ${r}", ("r", reason_str( msg.reason )) );
      bool retry = no_retry == no_reason; // if no previous go away message
      no_retry = msg.reason;
      if( msg.reason == duplicate ) {
         std::lock_guard<std::mutex> g_conn( conn_mtx );
         conn_node_id = msg.node_id;
      }
      if( msg.reason == wrong_version ) {
         if( !retry ) no_retry = fatal_other; // only retry once on wrong version
      } else {
         retry = false;
      }
      flush_queues();
      close( retry ); // reconnect if wrong_version
   }

   void connection::handle_message( const time_message& msg ) {
      peer_dlog( this, "received time_message" );
      /* We've already lost however many microseconds it took to dispatch
       * the message, but it can't be helped.
       */
      msg.dst = get_time();

      // If the transmit timestamp is zero, the peer is horribly broken.
      if(msg.xmt == 0)
         return;                 /* invalid timestamp */

      if(msg.xmt == xmt)
         return;                 /* duplicate packet */

      xmt = msg.xmt;
      rec = msg.rec;
      dst = msg.dst;

      if( msg.org == 0 ) {
         send_time( msg );
         return;  // We don't have enough data to perform the calculation yet.
      }

      double offset = (double(rec - org) + double(msg.xmt - dst)) / 2;
      double NsecPerUsec{1000};

      if( logger.is_enabled( fc::log_level::all ) )
         logger.log( FC_LOG_MESSAGE( all, "Clock offset is ${o}ns (${us}us)",
                                     ("o", offset)( "us", offset / NsecPerUsec ) ) );
      org = 0;
      rec = 0;

      std::unique_lock<std::mutex> g_conn( conn_mtx );
      if( last_handshake_recv.generation == 0 ) {
         g_conn.unlock();
         send_handshake();
      }
   }

   void connection::handle_message( const notice_message& msg ) {
      // peer tells us about one or more blocks or txns. When done syncing, forward on
      // notices of previously unknown blocks or txns,
      //
      peer_dlog( this, "received notice_message" );
      connecting = false;
      if( msg.known_blocks.ids.size() > 1 ) {
         fc_elog( logger, "Invalid notice_message, known_blocks.ids.size ${s}, closing connection: ${p}",
                  ("s", msg.known_blocks.ids.size())("p", peer_address()) );
         close( false );
         return;
      }
      if( msg.known_trx.mode != none ) {
         if( logger.is_enabled( fc::log_level::debug ) ) {
            const block_id_type& blkid = msg.known_blocks.ids.empty() ? block_id_type{} : msg.known_blocks.ids.back();
            fc_dlog( logger, "this is a ${m} notice with ${n} pending blocks: ${num} ${id}...",
                     ("m", modes_str( msg.known_blocks.mode ))("n", msg.known_blocks.pending)
                     ("num", block_header::num_from_id( blkid ))("id", blkid.str().substr( 8, 16 )) );
         }
      }
      switch (msg.known_trx.mode) {
      case none:
         break;
      case last_irr_catch_up: {
         std::unique_lock<std::mutex> g_conn( conn_mtx );
         last_handshake_recv.head_num = msg.known_blocks.pending;
         g_conn.unlock();
         break;
      }
      case catch_up : {
         break;
      }
      case normal: {
         my_impl->dispatcher->recv_notice( shared_from_this(), msg, false );
      }
      }

      if( msg.known_blocks.mode != none ) {
         fc_dlog( logger, "this is a ${m} notice with ${n} blocks",
                  ("m", modes_str( msg.known_blocks.mode ))( "n", msg.known_blocks.pending ) );
      }
      switch (msg.known_blocks.mode) {
      case none : {
         break;
      }
      case last_irr_catch_up:
      case catch_up: {
         my_impl->sync_master->sync_recv_notice( shared_from_this(), msg );
         break;
      }
      case normal : {
         my_impl->dispatcher->recv_notice( shared_from_this(), msg, false );
         break;
      }
      default: {
         peer_elog( this, "bad notice_message : invalid known_blocks.mode ${m}",
                    ("m", static_cast<uint32_t>(msg.known_blocks.mode)) );
      }
      }
   }

   void connection::handle_message( const request_message& msg ) {
      if( msg.req_blocks.ids.size() > 1 ) {
         fc_elog( logger, "Invalid request_message, req_blocks.ids.size ${s}, closing ${p}",
                  ("s", msg.req_blocks.ids.size())( "p", peer_name() ) );
         close();
         return;
      }

      switch (msg.req_blocks.mode) {
      case catch_up :
         peer_dlog( this, "received request_message:catch_up" );
         blk_send_branch( msg.req_blocks.ids.empty() ? block_id_type() : msg.req_blocks.ids.back() );
         break;
      case normal :
         peer_dlog( this, "received request_message:normal" );
         if( !msg.req_blocks.ids.empty() ) {
            blk_send( msg.req_blocks.ids.back() );
         }
         break;
      default:;
      }


      switch (msg.req_trx.mode) {
      case catch_up :
         break;
      case none :
         if( msg.req_blocks.mode == none ) {
            stop_send();
         }
         // no break
      case normal :
         if( !msg.req_trx.ids.empty() ) {
            fc_elog( logger, "Invalid request_message, req_trx.ids.size ${s}", ("s", msg.req_trx.ids.size()) );
            close();
            return;
         }
         break;
      default:;
      }
   }

   void connection::handle_message( const sync_request_message& msg ) {
      fc_dlog( logger, "peer requested ${start} to ${end}", ("start", msg.start_block)("end", msg.end_block) );
      if( msg.end_block == 0 ) {
         peer_requested.reset();
         flush_queues();
      } else {
         peer_requested = peer_sync_state( msg.start_block, msg.end_block, msg.start_block-1);
         enqueue_sync_block();
      }
   }

   size_t calc_trx_size( const packed_transaction_ptr& trx ) {
      // transaction is stored packed and unpacked, double packed_size and size of signed as an approximation of use
      return (trx->get_packed_transaction().size() * 2 + sizeof(trx->get_signed_transaction())) * 2 +
             trx->get_packed_context_free_data().size() * 4 +
             trx->get_signatures().size() * sizeof(signature_type);
   }

   void connection::handle_message( packed_transaction_ptr trx ) {
      const auto& tid = trx->id();
      peer_dlog( this, "received packed_transaction ${id}", ("id", tid) );

      uint32_t trx_in_progress_sz = this->trx_in_progress_size.load();
      if( trx_in_progress_sz > def_max_trx_in_progress_size ) {
         fc_wlog( logger, "Dropping trx ${id}, too many trx in progress ${s} bytes",
                  ("id", tid)("s", trx_in_progress_sz) );
         return;
      }

      bool have_trx = my_impl->dispatcher->have_txn( tid );
      node_transaction_state nts = {tid, trx->expiration(), 0, connection_id};
      my_impl->dispatcher->add_peer_txn( nts );

      if( have_trx ) {
         fc_dlog( logger, "got a duplicate transaction - dropping ${id}", ("id", tid) );
         return;
      }

      trx_in_progress_size += calc_trx_size( trx );
      app().post( priority::low, [trx{std::move(trx)}, weak = weak_from_this()]() {
         my_impl->chain_plug->accept_transaction( trx,
            [weak, trx](const static_variant<fc::exception_ptr, transaction_trace_ptr>& result) mutable {
         // next (this lambda) called from application thread
         if (result.contains<fc::exception_ptr>()) {
            fc_dlog( logger, "bad packed_transaction : ${m}", ("m", result.get<fc::exception_ptr>()->what()) );
         } else {
            const transaction_trace_ptr& trace = result.get<transaction_trace_ptr>();
            if( !trace->except ) {
               fc_dlog( logger, "chain accepted transaction, bcast ${id}", ("id", trace->id) );
            } else {
               fc_elog( logger, "bad packed_transaction : ${m}", ("m", trace->except->what()));
            }
         }
         connection_ptr conn = weak.lock();
         if( conn ) {
            conn->trx_in_progress_size -= calc_trx_size( trx );
         }
        });
      });
   }

   // called from connection strand
   void connection::handle_message( const block_id_type& id, signed_block_ptr ptr ) {
      peer_dlog( this, "received signed_block ${id}", ("id", ptr->block_num() ) );
      auto priority = my_impl->sync_master->syncing_with_peer() ? priority::medium : priority::high;
      app().post(priority, [ptr{std::move(ptr)}, id, c = shared_from_this()]() mutable {
         c->process_signed_block( id, std::move( ptr ) );
      });
   }

   // called from application thread
   void connection::process_signed_block( const block_id_type& blk_id, signed_block_ptr msg ) {
      controller& cc = my_impl->chain_plug->chain();
      uint32_t blk_num = msg->block_num();
      // use c in this method instead of this to highlight that all methods called on c-> must be thread safe
      connection_ptr c = shared_from_this();

      // if we have closed connection then stop processing
      if( !c->socket_is_open() )
         return;

      try {
         if( cc.fetch_block_by_id(blk_id) ) {
            c->strand.post( [sync_master = my_impl->sync_master.get(),
                             dispatcher = my_impl->dispatcher.get(), c, blk_id, blk_num]() {
               dispatcher->add_peer_block( blk_id, c->connection_id );
               sync_master->sync_recv_block( c, blk_id, blk_num, false );
            });
            return;
         }
      } catch( ...) {
         // should this even be caught?
         fc_elog( logger,"Caught an unknown exception trying to recall blockID" );
      }

      fc::microseconds age( fc::now() - msg->timestamp);
      peer_dlog( c, "received signed_block : #${n} block age in secs = ${age}",
                 ("n", blk_num)( "age", fc::duration_cast<fc::seconds>(age) ) );

      go_away_reason reason = fatal_other;
      try {
         bool accepted = my_impl->chain_plug->accept_block(msg, blk_id);
         my_impl->update_chain_info();
         if( !accepted ) return;
         reason = no_reason;
      } catch( const unlinkable_block_exception &ex) {
         peer_elog(c, "unlinkable_block_exception #${n} ${id}...: ${m}", ("n", blk_num)("id", blk_id.str().substr(8,16))("m",ex.to_string()));
         reason = unlinkable;
      } catch( const block_validate_exception &ex) {
         peer_elog(c, "block_validate_exception #${n} ${id}...: ${m}", ("n", blk_num)("id", blk_id.str().substr(8,16))("m",ex.to_string()));
         reason = validation;
      } catch( const assert_exception &ex) {
         peer_elog(c, "block assert_exception #${n} ${id}...: ${m}", ("n", blk_num)("id", blk_id.str().substr(8,16))("m",ex.to_string()));
      } catch( const fc::exception &ex) {
         peer_elog(c, "bad block exception #${n} ${id}...: ${m}", ("n", blk_num)("id", blk_id.str().substr(8,16))("m",ex.to_string()));
      } catch( ...) {
         peer_elog(c, "bad block #${n} ${id}...: unknown exception", ("n", blk_num)("id", blk_id.str().substr(8,16)));
      }

      if( reason == no_reason ) {
         boost::asio::post( my_impl->thread_pool->get_executor(), [dispatcher = my_impl->dispatcher.get(), cid=c->connection_id, blk_id, msg]() {
            fc_dlog( logger, "accepted signed_block : #${n} ${id}...", ("n", msg->block_num())("id", blk_id.str().substr(8,16)) );
            dispatcher->add_peer_block( blk_id, cid );
            dispatcher->update_txns_block_num( msg );
         });
         c->strand.post( [sync_master = my_impl->sync_master.get(), dispatcher = my_impl->dispatcher.get(), c, blk_id, blk_num]() {
            dispatcher->recv_block( c, blk_id, blk_num );
            sync_master->sync_recv_block( c, blk_id, blk_num, true );
         });
      } else {
         c->strand.post( [sync_master = my_impl->sync_master.get(), dispatcher = my_impl->dispatcher.get(), c, blk_id, blk_num]() {
            sync_master->rejected_block( c, blk_num );
            dispatcher->rejected_block( blk_id );
         });
      }
   }

   // called from any thread
   void net_plugin_impl::start_conn_timer(boost::asio::steady_timer::duration du, std::weak_ptr<connection> from_connection) {
      if( in_shutdown ) return;
      std::lock_guard<std::mutex> g( connector_check_timer_mtx );
      ++connector_checks_in_flight;
      connector_check_timer->expires_from_now( du );
      connector_check_timer->async_wait( [my = shared_from_this(), from_connection](boost::system::error_code ec) {
            std::unique_lock<std::mutex> g( my->connector_check_timer_mtx );
            int num_in_flight = --my->connector_checks_in_flight;
            g.unlock();
            if( !ec ) {
               my->connection_monitor(from_connection, num_in_flight == 0 );
            } else {
               if( num_in_flight == 0 ) {
                  if( my->in_shutdown ) return;
                  fc_elog( logger, "Error from connection check monitor: ${m}", ("m", ec.message()));
                  my->start_conn_timer( my->connector_period, std::weak_ptr<connection>() );
               }
            }
      });
   }

   // thread safe
   void net_plugin_impl::start_expire_timer() {
      if( in_shutdown ) return;
      std::lock_guard<std::mutex> g( expire_timer_mtx );
      expire_timer->expires_from_now( txn_exp_period);
      expire_timer->async_wait( [my = shared_from_this()]( boost::system::error_code ec ) {
         if( !ec ) {
            my->expire();
         } else {
            if( my->in_shutdown ) return;
            fc_elog( logger, "Error from transaction check monitor: ${m}", ("m", ec.message()) );
            my->start_expire_timer();
         }
      } );
   }

   // thread safe
   void net_plugin_impl::ticker() {
      if( in_shutdown ) return;
      std::lock_guard<std::mutex> g( keepalive_timer_mtx );
      keepalive_timer->expires_from_now(keepalive_interval);
      keepalive_timer->async_wait( [my = shared_from_this()]( boost::system::error_code ec ) {
            my->ticker();
            if( ec ) {
               if( my->in_shutdown ) return;
               fc_wlog( logger, "Peer keepalive ticked sooner than expected: ${m}", ("m", ec.message()) );
            }
            for_each_connection( []( auto& c ) {
               if( c->socket_is_open() ) {
                  c->strand.post( [c]() {
                     c->send_time();
                  } );
               }
               return true;
            } );
         } );
   }

   void net_plugin_impl::start_monitors() {
      {
         std::lock_guard<std::mutex> g( connector_check_timer_mtx );
         connector_check_timer.reset(new boost::asio::steady_timer( my_impl->thread_pool->get_executor() ));
      }
      {
         std::lock_guard<std::mutex> g( expire_timer_mtx );
         expire_timer.reset( new boost::asio::steady_timer( my_impl->thread_pool->get_executor() ) );
      }
      start_conn_timer(connector_period, std::weak_ptr<connection>());
      start_expire_timer();
   }

   void net_plugin_impl::expire() {
      auto now = fc::now();
      uint32_t lib = 0;
      std::tie( lib, std::ignore, std::ignore, std::ignore, std::ignore, std::ignore ) = get_chain_info();
      dispatcher->expire_blocks( lib );
      dispatcher->expire_txns( lib );
      fc_dlog( logger, "expire_txns ${n}us", ("n", fc::now() - now) );

      start_expire_timer();
   }

   // called from any thread
   void net_plugin_impl::connection_monitor(std::weak_ptr<connection> from_connection, bool reschedule ) {
      auto max_time = fc::now();
      max_time += fc::milliseconds(max_cleanup_time_ms);
      auto from = from_connection.lock();
      std::unique_lock<std::shared_mutex> g( connections_mtx );
      auto it = (from ? connections.find(from) : connections.begin());
      if (it == connections.end()) it = connections.begin();
      size_t num_rm = 0, num_clients = 0, num_peers = 0;
      while (it != connections.end()) {
         if (fc::now() >= max_time) {
            connection_wptr wit = *it;
            g.unlock();
            fc_dlog( logger, "Exiting connection monitor early, ran out of time: ${t}", ("t", max_time - fc::now()) );
            if( reschedule ) {
               start_conn_timer( std::chrono::milliseconds( 1 ), wit ); // avoid exhausting
            }
            return;
         }
         (*it)->peer_address().empty() ? ++num_clients : ++num_peers;
         if( !(*it)->socket_is_open() && !(*it)->connecting) {
            if( !(*it)->peer_address().empty() ) {
               if( !(*it)->resolve_and_connect() ) {
                  it = connections.erase(it);
                  --num_peers; ++num_rm;
                  continue;
               }
            } else {
               --num_clients; ++num_rm;
               it = connections.erase(it);
               continue;
            }
         }
         ++it;
      }
      g.unlock();
      if( num_clients > 0 || num_peers > 0 )
         fc_ilog( logger, "p2p client connections: ${num}/${max}, peer connections: ${pnum}/${pmax}",
                  ("num", num_clients)("max", max_client_count)("pnum", num_peers)("pmax", supplied_peers.size()) );
      fc_dlog( logger, "connection monitor, removed ${n} connections", ("n", num_rm) );
      if( reschedule ) {
         start_conn_timer( connector_period, std::weak_ptr<connection>());
      }
   }

   // called from application thread
   void net_plugin_impl::on_accepted_block(const block_state_ptr& bs) {
      update_chain_info();
      controller& cc = chain_plug->chain();
      dispatcher->strand.post( [this, bs]() {
         fc_dlog( logger, "signaled accepted_block, blk num = ${num}, id = ${id}", ("num", bs->block_num)("id", bs->id) );
         dispatcher->bcast_block( bs->block, bs->id );
      });
   }

   // called from application thread
   void net_plugin_impl::on_pre_accepted_block(const signed_block_ptr& block) {
      update_chain_info();
      controller& cc = chain_plug->chain();
      if( cc.is_trusted_producer(block->producer) ) {
         dispatcher->strand.post( [this, block]() {
            auto id = block->id();
            fc_dlog( logger, "signaled pre_accepted_block, blk num = ${num}, id = ${id}", ("num", block->block_num())("id", id) );
            dispatcher->bcast_block( block, id );
         });
      }
   }

   // called from application thread
   void net_plugin_impl::on_irreversible_block( const block_state_ptr& block) {
      fc_dlog( logger, "on_irreversible_block, blk num = ${num}, id = ${id}", ("num", block->block_num)("id", block->id) );
      update_chain_info();
   }

   // called from application thread
   void net_plugin_impl::transaction_ack(const std::pair<fc::exception_ptr, transaction_metadata_ptr>& results) {
      dispatcher->strand.post( [this, results]() {
         const auto& id = results.second->id();
         if (results.first) {
            fc_dlog( logger, "signaled NACK, trx-id = ${id} : ${why}", ("id", id)( "why", results.first->to_detail_string() ) );

            uint32_t head_blk_num = 0;
            std::tie( std::ignore, head_blk_num, std::ignore, std::ignore, std::ignore, std::ignore ) = get_chain_info();
            dispatcher->rejected_transaction(results.second->packed_trx(), head_blk_num);
         } else {
            fc_dlog( logger, "signaled ACK, trx-id = ${id}", ("id", id) );
            dispatcher->bcast_transaction(*results.second->packed_trx());
         }
      });
   }

   bool net_plugin_impl::authenticate_peer(const handshake_message& msg) const {
      if(allowed_connections == None)
         return false;

      if(allowed_connections == Any)
         return true;

      if(allowed_connections & (Producers | Specified)) {
         auto allowed_it = std::find(allowed_peers.begin(), allowed_peers.end(), msg.key);
         auto private_it = private_keys.find(msg.key);
         bool found_producer_key = false;
         if(producer_plug != nullptr)
            found_producer_key = producer_plug->is_producer_key(msg.key);
         if( allowed_it == allowed_peers.end() && private_it == private_keys.end() && !found_producer_key) {
            fc_elog( logger, "Peer ${peer} sent a handshake with an unauthorized key: ${key}.",
                     ("peer", msg.p2p_address)("key", msg.key) );
            return false;
         }
      }

      namespace sc = std::chrono;
      sc::system_clock::duration msg_time(msg.time);
      auto time = sc::system_clock::now().time_since_epoch();
      if(time - msg_time > peer_authentication_interval) {
         fc_elog( logger, "Peer ${peer} sent a handshake with a timestamp skewed by more than ${time}.",
                  ("peer", msg.p2p_address)("time", "1 second")); // TODO Add to_variant for std::chrono::system_clock::duration
         return false;
      }

      if(msg.sig != chain::signature_type() && msg.token != sha256()) {
         sha256 hash = fc::sha256::hash(msg.time);
         if(hash != msg.token) {
            fc_elog( logger, "Peer ${peer} sent a handshake with an invalid token.", ("peer", msg.p2p_address) );
            return false;
         }
         chain::public_key_type peer_key;
         try {
            peer_key = crypto::public_key(msg.sig, msg.token, true);
         }
         catch (fc::exception& /*e*/) {
            fc_elog( logger, "Peer ${peer} sent a handshake with an unrecoverable key.", ("peer", msg.p2p_address) );
            return false;
         }
         if((allowed_connections & (Producers | Specified)) && peer_key != msg.key) {
            fc_elog( logger, "Peer ${peer} sent a handshake with an unauthenticated key.", ("peer", msg.p2p_address) );
            return false;
         }
      }
      else if(allowed_connections & (Producers | Specified)) {
         fc_dlog( logger, "Peer sent a handshake with blank signature and token, but this node accepts only authenticated connections." );
         return false;
      }
      return true;
   }

   chain::public_key_type net_plugin_impl::get_authentication_key() const {
      if(!private_keys.empty())
         return private_keys.begin()->first;
      /*producer_plugin* pp = app().find_plugin<producer_plugin>();
      if(pp != nullptr && pp->get_state() == abstract_plugin::started)
         return pp->first_producer_public_key();*/
      return chain::public_key_type();
   }

   chain::signature_type net_plugin_impl::sign_compact(const chain::public_key_type& signer, const fc::sha256& digest) const
   {
      auto private_key_itr = private_keys.find(signer);
      if(private_key_itr != private_keys.end())
         return private_key_itr->second.sign(digest);
      if(producer_plug != nullptr && producer_plug->get_state() == abstract_plugin::started)
         return producer_plug->sign_compact(signer, digest);
      return chain::signature_type();
   }

   // call from connection strand
   bool connection::populate_handshake( handshake_message& hello, bool force ) {
      namespace sc = std::chrono;
      bool send = force;
      hello.network_version = net_version_base + net_version;
      const auto prev_head_id = hello.head_id;
      uint32_t lib, head;
      std::tie( lib, std::ignore, head,
                hello.last_irreversible_block_id, std::ignore, hello.head_id ) = my_impl->get_chain_info();
      // only send handshake if state has changed since last handshake
      send |= lib != hello.last_irreversible_block_num;
      send |= head != hello.head_num;
      send |= prev_head_id != hello.head_id;
      if( !send ) return false;
      hello.last_irreversible_block_num = lib;
      hello.head_num = head;
      hello.chain_id = my_impl->chain_id;
      hello.node_id = my_impl->node_id;
      hello.key = my_impl->get_authentication_key();
      hello.time = sc::duration_cast<sc::nanoseconds>(sc::system_clock::now().time_since_epoch()).count();
      hello.token = fc::sha256::hash(hello.time);
      hello.sig = my_impl->sign_compact(hello.key, hello.token);
      // If we couldn't sign, don't send a token.
      if(hello.sig == chain::signature_type())
         hello.token = sha256();
      hello.p2p_address = my_impl->p2p_address;
      if( is_transactions_only_connection() ) hello.p2p_address += ":trx";
      if( is_blocks_only_connection() ) hello.p2p_address += ":blk";
      hello.p2p_address += " - " + hello.node_id.str().substr(0,7);
#if defined( __APPLE__ )
      hello.os = "osx";
#elif defined( __linux__ )
      hello.os = "linux";
#elif defined( _WIN32 )
      hello.os = "win32";
#else
      hello.os = "other";
#endif
      hello.agent = my_impl->user_agent_name;

      return true;
   }

   net_plugin::net_plugin()
      :my( new net_plugin_impl ) {
      my_impl = my.get();
   }

   net_plugin::~net_plugin() {
   }

   void net_plugin::set_program_options( options_description& /*cli*/, options_description& cfg )
   {
      cfg.add_options()
         ( "p2p-listen-endpoint", bpo::value<string>()->default_value( "0.0.0.0:9876" ), "The actual host:port used to listen for incoming p2p connections.")
         ( "p2p-server-address", bpo::value<string>(), "An externally accessible host:port for identifying this node. Defaults to p2p-listen-endpoint.")
         ( "p2p-peer-address", bpo::value< vector<string> >()->composing(),
           "The public endpoint of a peer node to connect to. Use multiple p2p-peer-address options as needed to compose a network.\n"
           "  Syntax: host:port[:<trx>|<blk>]\n"
           "  The optional 'trx' and 'blk' indicates to node that only transactions 'trx' or blocks 'blk' should be sent."
           "  Examples:\n"
           "    p2p.eos.io:9876\n"
           "    p2p.trx.eos.io:9876:trx\n"
           "    p2p.blk.eos.io:9876:blk\n")
         ( "p2p-max-nodes-per-host", bpo::value<int>()->default_value(def_max_nodes_per_host), "Maximum number of client nodes from any single IP address")
         ( "p2p-accept-transactions", bpo::value<bool>()->default_value(true), "Allow transactions received over p2p network to be evaluated and relayed if valid.")
         ( "agent-name", bpo::value<string>()->default_value("\"EOS Test Agent\""), "The name supplied to identify this node amongst the peers.")
         ( "allowed-connection", bpo::value<vector<string>>()->multitoken()->default_value({"any"}, "any"), "Can be 'any' or 'producers' or 'specified' or 'none'. If 'specified', peer-key must be specified at least once. If only 'producers', peer-key is not required. 'producers' and 'specified' may be combined.")
         ( "peer-key", bpo::value<vector<string>>()->composing()->multitoken(), "Optional public key of peer allowed to connect.  May be used multiple times.")
         ( "peer-private-key", boost::program_options::value<vector<string>>()->composing()->multitoken(),
           "Tuple of [PublicKey, WIF private key] (may specify multiple times)")
         ( "max-clients", bpo::value<int>()->default_value(def_max_clients), "Maximum number of clients from which connections are accepted, use 0 for no limit")
         ( "connection-cleanup-period", bpo::value<int>()->default_value(def_conn_retry_wait), "number of seconds to wait before cleaning up dead connections")
         ( "max-cleanup-time-msec", bpo::value<int>()->default_value(10), "max connection cleanup time per cleanup call in millisec")
         ( "net-threads", bpo::value<uint16_t>()->default_value(my->thread_pool_size),
           "Number of worker threads in net_plugin thread pool" )
         ( "sync-fetch-span", bpo::value<uint32_t>()->default_value(def_sync_fetch_span), "number of blocks to retrieve in a chunk from any individual peer during synchronization")
         ( "use-socket-read-watermark", bpo::value<bool>()->default_value(false), "Enable experimental socket read watermark optimization")
         ( "peer-log-format", bpo::value<string>()->default_value( "[\"${_name}\" ${_ip}:${_port}]" ),
           "The string used to format peers when logging messages about them.  Variables are escaped with ${<variable name>}.\n"
           "Available Variables:\n"
           "   _name  \tself-reported name\n\n"
           "   _id    \tself-reported ID (64 hex characters)\n\n"
           "   _sid   \tfirst 8 characters of _peer.id\n\n"
           "   _ip    \tremote IP address of peer\n\n"
           "   _port  \tremote port number of peer\n\n"
           "   _lip   \tlocal IP address connected to peer\n\n"
           "   _lport \tlocal port number connected to peer\n\n")
        ;
   }

   template<typename T>
   T dejsonify(const string& s) {
      return fc::json::from_string(s).as<T>();
   }

   void net_plugin::plugin_initialize( const variables_map& options ) {
      fc_ilog( logger, "Initialize net plugin" );
      try {
         peer_log_format = options.at( "peer-log-format" ).as<string>();

         my->sync_master.reset( new sync_manager( options.at( "sync-fetch-span" ).as<uint32_t>()));

         my->connector_period = std::chrono::seconds( options.at( "connection-cleanup-period" ).as<int>());
         my->max_cleanup_time_ms = options.at("max-cleanup-time-msec").as<int>();
         my->txn_exp_period = def_txn_expire_wait;
         my->resp_expected_period = def_resp_expected_wait;
         my->max_client_count = options.at( "max-clients" ).as<int>();
         my->max_nodes_per_host = options.at( "p2p-max-nodes-per-host" ).as<int>();
         my->p2p_accept_transactions = options.at( "p2p-accept-transactions" ).as<bool>();

         my->use_socket_read_watermark = options.at( "use-socket-read-watermark" ).as<bool>();

         if( options.count( "p2p-listen-endpoint" ) && options.at("p2p-listen-endpoint").as<string>().length()) {
            my->p2p_address = options.at( "p2p-listen-endpoint" ).as<string>();
            EOS_ASSERT( my->p2p_address.length() <= max_p2p_address_length, chain::plugin_config_exception,
                        "p2p-listen-endpoint to long, must be less than ${m}", ("m", max_p2p_address_length) );
         }
         if( options.count( "p2p-server-address" ) ) {
            my->p2p_server_address = options.at( "p2p-server-address" ).as<string>();
            EOS_ASSERT( my->p2p_server_address.length() <= max_p2p_address_length, chain::plugin_config_exception,
                        "p2p_server_address to long, must be less than ${m}", ("m", max_p2p_address_length) );
         }

         my->thread_pool_size = options.at( "net-threads" ).as<uint16_t>();
         EOS_ASSERT( my->thread_pool_size > 0, chain::plugin_config_exception,
                     "net-threads ${num} must be greater than 0", ("num", my->thread_pool_size) );

         if( options.count( "p2p-peer-address" )) {
            my->supplied_peers = options.at( "p2p-peer-address" ).as<vector<string> >();
         }
         if( options.count( "agent-name" )) {
            my->user_agent_name = options.at( "agent-name" ).as<string>();
            EOS_ASSERT( my->user_agent_name.length() <= max_handshake_str_length, chain::plugin_config_exception,
                        "agent-name to long, must be less than ${m}", ("m", max_handshake_str_length) );
         }

         if( options.count( "allowed-connection" )) {
            const std::vector<std::string> allowed_remotes = options["allowed-connection"].as<std::vector<std::string>>();
            for( const std::string& allowed_remote : allowed_remotes ) {
               if( allowed_remote == "any" )
                  my->allowed_connections |= net_plugin_impl::Any;
               else if( allowed_remote == "producers" )
                  my->allowed_connections |= net_plugin_impl::Producers;
               else if( allowed_remote == "specified" )
                  my->allowed_connections |= net_plugin_impl::Specified;
               else if( allowed_remote == "none" )
                  my->allowed_connections = net_plugin_impl::None;
            }
         }

         if( my->allowed_connections & net_plugin_impl::Specified )
            EOS_ASSERT( options.count( "peer-key" ),
                        plugin_config_exception,
                       "At least one peer-key must accompany 'allowed-connection=specified'" );

         if( options.count( "peer-key" )) {
            const std::vector<std::string> key_strings = options["peer-key"].as<std::vector<std::string>>();
            for( const std::string& key_string : key_strings ) {
               my->allowed_peers.push_back( dejsonify<chain::public_key_type>( key_string ));
            }
         }

         if( options.count( "peer-private-key" )) {
            const std::vector<std::string> key_id_to_wif_pair_strings = options["peer-private-key"].as<std::vector<std::string>>();
            for( const std::string& key_id_to_wif_pair_string : key_id_to_wif_pair_strings ) {
               auto key_id_to_wif_pair = dejsonify<std::pair<chain::public_key_type, std::string>>(
                     key_id_to_wif_pair_string );
               my->private_keys[key_id_to_wif_pair.first] = fc::crypto::private_key( key_id_to_wif_pair.second );
            }
         }

         my->chain_plug = app().find_plugin<chain_plugin>();
         EOS_ASSERT( my->chain_plug, chain::missing_chain_plugin_exception, ""  );
         my->chain_id = my->chain_plug->get_chain_id();
         fc::rand_pseudo_bytes( my->node_id.data(), my->node_id.data_size());
         const controller& cc = my->chain_plug->chain();

         if( cc.get_read_mode() == db_read_mode::IRREVERSIBLE || cc.get_read_mode() == db_read_mode::READ_ONLY ) {
            if( my->p2p_accept_transactions ) {
               my->p2p_accept_transactions = false;
               string m = cc.get_read_mode() == db_read_mode::IRREVERSIBLE ? "irreversible" : "read-only";
               wlog( "p2p-accept-transactions set to false due to read-mode: ${m}", ("m", m) );
            }
         }
         if( my->p2p_accept_transactions ) {
            my->chain_plug->enable_accept_transactions();
         }

      } FC_LOG_AND_RETHROW()
   }

   void net_plugin::plugin_startup() {
      handle_sighup();
      try {

      fc_ilog( logger, "my node_id is ${id}", ("id", my->node_id ));

      my->producer_plug = app().find_plugin<producer_plugin>();

      my->thread_pool.emplace( "net", my->thread_pool_size );

      my->dispatcher.reset( new dispatch_manager( my_impl->thread_pool->get_executor() ) );

      if( !my->p2p_accept_transactions && my->p2p_address.size() ) {
         fc_ilog( logger, "\n"
               "***********************************\n"
               "* p2p-accept-transactions = false *\n"
               "*    Transactions not forwarded   *\n"
               "***********************************\n" );
      }

      tcp::endpoint listen_endpoint;
      if( my->p2p_address.size() > 0 ) {
         auto host = my->p2p_address.substr( 0, my->p2p_address.find( ':' ));
         auto port = my->p2p_address.substr( host.size() + 1, my->p2p_address.size());
         tcp::resolver resolver( my->thread_pool->get_executor() );
         // Note: need to add support for IPv6 too?
         listen_endpoint = *resolver.resolve( tcp::v4(), host, port );

         my->acceptor.reset( new tcp::acceptor( my_impl->thread_pool->get_executor() ) );

         if( !my->p2p_server_address.empty() ) {
            my->p2p_address = my->p2p_server_address;
         } else {
            if( listen_endpoint.address().to_v4() == address_v4::any()) {
               boost::system::error_code ec;
               auto host = host_name( ec );
               if( ec.value() != boost::system::errc::success ) {

                  FC_THROW_EXCEPTION( fc::invalid_arg_exception,
                                      "Unable to retrieve host_name. ${msg}", ("msg", ec.message()));

               }
               auto port = my->p2p_address.substr( my->p2p_address.find( ':' ), my->p2p_address.size());
               my->p2p_address = host + port;
            }
         }
      }

      if( my->acceptor ) {
         try {
           my->acceptor->open(listen_endpoint.protocol());
           my->acceptor->set_option(tcp::acceptor::reuse_address(true));
           my->acceptor->bind(listen_endpoint);
           my->acceptor->listen();
         } catch (const std::exception& e) {
           elog( "net_plugin::plugin_startup failed to bind to port ${port}", ("port", listen_endpoint.port()) );
           throw e;
         }
         fc_ilog( logger, "starting listener, max clients is ${mc}",("mc",my->max_client_count) );
         my->start_listen_loop();
      }
      {
         chain::controller& cc = my->chain_plug->chain();
         cc.accepted_block.connect( [my = my]( const block_state_ptr& s ) {
            my->on_accepted_block( s );
         } );
         cc.pre_accepted_block.connect( [my = my]( const signed_block_ptr& s ) {
            my->on_pre_accepted_block( s );
         } );
         cc.irreversible_block.connect( [my = my]( const block_state_ptr& s ) {
            my->on_irreversible_block( s );
         } );
      }

      {
         std::lock_guard<std::mutex> g( my->keepalive_timer_mtx );
         my->keepalive_timer.reset( new boost::asio::steady_timer( my->thread_pool->get_executor() ) );
      }
      my->ticker();

      my->incoming_transaction_ack_subscription = app().get_channel<compat::channels::transaction_ack>().subscribe(
            std::bind(&net_plugin_impl::transaction_ack, my.get(), std::placeholders::_1));

      my->start_monitors();

      my->update_chain_info();

      for( const auto& seed_node : my->supplied_peers ) {
         connect( seed_node );
      }

      } catch( ... ) {
         // always want plugin_shutdown even on exception
         plugin_shutdown();
         throw;
      }
   }

   void net_plugin::handle_sighup() {
      fc::logger::update( logger_name, logger );
   }

   void net_plugin::plugin_shutdown() {
      try {
         fc_ilog( logger, "shutdown.." );
         my->in_shutdown = true;
         {
            std::lock_guard<std::mutex> g( my->connector_check_timer_mtx );
            if( my->connector_check_timer )
               my->connector_check_timer->cancel();
         }{
            std::lock_guard<std::mutex> g( my->expire_timer_mtx );
            if( my->expire_timer )
               my->expire_timer->cancel();
         }{
            std::lock_guard<std::mutex> g( my->keepalive_timer_mtx );
            if( my->keepalive_timer )
               my->keepalive_timer->cancel();
         }

         {
            fc_ilog( logger, "close ${s} connections", ("s", my->connections.size()) );
            std::lock_guard<std::shared_mutex> g( my->connections_mtx );
            for( auto& con : my->connections ) {
               fc_dlog( logger, "close: ${p}", ("p", con->peer_name()) );
               con->close( false, true );
            }
            my->connections.clear();
         }

         if( my->thread_pool ) {
            my->thread_pool->stop();
         }

         if( my->acceptor ) {
            boost::system::error_code ec;
            my->acceptor->cancel( ec );
            my->acceptor->close( ec );
         }

         app().post( 0, [me = my](){} ); // keep my pointer alive until queue is drained
         fc_ilog( logger, "exit shutdown" );
      }
      FC_CAPTURE_AND_RETHROW()
   }

   /**
    *  Used to trigger a new connection from RPC API
    */
   string net_plugin::connect( const string& host ) {
      std::lock_guard<std::shared_mutex> g( my->connections_mtx );
      if( my->find_connection( host ) )
         return "already connected";

      connection_ptr c = std::make_shared<connection>( host );
      fc_dlog( logger, "calling active connector: ${h}", ("h", host) );
      if( c->resolve_and_connect() ) {
         fc_dlog( logger, "adding new connection to the list: ${c}", ("c", c->peer_name()) );
         my->connections.insert( c );
      }
      return "added connection";
   }

   string net_plugin::disconnect( const string& host ) {
      std::lock_guard<std::shared_mutex> g( my->connections_mtx );
      for( auto itr = my->connections.begin(); itr != my->connections.end(); ++itr ) {
         if( (*itr)->peer_address() == host ) {
            fc_ilog( logger, "disconnecting: ${p}", ("p", (*itr)->peer_name()) );
            (*itr)->close();
            my->connections.erase(itr);
            return "connection removed";
         }
      }
      return "no known connection for host";
   }

   optional<connection_status> net_plugin::status( const string& host )const {
      std::shared_lock<std::shared_mutex> g( my->connections_mtx );
      auto con = my->find_connection( host );
      if( con )
         return con->get_status();
      return optional<connection_status>();
   }

   vector<connection_status> net_plugin::connections()const {
      vector<connection_status> result;
      std::shared_lock<std::shared_mutex> g( my->connections_mtx );
      result.reserve( my->connections.size() );
      for( const auto& c : my->connections ) {
         result.push_back( c->get_status() );
      }
      return result;
   }

   // call with connections_mtx
   connection_ptr net_plugin_impl::find_connection( const string& host )const {
      for( const auto& c : connections )
         if( c->peer_address() == host ) return c;
      return connection_ptr();
   }

   constexpr uint16_t net_plugin_impl::to_protocol_version(uint16_t v) {
      if (v >= net_version_base) {
         v -= net_version_base;
         return (v > net_version_range) ? 0 : v;
      }
      return 0;
   }

}<|MERGE_RESOLUTION|>--- conflicted
+++ resolved
@@ -2128,11 +2128,7 @@
       if( consecutive_immediate_connection_close > def_max_consecutive_immediate_connection_close || no_retry == benign_other ) {
          auto connector_period_us = fc::duration_cast<fc::microseconds>( my_impl->connector_period );
          std::lock_guard<std::mutex> g( c->conn_mtx );
-<<<<<<< HEAD
-         if( last_close == fc::time_point() || last_close > fc::now() - fc::microseconds( connector_period_us.count() ) ) {
-=======
          if( last_close == fc::time_point() || last_close > fc::now() - connector_period_us ) ) {
->>>>>>> f47410e6
             return true; // true so doesn't remove from valid connections
          }
       }

/**
 *  The purpose of this protocol is to synchronize (and keep synchronized) two
 *  blockchains using a very simple algorithm:
 *
 *  1. find the last block id on our local chain that the remote peer knows about
 *  2. if we have the next block send it to them
 *  3. if we don't have the next block send them a the oldest unexpired transaction
 *
 *  There are several input events:
 *
 *  1. new block accepted by local chain
 *  2. block deemed irreversible by local chain
 *  3. new block header accepted by local chain
 *  4. transaction accepted by local chain
 *  5. block received from remote peer
 *  6. transaction received from remote peer
 *  7. socket ready for next write
 *
 *  Each session is responsible for maintaining the following
 *
 *  1. the most recent block on our current best chain which we know
 *     with certainty that the remote peer has.
 *      - this could be the peers last irreversible block
 *      - a block ID after the LIB that the peer has notified us of
 *      - a block which we have sent to the remote peer
 *      - a block which the peer has sent us
 *  2. the block IDs we have received from the remote peer so that
 *     we can disconnect peer if one of those blocks is deemed invalid
 *      - we can clear these IDs once the block becomes reversible
 *  3. the transactions we have received from the remote peer so that
 *     we do not send them something that they already know.
 *       - this includes transactions sent as part of blocks
 *       - we clear this cache after we have applied a block that
 *         includes the transactions because we know the controller
 *         should not notify us again (they would be dupe)
 *
 *  Assumptions:
 *  1. all blocks we send the peer are valid and will be held in the
 *     peers fork database until they become irreversible or are replaced
 *     by an irreversible alternative.
 *  2. we don't care what fork the peer is on, so long as we know they have
 *     the block prior to the one we want to send. The peer will sort it out
 *     with its fork database and hopfully come to our conclusion.
 *  3. the peer will send us blocks on the same basis
 *
 */

#include <eosio/bnet_plugin/bnet_plugin.hpp>
#include <eosio/chain/controller.hpp>
#include <eosio/chain/trace.hpp>
#include <eosio/chain_plugin/chain_plugin.hpp>

#include <fc/io/json.hpp>

#include <boost/beast/core.hpp>
#include <boost/beast/websocket.hpp>
#include <boost/asio/bind_executor.hpp>
#include <boost/asio/strand.hpp>
#include <boost/asio/ip/tcp.hpp>
#include <boost/asio/ip/host_name.hpp>
#include <boost/algorithm/string/split.hpp>
#include <boost/algorithm/string/classification.hpp>

#include <eosio/chain/plugin_interface.hpp>

using tcp = boost::asio::ip::tcp;
namespace ws  = boost::beast::websocket;

namespace eosio {
   using namespace chain;

   static appbase::abstract_plugin& _bnet_plugin = app().register_plugin<bnet_plugin>();

} /// namespace eosio

namespace fc {
   extern std::unordered_map<std::string,logger>& get_logger_map();
}

const fc::string logger_name("bnet_plugin");
fc::logger plugin_logger;
std::string peer_log_format;

#define peer_dlog( PEER, FORMAT, ... ) \
  FC_MULTILINE_MACRO_BEGIN \
   if( plugin_logger.is_enabled( fc::log_level::debug ) ) \
      plugin_logger.log( FC_LOG_MESSAGE( debug, peer_log_format + FORMAT, __VA_ARGS__ (PEER->get_logger_variant()) ) ); \
  FC_MULTILINE_MACRO_END

#define peer_ilog( PEER, FORMAT, ... ) \
  FC_MULTILINE_MACRO_BEGIN \
   if( plugin_logger.is_enabled( fc::log_level::info ) ) \
      plugin_logger.log( FC_LOG_MESSAGE( info, peer_log_format + FORMAT, __VA_ARGS__ (PEER->get_logger_variant()) ) ); \
  FC_MULTILINE_MACRO_END

#define peer_wlog( PEER, FORMAT, ... ) \
  FC_MULTILINE_MACRO_BEGIN \
   if( plugin_logger.is_enabled( fc::log_level::warn ) ) \
      plugin_logger.log( FC_LOG_MESSAGE( warn, peer_log_format + FORMAT, __VA_ARGS__ (PEER->get_logger_variant()) ) ); \
  FC_MULTILINE_MACRO_END

#define peer_elog( PEER, FORMAT, ... ) \
  FC_MULTILINE_MACRO_BEGIN \
   if( plugin_logger.is_enabled( fc::log_level::error ) ) \
      plugin_logger.log( FC_LOG_MESSAGE( error, peer_log_format + FORMAT, __VA_ARGS__ (PEER->get_logger_variant())) ); \
  FC_MULTILINE_MACRO_END


using eosio::public_key_type;
using eosio::chain_id_type;
using eosio::block_id_type;
using eosio::block_timestamp_type;
using std::string;
using eosio::sha256;
using eosio::signed_block_ptr;
using eosio::packed_transaction_ptr;
using std::vector;

struct hello {
   public_key_type               peer_id;
   string                        network_version;
   string                        meta;
   string                        protocol_version = "1.0.1";
   string                        user;
   string                        password;
   chain_id_type                 chain_id;
   bool                          request_transactions = false;
   uint32_t                      last_irr_block_num = 0;
   vector<block_id_type>         pending_block_ids;
};
FC_REFLECT( hello, (peer_id)(network_version)(user)(password)(meta)(protocol_version)(chain_id)(request_transactions)(last_irr_block_num)(pending_block_ids) )


/**
 * This message is sent upon successful speculative application of a transaction
 * and informs a peer not to send this message.
 */
struct trx_notice {
   vector<sha256>  signed_trx_id; ///< hash of trx + sigs
};

FC_REFLECT( trx_notice, (signed_trx_id) )

/**
 *  This message is sent upon successfully adding a transaction to the fork database
 *  and informs the remote peer that there is no need to send this block.
 */
struct block_notice {
   vector<block_id_type> block_ids;
};

FC_REFLECT( block_notice, (block_ids) );

struct ping {
   fc::time_point sent;
   fc::sha256     code;
   uint32_t       lib; ///< the last irreversible block
};
FC_REFLECT( ping, (sent)(code)(lib) )

struct pong {
   fc::time_point sent;
   fc::sha256     code;
};
FC_REFLECT( pong, (sent)(code) )

using bnet_message = fc::static_variant<hello,
                                        trx_notice,
                                        block_notice,
                                        signed_block_ptr,
                                        packed_transaction_ptr,
                                        ping, pong
                                        >;


struct by_id;
struct by_num;
struct by_received;
struct by_expired;

namespace eosio {
  using namespace chain::plugin_interface;

  class bnet_plugin_impl;

  template <typename Strand>
  void verify_strand_in_this_thread(const Strand& strand, const char* func, int line) {
     if( !strand.running_in_this_thread() ) {
        elog( "wrong strand: ${f} : line ${n}, exiting", ("f", func)("n", line) );
        app().quit();
     }
  }

  /**
   *  Each session is presumed to operate in its own strand so that
   *  operations can execute in parallel.
   */
  class session : public std::enable_shared_from_this<session>
  {
     public:
        enum session_state {
           hello_state,
           sending_state,
           idle_state
        };

        struct block_status {
           block_status( block_id_type i, bool kby_peer, bool rfrom_peer)
           {
              known_by_peer      = kby_peer;
              received_from_peer = rfrom_peer;
              id = i;
           }

           bool known_by_peer  = false;         ///< we sent block to peer or peer sent us notice
           bool received_from_peer = false;     ///< peer sent us this block and considers full block valid
           block_id_type id;                    ///< the block id;
       //    block_id_type prev;                  ///< the prev block id

       //    shared_ptr< vector<char> >  block_msg; ///< packed bnet_message for this block

           uint32_t block_num()const { return block_header::num_from_id(id); }
        };

        typedef boost::multi_index_container<block_status,
           indexed_by<
              ordered_unique< tag<by_id>,  member<block_status,block_id_type,&block_status::id> >,
              ordered_non_unique< tag<by_num>,  const_mem_fun<block_status,uint32_t,&block_status::block_num> >
           >
        > block_status_index;


        struct transaction_status {
           time_point                 received;
           time_point                 expired; /// 5 seconds from last accepted
           transaction_id_type        id;
           transaction_metadata_ptr   trx;

           void mark_known_by_peer() { received = fc::time_point::maximum(); trx.reset();  }
           bool known_by_peer()const { return received == fc::time_point::maximum(); }
        };

        typedef boost::multi_index_container<transaction_status,
           indexed_by<
              ordered_unique< tag<by_id>,  member<transaction_status,transaction_id_type,&transaction_status::id> >,
              ordered_non_unique< tag<by_received>,  member<transaction_status,time_point,&transaction_status::received> >,
              ordered_non_unique< tag<by_expired>,  member<transaction_status,time_point,&transaction_status::expired> >
           >
        > transaction_status_index;

        auto get_status( block_id_type id ) {
           return _block_status.find( id );
        }

        block_status_index        _block_status;
        transaction_status_index  _transaction_status;

        public_key_type    _local_peer_id;
        uint32_t           _local_lib             = 0;
        block_id_type      _local_lib_id;
        uint32_t           _local_head_block_num  = 0;
        block_id_type      _local_head_block_id; /// the last block id received on local channel


        public_key_type    _remote_peer_id;
        uint32_t           _remote_lib            = 0;
        block_id_type      _remote_lib_id;
        bool               _remote_request_trx    = false;
        bool               _remote_request_irreversible_only = false;

        uint32_t           _last_sent_block_num   = 0;
        block_id_type      _last_sent_block_id; /// the id of the last block sent
        bool               _recv_remote_hello     = false;
        bool               _sent_remote_hello     = false;


        fc::sha256         _current_code;
        fc::time_point     _last_recv_ping_time = fc::time_point::now();
        ping               _last_recv_ping;
        ping               _last_sent_ping;


        int                                                            _session_num = 0;
        session_state                                                  _state = hello_state;
        tcp::resolver                                                  _resolver;
        bnet_ptr                                                       _net_plugin;
        boost::asio::io_service&                                       _ios;
        unique_ptr<ws::stream<tcp::socket>>                            _ws;
        boost::asio::strand< boost::asio::io_context::executor_type>   _strand;
        boost::asio::io_service&                                       _app_ios;

        methods::get_block_by_number::method_type& _get_block_by_number;


        string                                                         _peer;
        string                                                         _remote_host;
        string                                                         _remote_port;

        vector<char>                                                  _out_buffer;
        //boost::beast::multi_buffer                                  _in_buffer;
        boost::beast::flat_buffer                                     _in_buffer;
        flat_set<block_id_type>                                       _block_header_notices;
        fc::optional<fc::variant_object>                              _logger_variant;


        int next_session_id()const {
           static int session_count = 0;
           return ++session_count;
        }

        /**
         * Creating session from server socket acceptance
         */
        explicit session( tcp::socket socket, bnet_ptr net_plug )
        :_resolver(socket.get_io_service()),
         _net_plugin( std::move(net_plug) ),
         _ios(socket.get_io_service()),
         _ws( new ws::stream<tcp::socket>(move(socket)) ),
         _strand(_ws->get_executor() ),
         _app_ios( app().get_io_service() ),
         _get_block_by_number( app().get_method<methods::get_block_by_number>() )
        {
            _session_num = next_session_id();
            set_socket_options();
            _ws->binary(true);
            wlog( "open session ${n}",("n",_session_num) );
        }


        /**
         * Creating outgoing session
         */
        explicit session( boost::asio::io_context& ioc, bnet_ptr net_plug )
        :_resolver(ioc),
         _net_plugin( std::move(net_plug) ),
         _ios(ioc),
         _ws( new ws::stream<tcp::socket>(ioc) ),
         _strand( _ws->get_executor() ),
         _app_ios( app().get_io_service() ),
         _get_block_by_number( app().get_method<methods::get_block_by_number>() )
        {
           _session_num = next_session_id();
           _ws->binary(true);
           wlog( "open session ${n}",("n",_session_num) );
        }

        ~session();


        void set_socket_options() {
           try {
            /** to minimize latency when sending short messages */
            _ws->next_layer().set_option( boost::asio::ip::tcp::no_delay(true) );

            /** to minimize latency when sending large 1MB blocks, the send buffer should not have to
             * wait for an "ack", making this larger could result in higher latency for smaller urgent
             * messages.
             */
            _ws->next_layer().set_option( boost::asio::socket_base::send_buffer_size( 1024*1024 ) );
            _ws->next_layer().set_option( boost::asio::socket_base::receive_buffer_size( 1024*1024 ) );
           } catch ( ... ) {
              elog( "uncaught exception on set socket options" );
           }
        }

        void run() {
           _ws->async_accept( boost::asio::bind_executor(
                             _strand,
                             std::bind( &session::on_accept,
                                        shared_from_this(),
                                        std::placeholders::_1) ) );
        }

        void run( const string& peer ) {
           auto c = peer.find(':');
           auto host = peer.substr( 0, c );
           auto port = peer.substr( c+1, peer.size() );

          _peer = peer;
          _remote_host = host;
          _remote_port = port;

          _resolver.async_resolve( _remote_host, _remote_port,
                                   boost::asio::bind_executor( _strand,
                                   std::bind( &session::on_resolve,
                                              shared_from_this(),
                                              std::placeholders::_1,
                                              std::placeholders::_2 ) ) );
        }

        void on_resolve( boost::system::error_code ec,
                         tcp::resolver::results_type results ) {
           if( ec ) return on_fail( ec, "resolve" );

           boost::asio::async_connect( _ws->next_layer(),
                                       results.begin(), results.end(),
                                       boost::asio::bind_executor( _strand,
                                          std::bind( &session::on_connect,
                                                     shared_from_this(),
                                                     std::placeholders::_1 ) ) );
        }

        void on_connect( boost::system::error_code ec ) {
           if( ec ) return on_fail( ec, "connect" );

           set_socket_options();

           _ws->async_handshake( _remote_host, "/",
                                boost::asio::bind_executor( _strand,
                                std::bind( &session::on_handshake,
                                           shared_from_this(),
                                           std::placeholders::_1 ) ) );
        }

        void on_handshake( boost::system::error_code ec ) {
           if( ec ) return on_fail( ec, "handshake" );

           do_hello();
           do_read();
        }

        /**
         *  This will be called "every time" a the transaction is accepted which happens
         *  on the speculative block (potentially several such blocks) and when a block
         *  that contains the transaction is applied and/or when switching forks.
         *
         *  We will add it to the transaction status table as "received now" to be the
         *  basis of sending it to the peer. When we send it to the peer "received now"
         *  will be set to the infinite future to mark it as sent so we don't resend it
         *  when it is accepted again.
         *
         *  Each time the transaction is "accepted" we extend the time we cache it by
         *  5 seconds from now.  Every time a block is applied we purge all accepted
         *  transactions that have reached 5 seconds without a new "acceptance".
         */
        void on_accepted_transaction( transaction_metadata_ptr t ) {
           //ilog( "accepted ${t}", ("t",t->id) );
           auto itr = _transaction_status.find( t->id );
           if( itr != _transaction_status.end() ) {
              if( !itr->known_by_peer() ) {
                 _transaction_status.modify( itr, [&]( auto& stat ) {
                    stat.expired = std::min<fc::time_point>( fc::time_point::now() + fc::seconds(5), t->trx.expiration );
                 });
              }
              return;
           }

           transaction_status stat;
           stat.received = fc::time_point::now();
           stat.expired  = stat.received + fc::seconds(5);
           stat.id       = t->id;
           stat.trx      = t;
           _transaction_status.insert( stat );

           maybe_send_next_message();
        }

        /**
         * Remove all transactions that expired from cache prior to now
         */
        void purge_transaction_cache() {
           auto& idx = _transaction_status.get<by_expired>();
           auto itr = idx.begin();
           auto now = fc::time_point::now();
           while( itr != idx.end() && itr->expired < now ) {
              idx.erase(itr);
              itr = idx.begin();
           }
        }

        /**
         *  When our local LIB advances we can purge our known history up to
         *  the LIB or up to the last block known by the remote peer.
         */
        void on_new_lib( block_state_ptr s ) {
           verify_strand_in_this_thread(_strand, __func__, __LINE__);
           _local_lib = s->block_num;
           _local_lib_id = s->id;

           auto purge_to = std::min( _local_lib, _last_sent_block_num );

           auto& idx = _block_status.get<by_num>();
           auto itr = idx.begin();
           while( itr != idx.end() && itr->block_num() < purge_to ) {
              idx.erase(itr);
              itr = idx.begin();
           }

           auto bitr = _block_status.find(s->id);
           if( _remote_request_irreversible_only && ( bitr == _block_status.end() || !bitr->received_from_peer ) ) {
              _block_header_notices.insert(s->id);
           }

           maybe_send_next_message();
        }


        void on_bad_block( signed_block_ptr b ) {
           verify_strand_in_this_thread(_strand, __func__, __LINE__);
           try {
              auto id = b->id();
              auto itr = _block_status.find( id );
              if( itr == _block_status.end() ) return;
              if( itr->received_from_peer ) {
                 peer_elog(this, "bad signed_block_ptr : unknown" );
                 elog( "peer sent bad block #${b} ${i}, disconnect", ("b", b->block_num())("i",b->id())  );
                 _ws->next_layer().close();
              }
           } catch ( ... ) {
              elog( "uncaught exception" );
           }
        }

        void on_accepted_block_header( const block_state_ptr& s ) {
           verify_strand_in_this_thread(_strand, __func__, __LINE__);
          // ilog( "accepted block header ${n}", ("n",s->block_num) );
           if( fc::time_point::now() - s->block->timestamp  < fc::seconds(6) ) {
           //   ilog( "queue notice to peer that we have this block so hopefully they don't send it to us" );
              auto itr = _block_status.find(s->id);
              if( !_remote_request_irreversible_only && ( itr == _block_status.end() || !itr->received_from_peer ) ) {
                 _block_header_notices.insert(s->id);
              }
           }
        }

        void on_accepted_block( const block_state_ptr& s ) {
           verify_strand_in_this_thread(_strand, __func__, __LINE__);
           //idump((_block_status.size())(_transaction_status.size()));
           auto id = s->id;
           //ilog( "accepted block ${n}", ("n",s->block_num) );

           auto itr = _block_status.find( id );
           if( itr == _block_status.end() ) {
              itr = _block_status.insert( block_status(id, false, false) ).first;
           }

           _local_head_block_id = id;
           _local_head_block_num = block_header::num_from_id(id);

           if( _local_head_block_num < _last_sent_block_num ) {
              _last_sent_block_num = _local_lib;
              _last_sent_block_id  = _local_lib_id;
           }

           purge_transaction_cache();

           /** purge all transactions from cache, I will send them as part of a block
            * in the future unless peer tells me they already have block.
            */
           for( const auto& receipt : s->block->transactions ) {
              if( receipt.trx.which() == 1 ) {
                 auto id = receipt.trx.get<packed_transaction>().id();
                 auto itr = _transaction_status.find( id );
                 if( itr != _transaction_status.end() )
                    _transaction_status.erase(itr);
              }
           }

           maybe_send_next_message(); /// attempt to send if we are idle
        }


        template<typename L>
        void async_get_pending_block_ids( L&& callback ) {
           /// send peer my head block status which is read from chain plugin
           _app_ios.post( [self = shared_from_this(),callback]{
              auto& control = app().get_plugin<chain_plugin>().chain();
              auto lib = control.last_irreversible_block_num();
              auto head = control.head_block_id();
              auto head_num = block_header::num_from_id(head);


              std::vector<block_id_type> ids;
              if( lib > 0 ) {
                 ids.reserve((head_num-lib)+1);
                 for( auto i = lib; i <= head_num; ++i ) {
                   ids.emplace_back(control.get_block_id_for_num(i));
                 }
              }
              self->_ios.post( boost::asio::bind_executor(
                                    self->_strand,
                                    [callback,ids,lib](){
                                       callback(ids,lib);
                                    }
                                ));
           });
        }

        template<typename L>
        void async_get_block_num( uint32_t blocknum, L&& callback ) {
           _app_ios.post( [self = shared_from_this(), blocknum, callback]{
              auto& control = app().get_plugin<chain_plugin>().chain();
              signed_block_ptr sblockptr;
              try {
                 //ilog( "fetch block ${n}", ("n",blocknum) );
                 sblockptr = control.fetch_block_by_number( blocknum );
              } catch ( const fc::exception& e ) {
                 edump((e.to_detail_string()));
              }

              self->_ios.post( boost::asio::bind_executor(
                    self->_strand,
                    [callback,sblockptr](){
                       callback(sblockptr);
                    }
              ));
           });
        }

        void do_hello();


        void send( const bnet_message& msg ) { try {
           verify_strand_in_this_thread(_strand, __func__, __LINE__);

           auto ps = fc::raw::pack_size(msg);
           _out_buffer.resize(ps);
           fc::datastream<char*> ds(_out_buffer.data(), ps);
           fc::raw::pack(ds, msg);

           _state = sending_state;
           _ws->async_write( boost::asio::buffer(_out_buffer),
                             boost::asio::bind_executor(
                                _strand,
                               std::bind( &session::on_write,
                                          shared_from_this(),
                                          std::placeholders::_1,
                                          std::placeholders::_2 ) ) );
        } FC_LOG_AND_RETHROW() }

        void mark_block_known_by_peer( block_id_type id) {
            auto itr = _block_status.find(id);
            if( itr == _block_status.end() ) {
               _block_status.insert( block_status(id, true, false) );
            } else {
               _block_status.modify( itr, [&]( auto& item ) {
                 item.known_by_peer = true;
               });
            }
        }
        void mark_block_recv_from_peer( block_id_type id ) {
            auto itr = _block_status.find(id);
            if( itr == _block_status.end() ) {
               _block_status.insert( block_status(id, true, true) );
            } else {
               _block_status.modify( itr, [&]( auto& item ) {
                 item.known_by_peer = true;
                 item.received_from_peer = true;
               });
            }
        }


        /**
         *  This method will determine whether there is a message in the
         *  out queue, if so it returns. Otherwise it determines the best
         *  message to send.
         */
        void maybe_send_next_message() {
           verify_strand_in_this_thread(_strand, __func__, __LINE__);
           if( _state == sending_state ) return; /// in process of sending
           if( _out_buffer.size() ) return; /// in process of sending
           if( !_recv_remote_hello || !_sent_remote_hello ) return;

           clear_expired_trx();

           if( send_block_notice() ) return;
           if( send_pong() ) return;
           if( send_ping() ) return;

           /// we don't know where we are (waiting on accept block localhost)
           if( _local_head_block_id == block_id_type() ) return ;
           if( send_next_block() ) return;
           if( send_next_trx() ) return;
        }

        bool send_block_notice() {
           if( _block_header_notices.size() == 0 )
              return false;

           block_notice notice;
           notice.block_ids.reserve( _block_header_notices.size() );
           for( auto& id : _block_header_notices )
              notice.block_ids.emplace_back(id);
           send(notice);
           _block_header_notices.clear();
           return true;
        }

        bool send_pong() {
           if( _last_recv_ping.code == fc::sha256() )
              return false;

           send( pong{ fc::time_point::now(), _last_recv_ping.code } );
           _last_recv_ping.code = fc::sha256();
           return true;
        }

        bool send_ping() {
           auto delta_t = fc::time_point::now() - _last_sent_ping.sent;
           if( delta_t < fc::seconds(3) ) return false;

           if( _last_sent_ping.code == fc::sha256() ) {
              _last_sent_ping.sent = fc::time_point::now();
              _last_sent_ping.code = fc::sha256::hash(_last_sent_ping.sent); /// TODO: make this more random
              _last_sent_ping.lib  = _local_lib;
              send( _last_sent_ping );
           }

           /// we expect the peer to send us a ping every 3 seconds, so if we haven't gotten one
           /// in the past 6 seconds then the connection is likely hung. Unfortunately, we cannot
           /// use the round-trip time of ping/pong to measure latency because during syncing the
           /// remote peer can be stuck doing CPU intensive tasks that block its reading of the
           /// buffer.  This buffer gets filled with perhaps 100 blocks taking .1 seconds each for
           /// a total processing time of 10+ seconds. That said, the peer should come up for air
           /// every .1 seconds so should still be able to send out a ping every 3 seconds.
           //
           // We don't want to wait a RTT for each block because that could also slow syncing for
           // empty blocks...
           //
           //if( fc::time_point::now() - _last_recv_ping_time > fc::seconds(6) ) {
           //   do_goodbye( "no ping from peer in last 6 seconds...." );
           //}
           return true;
        }

        bool is_known_by_peer( block_id_type id ) {
           auto itr = _block_status.find(id);
           if( itr == _block_status.end() ) return false;
           return itr->known_by_peer;
        }

        void clear_expired_trx() {
           auto& idx = _transaction_status.get<by_expired>();
           auto itr = idx.begin();
           while( itr != idx.end() && itr->expired < fc::time_point::now() ) {
              idx.erase(itr);
              itr = idx.begin();
           }
        }

        bool send_next_trx() { try {
           if( !_remote_request_trx  ) return false;

           auto& idx = _transaction_status.get<by_received>();
           auto start = idx.begin();
           if( start == idx.end() || start->known_by_peer() )
              return false;


           auto ptrx_ptr = std::make_shared<packed_transaction>( start->trx->packed_trx );

           idx.modify( start, [&]( auto& stat ) {
              stat.mark_known_by_peer();
           });

           // wlog("sending trx ${id}", ("id",start->id) );
           send(ptrx_ptr);

           return true;

        } FC_LOG_AND_RETHROW() }

        void on_async_get_block( const signed_block_ptr& nextblock ) {
           verify_strand_in_this_thread(_strand, __func__, __LINE__);
            if( !nextblock)  {
               _state = idle_state;
               maybe_send_next_message();
               return;
            }

            /// if something changed, the next block doesn't link to the last
            /// block we sent, local chain must have switched forks
            if( nextblock->previous != _last_sent_block_id ) {
                if( !is_known_by_peer( nextblock->previous ) ) {
                  _last_sent_block_id  = _local_lib_id;
                  _last_sent_block_num = _local_lib;
                  _state = idle_state;
                  maybe_send_next_message();
                  return;
                }
            }

            /// at this point we know the peer can link this block

            auto next_id = nextblock->id();

            /// if the peer already knows about this block, great no need to
            /// send it, mark it as 'sent' and move on.
            if( is_known_by_peer( next_id ) ) {
               _last_sent_block_id  = next_id;
               _last_sent_block_num = nextblock->block_num();

               _state = idle_state;
               maybe_send_next_message();
               return;
            }

            mark_block_known_by_peer( next_id );

            _last_sent_block_id  = next_id;
            _last_sent_block_num = nextblock->block_num();

            send( nextblock );
            status( "sending block " + std::to_string( block_header::num_from_id(next_id) ) );

            if( nextblock->timestamp > (fc::time_point::now() - fc::seconds(5)) ) {
               mark_block_transactions_known_by_peer( nextblock );
            }
        }

        /**
         *  Send the next block after the last block in our current fork that
         *  we know the remote peer knows.
         */
        bool send_next_block() {

           if ( _remote_request_irreversible_only && _last_sent_block_id == _local_lib_id ) {
              return false;
           }

           if( _last_sent_block_id == _local_head_block_id ) /// we are caught up
              return false;

           ///< set sending state because this callback may result in sending a message
           _state = sending_state;
           async_get_block_num( _last_sent_block_num + 1,
                [self=shared_from_this()]( auto sblockptr ) {
                      self->on_async_get_block( sblockptr );
           });

           return true;
        }

        void on_fail( boost::system::error_code ec, const char* what ) {
           try {
              verify_strand_in_this_thread(_strand, __func__, __LINE__);
              elog( "${w}: ${m}", ("w", what)("m", ec.message() ) );
              _ws->next_layer().close();
           } catch ( ... ) {
              elog( "uncaught exception on close" );
           }
        }

        void on_accept( boost::system::error_code ec ) {
           if( ec ) {
              return on_fail( ec, "accept" );
           }

           do_hello();
           do_read();
        }

        void do_read() {
           _ws->async_read( _in_buffer,
                           boost::asio::bind_executor(
                              _strand,
                              std::bind( &session::on_read,
                                         shared_from_this(),
                                         std::placeholders::_1,
                                         std::placeholders::_2)));
        }

        void on_read( boost::system::error_code ec, std::size_t bytes_transferred ) {
           boost::ignore_unused(bytes_transferred);

           if( ec == ws::error::closed )
              return on_fail( ec, "close on read" );

           if( ec ) {
              return on_fail( ec, "read" );;
           }

           try {
              auto d = boost::asio::buffer_cast<char const*>(boost::beast::buffers_front(_in_buffer.data()));
              auto s = boost::asio::buffer_size(_in_buffer.data());
              fc::datastream<const char*> ds(d,s);

              bnet_message msg;
              fc::raw::unpack( ds, msg );
              _in_buffer.consume( ds.tellp() );
              on_message( msg );

              wait_on_app();
              return;

           } catch ( ... ) {
              wlog( "close bad payload" );
           }
           try {
              _ws->close( boost::beast::websocket::close_code::bad_payload );
           } catch ( ... ) {
              elog( "uncaught exception on close" );
           }
        }

        /** if we just call do_read here then this thread might run ahead of
         * the main thread, instead we post an event to main which will then
         * post a new read event when ready.
         *
         * This also keeps the "shared pointer" alive in the callback preventing
         * the connection from being closed.
         */
        void wait_on_app() {
            app().get_io_service().post( 
                boost::asio::bind_executor( _strand, [self=shared_from_this()]{ self->do_read(); } )
            );
        }

        void on_message( const bnet_message& msg ) {
           try {
              switch( msg.which() ) {
                 case bnet_message::tag<hello>::value:
                    on( msg.get<hello>() );
                    break;
                 case bnet_message::tag<block_notice>::value:
                    on( msg.get<block_notice>() );
                    break;
                 case bnet_message::tag<signed_block_ptr>::value:
                    on( msg.get<signed_block_ptr>() );
                    break;
                 case bnet_message::tag<packed_transaction_ptr>::value:
                    on( msg.get<packed_transaction_ptr>() );
                    break;
                 case bnet_message::tag<ping>::value:
                    on( msg.get<ping>() );
                    break;
                 case bnet_message::tag<pong>::value:
                    on( msg.get<pong>() );
                    break;
                 default:
                    wlog( "bad message received" );
                    _ws->close( boost::beast::websocket::close_code::bad_payload );
                    return;
              }
              maybe_send_next_message();
           } catch( const fc::exception& e ) {
              elog( "${e}", ("e",e.to_detail_string()));
              _ws->close( boost::beast::websocket::close_code::bad_payload );
           }
        }

        void on( const block_notice& notice ) {
           peer_ilog(this, "received block_notice");
           for( const auto& id : notice.block_ids ) {
              status( "received notice " + std::to_string( block_header::num_from_id(id) ) );
              mark_block_known_by_peer( id );
           }
        }

<<<<<<< HEAD
        void on( const hello& hi );
=======
        void on( const hello& hi ) {
           peer_ilog(this, "received hello");
           _recv_remote_hello     = true;

           if( hi.chain_id != app().get_plugin<chain_plugin>().get_chain_id() ) { // TODO: Quick fix in a rush. Maybe a better solution is needed.
              peer_elog(this, "bad hello : wrong chain id");
              return do_goodbye( "disconnecting due to wrong chain id" );
           }

           if( hi.peer_id == _local_peer_id ) {
              return do_goodbye( "connected to self" );
           }

           _last_sent_block_num   = hi.last_irr_block_num;
           _remote_request_trx    = hi.request_transactions;
           _remote_peer_id        = hi.peer_id;
           _remote_lib            = hi.last_irr_block_num;

           for( const auto& id : hi.pending_block_ids )
              mark_block_known_by_peer( id );

           check_for_redundant_connection();
        }

>>>>>>> 29799eae

        void on( const ping& p ) {
           peer_ilog(this, "received ping");
           _last_recv_ping = p;
           _remote_lib     = p.lib;
           _last_recv_ping_time = fc::time_point::now();
        }

        void on( const pong& p ) {
           peer_ilog(this, "received pong");
           if( p.code != _last_sent_ping.code ) {
              peer_elog(this, "bad ping : invalid pong code");
              return do_goodbye( "invalid pong code" );
           }
           _last_sent_ping.code = fc::sha256();
        }

        void do_goodbye( const string& reason ) {
           try {
              status( "goodbye - " + reason );
              _ws->next_layer().close();
           } catch ( ... ) {
              elog( "uncaught exception on close" );
           }
        }

        void check_for_redundant_connection();

        void on( const signed_block_ptr& b ) {
           peer_ilog(this, "received signed_block_ptr");
           if (!b) {
              peer_elog(this, "bad signed_block_ptr : null pointer");
              FC_THROW("bad block" );
           }
           status( "received block " + std::to_string(b->block_num()) );
           //ilog( "recv block ${n}", ("n", b->block_num()) );
           auto id = b->id();
           mark_block_recv_from_peer( id );

           app().get_channel<incoming::channels::block>().publish(b);

           mark_block_transactions_known_by_peer( b );
        }

        void mark_block_transactions_known_by_peer( const signed_block_ptr& b ) {
           for( const auto& receipt : b->transactions ) {
              if( receipt.trx.which() == 1 ) {
                 auto id = receipt.trx.get<packed_transaction>().id();
                 mark_transaction_known_by_peer(id);
              }
           }
        }

        /**
         * @return true if trx is known by local host, false if new to this host
         */
        bool mark_transaction_known_by_peer( const transaction_id_type& id ) {
           auto itr = _transaction_status.find( id );
           if( itr != _transaction_status.end() ) {
              _transaction_status.modify( itr, [&]( auto& stat ) {
                 stat.mark_known_by_peer();
              });
              return true;
           } else {
              transaction_status stat;
              stat.id = id;
              stat.mark_known_by_peer();
              stat.expired = fc::time_point::now()+fc::seconds(5);
              _transaction_status.insert(stat);
           }
           return false;
        }

        void on( const packed_transaction_ptr& p ) {
           peer_ilog(this, "received packed_transaction_ptr");
           if (!p) {
              peer_elog(this, "bad packed_transaction_ptr : null pointer");
              FC_THROW("bad transaction");
           }

           auto id = p->id();
          // ilog( "recv trx ${n}", ("n", id) );
           if( p->expiration() < fc::time_point::now() ) return;

           if( mark_transaction_known_by_peer( id ) )
              return;

           app().get_channel<incoming::channels::transaction>().publish(p);
        }

        void on_write( boost::system::error_code ec, std::size_t bytes_transferred ) {
           boost::ignore_unused(bytes_transferred);
           verify_strand_in_this_thread(_strand, __func__, __LINE__);
           if( ec ) {
              _ws->next_layer().close();
              return on_fail( ec, "write" );
           }
           _state = idle_state;
           _out_buffer.resize(0);
           maybe_send_next_message();
        }

        void status( const string& msg ) {
        //   ilog( "${remote_peer}: ${msg}", ("remote_peer",fc::variant(_remote_peer_id).as_string().substr(3,5) )("msg",msg) );
        }

        const fc::variant_object& get_logger_variant()  {
           if (!_logger_variant) {
              boost::system::error_code ec;
              auto rep = _ws->lowest_layer().remote_endpoint(ec);
              string ip = ec ? "<unknown>" : rep.address().to_string();
              string port = ec ? "<unknown>" : std::to_string(rep.port());

              auto lep = _ws->lowest_layer().local_endpoint(ec);
              string lip = ec ? "<unknown>" : lep.address().to_string();
              string lport = ec ? "<unknown>" : std::to_string(lep.port());

              _logger_variant.emplace(fc::mutable_variant_object()
                 ("_name", _peer)
                 ("_id", _remote_peer_id)
                 ("_ip", ip)
                 ("_port", port)
                 ("_lip", lip)
                 ("_lport", lport)
              );
           }
           return *_logger_variant;
        }
  };


  /**
   *  Accepts incoming connections and launches the sessions
   */
  class listener : public std::enable_shared_from_this<listener> {
     private:
        tcp::acceptor         _acceptor;
        tcp::socket           _socket;
        bnet_ptr              _net_plugin;

     public:
        listener( boost::asio::io_context& ioc, tcp::endpoint endpoint, bnet_ptr np  )
        :_acceptor(ioc), _socket(ioc), _net_plugin(std::move(np))
        {
           boost::system::error_code ec;

           _acceptor.open( endpoint.protocol(), ec );
           if( ec ) { on_fail( ec, "open" ); return; }

           _acceptor.set_option( boost::asio::socket_base::reuse_address(true) );

           _acceptor.bind( endpoint, ec );
           if( ec ) { on_fail( ec, "bind" ); return; }

           _acceptor.listen( boost::asio::socket_base::max_listen_connections, ec );
           if( ec ) on_fail( ec, "listen" );
        }

        void run() {
           FC_ASSERT( _acceptor.is_open(), "unable top open listen socket" );
           do_accept();
        }

        void do_accept() {
           _acceptor.async_accept( _socket, [self=shared_from_this()]( auto ec ){ self->on_accept(ec); } );
        }

        void on_fail( boost::system::error_code ec, const char* what ) {
           elog( "${w}: ${m}", ("w", what)("m", ec.message() ) );
        }

        void on_accept( boost::system::error_code ec );
  };


   class bnet_plugin_impl : public std::enable_shared_from_this<bnet_plugin_impl> {
      public:
         bnet_plugin_impl() = default;

         const private_key_type  _peer_pk = fc::crypto::private_key::generate(); /// one time random key to identify this process
         public_key_type         _peer_id = _peer_pk.get_public_key();
         string                                                 _bnet_endpoint_address = "0.0.0.0";
         uint16_t                                               _bnet_endpoint_port = 4321;
         bool                                                   _request_trx = true;
         bool                                                   _follow_irreversible = false;

         std::vector<std::string>                               _connect_to_peers; /// list of peers to connect to
         std::vector<std::thread>                               _socket_threads;
         int32_t                                                _num_threads = 1;

         std::unique_ptr<boost::asio::io_context>               _ioc; // lifetime guarded by shared_ptr of bnet_plugin_impl
         std::shared_ptr<listener>                              _listener;
         std::shared_ptr<boost::asio::deadline_timer>           _timer;    // only access on app io_service
         std::map<const session*, std::weak_ptr<session> >      _sessions; // only access on app io_service

         channels::irreversible_block::channel_type::handle     _on_irb_handle;
         channels::accepted_block::channel_type::handle         _on_accepted_block_handle;
         channels::accepted_block_header::channel_type::handle  _on_accepted_block_header_handle;
         channels::rejected_block::channel_type::handle         _on_bad_block_handle;
         channels::accepted_transaction::channel_type::handle   _on_appled_trx_handle;

         void async_add_session( std::weak_ptr<session> wp ) {
            app().get_io_service().post( [wp,this]{
               if( auto l = wp.lock() ) {
                  _sessions[l.get()] = wp;
               }
            });
         }

         void on_session_close( const session* s ) {
            verify_strand_in_this_thread(app().get_io_service().get_executor(), __func__, __LINE__);
            auto itr = _sessions.find(s);
            if( _sessions.end() != itr )
               _sessions.erase(itr);
         }

         template<typename Call>
         void for_each_session( Call callback ) {
            app().get_io_service().post([this, callback = callback] {
               for (const auto& item : _sessions) {
                  if (auto ses = item.second.lock()) {
                     ses->_ios.post(boost::asio::bind_executor(
                           ses->_strand,
                           [ses, cb = callback]() { cb(ses); }
                     ));
                  }
               }
            });
         }

         void on_accepted_transaction( transaction_metadata_ptr trx ) {
            if( trx->trx.signatures.size() == 0 ) return;
            for_each_session( [trx]( auto ses ){ ses->on_accepted_transaction( trx ); } );
         }

         /**
          * Notify all active connection of the new irreversible block so they
          * can purge their block cache
          */
         void on_irreversible_block( block_state_ptr s ) {
            for_each_session( [s]( auto ses ){ ses->on_new_lib( s ); } );
         }

         /**
          * Notify all active connections of the new accepted block so
          * they can relay it. This method also pre-packages the block
          * as a packed bnet_message so the connections can simply relay
          * it on.
          */
         void on_accepted_block( block_state_ptr s ) {
            _ioc->post( [s,this] { /// post this to the thread pool because packing can be intensive
               for_each_session( [s]( auto ses ){ ses->on_accepted_block( s ); } );
            });
         }

         void on_accepted_block_header( block_state_ptr s ) {
            _ioc->post( [s,this] { /// post this to the thread pool because packing can be intensive
               for_each_session( [s]( auto ses ){ ses->on_accepted_block_header( s ); } );
            });
         }

         /**
          * We received a bad block which either
          * 1. didn't link to known chain
          * 2. violated the consensus rules
          *
          * Any peer which sent us this block (not noticed)
          * should be disconnected as they are objectively bad
          */
         void on_bad_block( signed_block_ptr s ) {
            for_each_session( [s]( auto ses ) { ses->on_bad_block(s); } );
         };

         void on_reconnect_peers() {
             verify_strand_in_this_thread(app().get_io_service().get_executor(), __func__, __LINE__);
             for( const auto& peer : _connect_to_peers ) {
                bool found = false;
                for( const auto& con : _sessions ) {
                   auto ses = con.second.lock();
                   if( ses && (ses->_peer == peer) ) {
                      found = true;
                      break;
                   }
                }

                if( !found ) {
                   wlog( "attempt to connect to ${p}", ("p",peer) );
                   auto s = std::make_shared<session>( *_ioc, shared_from_this() );
                   s->_local_peer_id = _peer_id;
                   _sessions[s.get()] = s;
                   s->run( peer );
                }
             }

             start_reconnect_timer();
         }


         void start_reconnect_timer() {
            /// add some random delay so that all my peers don't attempt to reconnect to me
            /// at the same time after shutting down..
            _timer->expires_from_now( boost::posix_time::microseconds( 1000000*(10+rand()%5) ) );
            _timer->async_wait([=](const boost::system::error_code& ec) {
                if( ec ) { return; }
                on_reconnect_peers();
            });
         }
   };


   void listener::on_accept( boost::system::error_code ec ) {
     if( ec ) {
        return;
     }
     auto newsession = std::make_shared<session>( move( _socket ), _net_plugin );
     _net_plugin->async_add_session( newsession );
     newsession->_local_peer_id = _net_plugin->_peer_id;
     newsession->run();
     do_accept();
   }


   bnet_plugin::bnet_plugin()
   :my(std::make_shared<bnet_plugin_impl>()) {
   }

   bnet_plugin::~bnet_plugin() {
   }

   void bnet_plugin::set_program_options(options_description& cli, options_description& cfg) {
      cfg.add_options()
         ("bnet-endpoint", bpo::value<string>()->default_value("0.0.0.0:4321"), "the endpoint upon which to listen for incoming connections" )
         ("bnet-follow-irreversible", bpo::value<bool>()->default_value(false), "this peer will request only irreversible blocks from other nodes" )
         ("bnet-threads", bpo::value<uint32_t>(), "the number of threads to use to process network messages" )
         ("bnet-connect", bpo::value<vector<string>>()->composing(), "remote endpoint of other node to connect to; Use multiple bnet-connect options as needed to compose a network" )
         ("bnet-no-trx", bpo::bool_switch()->default_value(false), "this peer will request no pending transactions from other nodes" )
         ("bnet-peer-log-format", bpo::value<string>()->default_value( "[\"${_name}\" ${_ip}:${_port}]" ),
           "The string used to format peers when logging messages about them.  Variables are escaped with ${<variable name>}.\n"
           "Available Variables:\n"
           "   _name  \tself-reported name\n\n"
           "   _id    \tself-reported ID (Public Key)\n\n"
           "   _ip    \tremote IP address of peer\n\n"
           "   _port  \tremote port number of peer\n\n"
           "   _lip   \tlocal IP address connected to peer\n\n"
           "   _lport \tlocal port number connected to peer\n\n")
         ;
   }

   void bnet_plugin::plugin_initialize(const variables_map& options) {
      ilog( "Initialize bnet plugin" );

      peer_log_format = options.at("bnet-peer-log-format").as<string>();

      if( options.count( "bnet-endpoint" ) ) {
         auto ip_port = options.at("bnet-endpoint").as< string >();

        //auto host = boost::asio::ip::host_name(ip_port);
        auto port = ip_port.substr( ip_port.find(':')+1, ip_port.size() );
        auto host = ip_port.substr( 0, ip_port.find(':') );
        my->_bnet_endpoint_address = host;
        my->_bnet_endpoint_port = std::stoi( port );
        idump((ip_port)(host)(port)(my->_follow_irreversible));
      }
      if ( options.count( "bnet-follow-irreversible" )) {
         my->_follow_irreversible = options.at("bnet-follow-irreversible").as< bool >();
      }


      if( options.count( "bnet-connect" ) ) {
         my->_connect_to_peers = options.at( "bnet-connect" ).as<vector<string>>();
      }
      if( options.count( "bnet-threads" ) ) {
         my->_num_threads = options.at("bnet-threads").as<uint32_t>();
         if( my->_num_threads > 8 )
            my->_num_threads = 8;
      }
      my->_request_trx = !options.at( "bnet-no-trx" ).as<bool>();
   }

   void bnet_plugin::plugin_startup() {
      if(fc::get_logger_map().find(logger_name) != fc::get_logger_map().end())
         plugin_logger = fc::get_logger_map()[logger_name];

      wlog( "bnet startup " );

      my->_on_appled_trx_handle = app().get_channel<channels::accepted_transaction>()
                                .subscribe( [this]( transaction_metadata_ptr t ){
                                       my->on_accepted_transaction(t);
                                });

      my->_on_irb_handle = app().get_channel<channels::irreversible_block>()
                                .subscribe( [this]( block_state_ptr s ){
                                       my->on_irreversible_block(s);
                                });

      my->_on_accepted_block_handle = app().get_channel<channels::accepted_block>()
                                         .subscribe( [this]( block_state_ptr s ){
                                                my->on_accepted_block(s);
                                         });

      my->_on_accepted_block_header_handle = app().get_channel<channels::accepted_block_header>()
                                         .subscribe( [this]( block_state_ptr s ){
                                                my->on_accepted_block_header(s);
                                         });

      my->_on_bad_block_handle = app().get_channel<channels::rejected_block>()
                                .subscribe( [this]( signed_block_ptr b ){
                                       my->on_bad_block(b);
                                });


      const auto address = boost::asio::ip::make_address( my->_bnet_endpoint_address );
      my->_ioc.reset( new boost::asio::io_context{my->_num_threads} );


      auto& ioc = *my->_ioc;
      my->_timer = std::make_shared<boost::asio::deadline_timer>( app().get_io_service() );

      my->start_reconnect_timer();

      my->_listener = std::make_shared<listener>( ioc,
                                                  tcp::endpoint{ address, my->_bnet_endpoint_port },
                                                  my );
      my->_listener->run();

      my->_socket_threads.reserve( my->_num_threads );
      for( auto i = 0; i < my->_num_threads; ++i ) {
         my->_socket_threads.emplace_back( [&ioc]{ wlog( "start thread" ); ioc.run(); wlog( "end thread" ); } );
      }

      for( const auto& peer : my->_connect_to_peers ) {
         auto s = std::make_shared<session>( ioc, my );
         s->_local_peer_id = my->_peer_id;
         my->_sessions[s.get()] = s;
         s->run( peer );
      }
   }

   void bnet_plugin::plugin_shutdown() {
      try {
         my->_timer->cancel();
         my->_timer.reset();
      } catch ( ... ) {
         elog( "exception thrown on timer shutdown" );
      }

      /// shut down all threads and close all connections

      my->for_each_session([](auto ses){
         ses->do_goodbye( "shutting down" );
      });

      my->_listener.reset();
      my->_ioc->stop();

      wlog( "joining bnet threads" );
      for( auto& t : my->_socket_threads ) {
         t.join();
      }
      wlog( "done joining threads" );

      my->for_each_session([](auto ses){
         FC_ASSERT( false, "session ${ses} still active", ("ses", ses->_session_num) );
      });

      // lifetime of _ioc is guarded by shared_ptr of bnet_plugin_impl
   }


   session::~session() {
     wlog( "close session ${n}",("n",_session_num) );
     std::weak_ptr<bnet_plugin_impl> netp = _net_plugin;
     _app_ios.post( [netp,ses=this]{
        if( auto net = netp.lock() )
           net->on_session_close(ses);
     });
   }

   void session::do_hello() {
      /// TODO: find more effecient way to move large array of ids in event of fork
      async_get_pending_block_ids( [self = shared_from_this() ]( const vector<block_id_type>& ids, uint32_t lib ){
          hello hello_msg;
          hello_msg.peer_id = self->_local_peer_id;
          hello_msg.last_irr_block_num = lib;
          hello_msg.pending_block_ids  = ids;
          hello_msg.request_transactions = self->_net_plugin->_request_trx;
          hello_msg.chain_id = app().get_plugin<chain_plugin>().get_chain_id(); // TODO: Quick fix in a rush. Maybe a better solution is needed.
          if ( self->_net_plugin->_follow_irreversible ) {
             hello_msg.meta = "irreversible_only";
          }

          self->_local_lib = lib;
          self->send( hello_msg );
          self->_sent_remote_hello = true;
      });
   }

   void session::check_for_redundant_connection() {
     app().get_io_service().post( [self=shared_from_this()]{
       self->_net_plugin->for_each_session( [self]( auto ses ){
         if( ses != self && ses->_remote_peer_id == self->_remote_peer_id ) {
           self->do_goodbye( "redundant connection" );
         }
       });
     });
   }

   void session::on( const hello& hi ) {
      _recv_remote_hello     = true;

      if( hi.chain_id != app().get_plugin<chain_plugin>().get_chain_id() ) { // TODO: Quick fix in a rush. Maybe a better solution is needed.
         return do_goodbye( "disconnecting due to wrong chain id" );
      }

      if( hi.peer_id == _local_peer_id ) {
         return do_goodbye( "connected to self" );
      }

      if ( _net_plugin->_follow_irreversible && hi.protocol_version <= "1.0.0") {
         return do_goodbye( "need newer protocol version that supports sending only irreversible blocks" );
      }

      if ( hi.protocol_version >= "1.0.1" ) {
         vector<string> params;
         boost::split( params, hi.meta, boost::is_any_of(","));
         _remote_request_irreversible_only = ( find( params.begin(), params.end(), "irreversible_only" ) != params.end() );
      }

      _last_sent_block_num   = hi.last_irr_block_num;
      _remote_request_trx    = hi.request_transactions;
      _remote_peer_id        = hi.peer_id;
      _remote_lib            = hi.last_irr_block_num;

      for( const auto& id : hi.pending_block_ids )
         mark_block_known_by_peer( id );

      check_for_redundant_connection();

   }

} /// namespace eosio<|MERGE_RESOLUTION|>--- conflicted
+++ resolved
@@ -948,34 +948,7 @@
            }
         }
 
-<<<<<<< HEAD
         void on( const hello& hi );
-=======
-        void on( const hello& hi ) {
-           peer_ilog(this, "received hello");
-           _recv_remote_hello     = true;
-
-           if( hi.chain_id != app().get_plugin<chain_plugin>().get_chain_id() ) { // TODO: Quick fix in a rush. Maybe a better solution is needed.
-              peer_elog(this, "bad hello : wrong chain id");
-              return do_goodbye( "disconnecting due to wrong chain id" );
-           }
-
-           if( hi.peer_id == _local_peer_id ) {
-              return do_goodbye( "connected to self" );
-           }
-
-           _last_sent_block_num   = hi.last_irr_block_num;
-           _remote_request_trx    = hi.request_transactions;
-           _remote_peer_id        = hi.peer_id;
-           _remote_lib            = hi.last_irr_block_num;
-
-           for( const auto& id : hi.pending_block_ids )
-              mark_block_known_by_peer( id );
-
-           check_for_redundant_connection();
-        }
-
->>>>>>> 29799eae
 
         void on( const ping& p ) {
            peer_ilog(this, "received ping");
@@ -1484,9 +1457,11 @@
    }
 
    void session::on( const hello& hi ) {
+      peer_ilog(this, "received hello");
       _recv_remote_hello     = true;
 
       if( hi.chain_id != app().get_plugin<chain_plugin>().get_chain_id() ) { // TODO: Quick fix in a rush. Maybe a better solution is needed.
+         peer_elog(this, "bad hello : wrong chain id");
          return do_goodbye( "disconnecting due to wrong chain id" );
       }
 

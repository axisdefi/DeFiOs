# Defines EOS library target.
project( EOS )
cmake_minimum_required( VERSION 2.8.12 )

enable_testing()

list(APPEND CMAKE_MODULE_PATH "${CMAKE_CURRENT_SOURCE_DIR}/libraries/fc/CMakeModules")
list(APPEND CMAKE_MODULE_PATH "${CMAKE_CURRENT_SOURCE_DIR}/CMakeModules")

INCLUDE( VersionMacros )
INCLUDE( SetupTargetMacros )

set( BLOCKCHAIN_NAME "Eos" )
set( CMAKE_CXX_STANDARD 14 )

set(VERSION_MAJOR 3)
set(VERSION_MINOR 0)
set(VERSION_PATCH 1)

set( CLI_CLIENT_EXECUTABLE_NAME eos_client )
set( GUI_CLIENT_EXECUTABLE_NAME eos )
set( CUSTOM_URL_SCHEME "gcs" )
set( INSTALLER_APP_ID "68ad7005-8eee-49c9-95ce-9eed97e5b347" )

# http://stackoverflow.com/a/18369825
if("${CMAKE_CXX_COMPILER_ID}" STREQUAL "GNU")
    if (CMAKE_CXX_COMPILER_VERSION VERSION_LESS 4.8)
        message(FATAL_ERROR "GCC version must be at least 4.8!")
    endif()
elseif ("${CMAKE_CXX_COMPILER_ID}" STREQUAL "Clang")
    if (CMAKE_CXX_COMPILER_VERSION VERSION_LESS 3.3)
        message(FATAL_ERROR "Clang version must be at least 3.3!")
    endif()
endif()


set(CMAKE_EXPORT_COMPILE_COMMANDS "ON")
set(BUILD_DOXYGEN FALSE CACHE BOOL "Build doxygen documentation on every make")
set(BUILD_MONGO_DB_PLUGIN FALSE CACHE BOOL "Build mongo database plugin")
set(EOS_EGENESIS_JSON "${CMAKE_CURRENT_SOURCE_DIR}/genesis.json" )

#set (USE_PCH 1)

if (USE_PCH)
  include (cotire)
endif(USE_PCH)


if(UNIX)
  if(APPLE)
    set(whole_archive_flag "-force_load")
    set(no_whole_archive_flag "")
  else()
    set(whole_archive_flag "--whole-archive")
    set(no_whole_archive_flag "--no-whole-archive")
  endif()
else()
  set(whole_archive_flag "--whole-archive")
  set(no_whole_archive_flag "--no-whole-archive")
endif()

SET( Boost_USE_STATIC_LIBS ON CACHE STRING "ON or OFF" )
IF( WIN32 )
  SET(BOOST_ROOT $ENV{BOOST_ROOT})
  set(Boost_USE_MULTITHREADED ON)
  set(BOOST_ALL_DYN_LINK OFF) # force dynamic linking for all libraries
ENDIF(WIN32)
FIND_PACKAGE(Boost 1.64 REQUIRED COMPONENTS
    thread
    date_time
    filesystem
    system
    program_options
    signals
    serialization
    chrono
    unit_test_framework
    context
    locale
    iostreams)

if( WIN32 )

    message( STATUS "Configuring Eos on WIN32")
    set( DB_VERSION 60 )
    set( BDB_STATIC_LIBS 1 )

    set( ZLIB_LIBRARIES "" )
    SET( DEFAULT_EXECUTABLE_INSTALL_DIR bin/ )

    set(CRYPTO_LIB)

    #looks like this flag can have different default on some machines.
    SET(CMAKE_SHARED_LINKER_FLAGS "${CMAKE_SHARED_LINKER_FLAGS} /SAFESEH:NO")
    SET(CMAKE_EXE_LINKER_FLAGS "${CMAKE_EXE_LINKER_FLAGS} /SAFESEH:NO")

    # Probably cmake has a bug and vcxproj generated for executable in Debug conf. has disabled debug info
    set(CMAKE_EXE_LINKER_FLAGS_DEBUG "${CMAKE_EXE_LINKER_FLAGS_DEBUG} /DEBUG")

    # On windows tcl should be installed to the directory pointed by setenv.bat script
    SET(TCL_INCLUDE_PATH $ENV{TCL_ROOT}/include)
    MESSAGE(STATUS "tcl INCLUDE PATH: ${TCL_INCLUDE_PATH}")

    FIND_PACKAGE(TCL)
    MESSAGE(STATUS "tcl_library: ${TCL_LIBRARY}")

    SET(TCL_LIBS "optimized;${TCL_LIBRARY};debug;")
    get_filename_component(TCL_LIB_PATH "${TCL_LIBRARY}" PATH)
    get_filename_component(TCL_LIB_NAME "${TCL_LIBRARY}" NAME_WE)
    get_filename_component(TCL_LIB_EXT "${TCL_LIBRARY}" EXT)

    SET(TCL_LIBS "${TCL_LIBS}${TCL_LIB_PATH}/${TCL_LIB_NAME}g${TCL_LIB_EXT}")
    SET(TCL_LIBRARY ${TCL_LIBS})

else( WIN32 ) # Apple AND Linux

    find_library(READLINE_LIBRARIES NAMES readline)
    find_path(READLINE_INCLUDE_DIR readline/readline.h)
    #if(NOT READLINE_INCLUDE_DIR OR NOT READLINE_LIBRARIES)
    #  MESSAGE(FATAL_ERROR "Could not find lib readline.")
    #endif()

    if( APPLE )
        # Apple Specific Options Here
        message( STATUS "Configuring Eos on OS X" )
#set( CMAKE_CXX_FLAGS "${CMAKE_C_FLAGS} -std=c++14 -Wall -Wno-invalid-partial-specialization -Wno-deprecated-declarations" )
        set( CMAKE_CXX_FLAGS "${CMAKE_C_FLAGS} -std=c++14 -Wall -Wno-deprecated-declarations" )
    else( APPLE )
        # Linux Specific Options Here
        message( STATUS "Configuring Eos on Linux" )
        set( CMAKE_CXX_FLAGS "${CMAKE_C_FLAGS} -Wall" )
        if ( FULL_STATIC_BUILD )
          set( CMAKE_EXE_LINKER_FLAGS "${CMAKE_EXE_LINKER_FLAGS} -static-libstdc++ -static-libgcc")
        endif ( FULL_STATIC_BUILD )

        if( "${CMAKE_CXX_COMPILER_ID}" STREQUAL "Clang" )
            if( CMAKE_CXX_COMPILER_VERSION VERSION_EQUAL 4.0.0 OR CMAKE_CXX_COMPILER_VERSION VERSION_GREATER 4.0.0 )
                set( CMAKE_CXX_FLAGS "${CMAKE_CXX_FLAGS} -Wno-invalid-partial-specialization" )
            endif()
        endif()
    endif( APPLE )

    if( "${CMAKE_CXX_COMPILER_ID}" STREQUAL "GNU" )
        set( CMAKE_CXX_FLAGS "${CMAKE_CXX_FLAGS} -fno-builtin-memcmp" )
    endif()

    if( "${CMAKE_GENERATOR}" STREQUAL "Ninja" )
        if( "${CMAKE_CXX_COMPILER_ID}" STREQUAL "Clang" )
            set( CMAKE_CXX_FLAGS "${CMAKE_CXX_FLAGS} -fcolor-diagnostics" )
        endif()
    endif()

    # based on http://www.delorie.com/gnu/docs/gdb/gdb_70.html
    # uncomment this line to tell GDB about macros (slows compile times)
    # set( CMAKE_CXX_FLAGS_DEBUG "${CMAKE_CXX_FLAGS_DEBUG} -gdwarf-2 -g3" )

endif( WIN32 )

set(ENABLE_COVERAGE_TESTING FALSE CACHE BOOL "Build Eos for code coverage analysis")

if(ENABLE_COVERAGE_TESTING)
  SET(CMAKE_CXX_FLAGS "--coverage ${CMAKE_CXX_FLAGS}")
  find_program( LCOV_PATH  lcov )
  find_program( GENHTML_PATH NAMES genhtml)
endif()

<<<<<<< HEAD
add_subdirectory(external)
=======
add_subdirectory( externals )
>>>>>>> d8db1d3a

include(wasm)
if(WASM_TOOLCHAIN_FOUND)
  message(STATUS "Using WASM clang => " ${WASM_CLANG})
  message(STATUS "Using WASM llc => " ${WASM_LLC})
  message(STATUS "Using WASM llvm-link => " ${WASM_LLVM_LINK})
  add_subdirectory(contracts)
else()
  message( FATAL_ERROR "No WASM compiler cound be found" )
endif()

include(installer)

add_subdirectory( libraries )
add_subdirectory( plugins )
add_subdirectory( programs )
add_subdirectory( scripts )
add_subdirectory( tests )
add_subdirectory( tools )

configure_file(${CMAKE_CURRENT_SOURCE_DIR}/genesis.json ${CMAKE_CURRENT_BINARY_DIR}/genesis.json COPYONLY)


include(doxygen)<|MERGE_RESOLUTION|>--- conflicted
+++ resolved
@@ -164,11 +164,7 @@
   find_program( GENHTML_PATH NAMES genhtml)
 endif()
 
-<<<<<<< HEAD
-add_subdirectory(external)
-=======
 add_subdirectory( externals )
->>>>>>> d8db1d3a
 
 include(wasm)
 if(WASM_TOOLCHAIN_FOUND)

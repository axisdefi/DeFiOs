{
	"name": "eos",
	"generators": [
    {
			"name": "collate_markdown",
			"options": {
				"docs_dir": "docs",
				"disable_summary_gen": true,
				"disable_default_filters": true
			}
    },
		{
			"name": "collate_markdown",
			"options": {
				"docs_dir": ".cicd/docs",
				"output_dir": "00_install/01_build-from-source/02_build-eosio-binaries/02_manual-build/03_platforms",
				"disable_summary_gen": true,
				"disable_default_filters": true
			}
    }
  ],
	"filters": [
<<<<<<< HEAD
		{ "name": "master_summary" },
=======
		{ "name": "master_summary_from_filesystem" },
>>>>>>> b9553f19
		{ "name": "remove_extension" },
		{ "name": "sort" },
		{ "name": "capitalize" },
		{ "name": "sanitize" }
	]
}<|MERGE_RESOLUTION|>--- conflicted
+++ resolved
@@ -20,11 +20,7 @@
     }
   ],
 	"filters": [
-<<<<<<< HEAD
-		{ "name": "master_summary" },
-=======
 		{ "name": "master_summary_from_filesystem" },
->>>>>>> b9553f19
 		{ "name": "remove_extension" },
 		{ "name": "sort" },
 		{ "name": "capitalize" },

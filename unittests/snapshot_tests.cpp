#include <sstream>

#include <eosio/chain/block_log.hpp>
#include <eosio/chain/global_property_object.hpp>
#include <eosio/chain/snapshot.hpp>
#include <eosio/testing/tester.hpp>

#include <boost/mpl/list.hpp>
#include <boost/test/unit_test.hpp>

#include <contracts.hpp>
#include <snapshots.hpp>

using namespace eosio;
using namespace testing;
using namespace chain;

chainbase::bfs::path get_parent_path(chainbase::bfs::path blocks_dir, int ordinal) {
   chainbase::bfs::path leaf_dir = blocks_dir.filename();
   if (leaf_dir.generic_string() == std::string("blocks")) {
      blocks_dir = blocks_dir.parent_path();
      leaf_dir = blocks_dir.filename();
      try {
         auto ordinal_for_config = boost::lexical_cast<int>(leaf_dir.generic_string());
         blocks_dir = blocks_dir.parent_path();
      }
      catch(const boost::bad_lexical_cast& ) {
         // no extra ordinal directory added to path
      }
   }
   return blocks_dir / std::to_string(ordinal);
}

controller::config copy_config(const controller::config& config, int ordinal) {
   controller::config copied_config = config;
   auto parent_path = get_parent_path(config.blocks_dir, ordinal);
   copied_config.blocks_dir = parent_path / config.blocks_dir.filename().generic_string();
   copied_config.state_dir = parent_path / config.state_dir.filename().generic_string();
   return copied_config;
}

controller::config copy_config_and_files(const controller::config& config, int ordinal) {
   controller::config copied_config = copy_config(config, ordinal);
   fc::create_directories(copied_config.blocks_dir);
   fc::copy(config.blocks_dir / "blocks.log", copied_config.blocks_dir / "blocks.log");
   fc::copy(config.blocks_dir / config::reversible_blocks_dir_name, copied_config.blocks_dir / config::reversible_blocks_dir_name );
   return copied_config;
}

class snapshotted_tester : public base_tester {
public:
   enum config_file_handling { dont_copy_config_files, copy_config_files };
   snapshotted_tester(controller::config config, const snapshot_reader_ptr& snapshot, int ordinal,
           config_file_handling copy_files_from_config = config_file_handling::dont_copy_config_files) {
      FC_ASSERT(config.blocks_dir.filename().generic_string() != "."
                && config.state_dir.filename().generic_string() != ".", "invalid path names in controller::config");

      controller::config copied_config = (copy_files_from_config == copy_config_files)
                                         ? copy_config_and_files(config, ordinal) : copy_config(config, ordinal);

      init(copied_config, snapshot);
   }

   signed_block_ptr produce_block( fc::microseconds skip_time = fc::milliseconds(config::block_interval_ms) )override {
      return _produce_block(skip_time, false);
   }

   signed_block_ptr produce_empty_block( fc::microseconds skip_time = fc::milliseconds(config::block_interval_ms) )override {
      control->abort_block();
      return _produce_block(skip_time, true);
   }

   signed_block_ptr finish_block()override {
      return _finish_block();
   }

   bool validate() { return true; }
};

struct variant_snapshot_suite {
   using writer_t = variant_snapshot_writer;
   using reader_t = variant_snapshot_reader;
   using write_storage_t = fc::mutable_variant_object;
   using snapshot_t = fc::variant;

   struct writer : public writer_t {
      writer( const std::shared_ptr<write_storage_t>& storage )
      :writer_t(*storage)
      ,storage(storage)
      {

      }

      std::shared_ptr<write_storage_t> storage;
   };

   struct reader : public reader_t {
      explicit reader(const snapshot_t& storage)
      :reader_t(storage)
      {}
   };


   static auto get_writer() {
      return std::make_shared<writer>(std::make_shared<write_storage_t>());
   }

   static auto finalize(const std::shared_ptr<writer>& w) {
      w->finalize();
      return snapshot_t(*w->storage);
   }

   static auto get_reader( const snapshot_t& buffer) {
      return std::make_shared<reader>(buffer);
   }

   static snapshot_t load_from_file(const std::string& name) {
      return snapshots::json(name);
   }

   static void write_to_file( const std::string& basename, const snapshot_t& snapshot ) {
     std::ofstream file( basename + ".json", std::ios_base::binary );
     fc::json::to_stream( file, snapshot, fc::time_point::maximum() );
   }
};

struct buffered_snapshot_suite {
   using writer_t = ostream_snapshot_writer;
   using reader_t = istream_snapshot_reader;
   using write_storage_t = std::ostringstream;
   using snapshot_t = std::string;
   using read_storage_t = std::istringstream;

   struct writer : public writer_t {
      writer( const std::shared_ptr<write_storage_t>& storage )
      :writer_t(*storage)
      ,storage(storage)
      {

      }

      std::shared_ptr<write_storage_t> storage;
   };

   struct reader : public reader_t {
      explicit reader(const std::shared_ptr<read_storage_t>& storage)
      :reader_t(*storage)
      ,storage(storage)
      {}

      std::shared_ptr<read_storage_t> storage;
   };


   static auto get_writer() {
      return std::make_shared<writer>(std::make_shared<write_storage_t>());
   }

   static auto finalize(const std::shared_ptr<writer>& w) {
      w->finalize();
      return w->storage->str();
   }

   static auto get_reader( const snapshot_t& buffer) {
      return std::make_shared<reader>(std::make_shared<read_storage_t>(buffer));
   }

   static snapshot_t load_from_file(const std::string& filename) {
      return snapshots::bin(filename);
   }

   static void write_to_file( const std::string& basename, const snapshot_t& snapshot ) {
     std::ofstream file( basename + ".bin", std::ios_base::binary );
     file.write( snapshot.data(), snapshot.size() );
   }
};

BOOST_AUTO_TEST_SUITE(snapshot_tests)

using snapshot_suites = boost::mpl::list<variant_snapshot_suite, buffered_snapshot_suite>;

namespace {
   void variant_diff_helper(const fc::variant& lhs, const fc::variant& rhs, std::function<void(const std::string&, const fc::variant&, const fc::variant&)>&& out){
      if (lhs.get_type() != rhs.get_type()) {
         out("", lhs, rhs);
      } else if (lhs.is_object() ) {
         const auto& l_obj = lhs.get_object();
         const auto& r_obj = rhs.get_object();
         static const std::string sep = ".";

         // test keys from LHS
         std::set<std::string_view> keys;
         for (const auto& entry: l_obj) {
            const auto& l_val = entry.value();
            const auto& r_iter = r_obj.find(entry.key());
            if (r_iter == r_obj.end()) {
               out(sep + entry.key(), l_val, fc::variant());
            } else {
               const auto& r_val = r_iter->value();
               variant_diff_helper(l_val, r_val, [&out, &entry](const std::string& path, const fc::variant& lhs, const fc::variant& rhs){
                  out(sep + entry.key() + path, lhs, rhs);
               });
            }

            keys.insert(entry.key());
         }

         // print keys in RHS that were not tested
         for (const auto& entry: r_obj) {
            if (keys.find(entry.key()) != keys.end()) {
               continue;
            }
            const auto& r_val = entry.value();
            out(sep + entry.key(), fc::variant(), r_val);
         }
      } else if (lhs.is_array()) {
         const auto& l_arr = lhs.get_array();
         const auto& r_arr = rhs.get_array();

         // diff common
         auto common_count = std::min(l_arr.size(), r_arr.size());
         for (size_t idx = 0; idx < common_count; idx++) {
            const auto& l_val = l_arr.at(idx);
            const auto& r_val = r_arr.at(idx);
            variant_diff_helper(l_val, r_val, [&](const std::string& path, const fc::variant& lhs, const fc::variant& rhs){
               out( std::string("[") + std::to_string(idx) + std::string("]") + path, lhs, rhs);
            });
         }

         // print lhs additions
         for (size_t idx = common_count; idx < lhs.size(); idx++) {
            const auto& l_val = l_arr.at(idx);
            out( std::string("[") + std::to_string(idx) + std::string("]"), l_val, fc::variant());
         }

         // print rhs additions
         for (size_t idx = common_count; idx < rhs.size(); idx++) {
            const auto& r_val = r_arr.at(idx);
            out( std::string("[") + std::to_string(idx) + std::string("]"), fc::variant(), r_val);
         }

      } else if (!(lhs == rhs)) {
         out("", lhs, rhs);
      }
   }

   void print_variant_diff(const fc::variant& lhs, const fc::variant& rhs) {
      variant_diff_helper(lhs, rhs, [](const std::string& path, const fc::variant& lhs, const fc::variant& rhs){
         std::cout << path << std::endl;
         if (!lhs.is_null()) {
            std::cout << " < " << fc::json::to_pretty_string(lhs) << std::endl;
         }

         if (!rhs.is_null()) {
            std::cout << " > " << fc::json::to_pretty_string(rhs) << std::endl;
         }
      });
   }

   template <typename SNAPSHOT_SUITE>
   void verify_integrity_hash(const controller& lhs, const controller& rhs) {
      const auto lhs_integrity_hash = lhs.calculate_integrity_hash();
      const auto rhs_integrity_hash = rhs.calculate_integrity_hash();
      if (std::is_same_v<SNAPSHOT_SUITE, variant_snapshot_suite> && lhs_integrity_hash.str() != rhs_integrity_hash.str()) {
         auto lhs_latest_writer = SNAPSHOT_SUITE::get_writer();
         lhs.write_snapshot(lhs_latest_writer);
         auto lhs_latest = SNAPSHOT_SUITE::finalize(lhs_latest_writer);

         auto rhs_latest_writer = SNAPSHOT_SUITE::get_writer();
         rhs.write_snapshot(rhs_latest_writer);
         auto rhs_latest = SNAPSHOT_SUITE::finalize(rhs_latest_writer);

         print_variant_diff(lhs_latest, rhs_latest);
      }
      BOOST_REQUIRE_EQUAL(lhs_integrity_hash.str(), rhs_integrity_hash.str());
   }
}

BOOST_AUTO_TEST_CASE_TEMPLATE(test_exhaustive_snapshot, SNAPSHOT_SUITE, snapshot_suites)
{
   tester chain;

   chain.create_account(N(snapshot));
   chain.produce_blocks(1);
   chain.set_code(N(snapshot), contracts::snapshot_test_wasm());
   chain.set_abi(N(snapshot), contracts::snapshot_test_abi().data());
   chain.produce_blocks(1);
   chain.control->abort_block();

   static const int generation_count = 8;
   std::list<snapshotted_tester> sub_testers;

   for (int generation = 0; generation < generation_count; generation++) {
      // create a new snapshot child
      auto writer = SNAPSHOT_SUITE::get_writer();
      chain.control->write_snapshot(writer);
      auto snapshot = SNAPSHOT_SUITE::finalize(writer);

      // create a new child at this snapshot
      sub_testers.emplace_back(chain.get_config(), SNAPSHOT_SUITE::get_reader(snapshot), generation);

      // increment the test contract
      chain.push_action(N(snapshot), N(increment), N(snapshot), mutable_variant_object()
         ( "value", 1 )
      );

      // produce block
      auto new_block = chain.produce_block();

      // undo the auto-pending from tester
      chain.control->abort_block();

      auto integrity_value = chain.control->calculate_integrity_hash();

      // push that block to all sub testers and validate the integrity of the database after it.
      for (auto& other: sub_testers) {
         other.push_block(new_block);
         BOOST_REQUIRE_EQUAL(integrity_value.str(), other.control->calculate_integrity_hash().str());
      }
   }
}

BOOST_AUTO_TEST_CASE_TEMPLATE(test_replay_over_snapshot, SNAPSHOT_SUITE, snapshot_suites)
{
   tester chain;
   const chainbase::bfs::path parent_path = chain.get_config().blocks_dir.parent_path();

   chain.create_account(N(snapshot));
   chain.produce_blocks(1);
   chain.set_code(N(snapshot), contracts::snapshot_test_wasm());
   chain.set_abi(N(snapshot), contracts::snapshot_test_abi().data());
   chain.produce_blocks(1);
   chain.control->abort_block();

   static const int pre_snapshot_block_count = 12;
   static const int post_snapshot_block_count = 12;

   for (int itr = 0; itr < pre_snapshot_block_count; itr++) {
      // increment the contract
      chain.push_action(N(snapshot), N(increment), N(snapshot), mutable_variant_object()
         ( "value", 1 )
      );

      // produce block
      chain.produce_block();
   }

   chain.control->abort_block();

   // create a new snapshot child
   auto writer = SNAPSHOT_SUITE::get_writer();
   chain.control->write_snapshot(writer);
   auto snapshot = SNAPSHOT_SUITE::finalize(writer);

   // create a new child at this snapshot
   int ordinal = 1;
   snapshotted_tester snap_chain(chain.get_config(), SNAPSHOT_SUITE::get_reader(snapshot), ordinal++);
   verify_integrity_hash<SNAPSHOT_SUITE>(*chain.control, *snap_chain.control);

   // push more blocks to build up a block log
   for (int itr = 0; itr < post_snapshot_block_count; itr++) {
      // increment the contract
      chain.push_action(N(snapshot), N(increment), N(snapshot), mutable_variant_object()
         ( "value", 1 )
      );

      // produce & push block
      snap_chain.push_block(chain.produce_block());
   }

   // verify the hash at the end
   chain.control->abort_block();
   verify_integrity_hash<SNAPSHOT_SUITE>(*chain.control, *snap_chain.control);

   // replay the block log from the snapshot child, from the snapshot
   using config_file_handling = snapshotted_tester::config_file_handling;
   snapshotted_tester replay_chain(snap_chain.get_config(), SNAPSHOT_SUITE::get_reader(snapshot), ordinal++, config_file_handling::copy_config_files);
   const auto replay_head = replay_chain.control->head_block_num();
   auto snap_head = snap_chain.control->head_block_num();
   BOOST_REQUIRE_EQUAL(replay_head, snap_chain.control->last_irreversible_block_num());
   for (auto block_num = replay_head + 1; block_num <= snap_head; ++block_num) {
      auto block = snap_chain.control->fetch_block_by_number(block_num);
      replay_chain.push_block(block);
   }
   verify_integrity_hash<SNAPSHOT_SUITE>(*chain.control, *replay_chain.control);

   auto block = chain.produce_block();
   chain.control->abort_block();
   snap_chain.push_block(block);
   replay_chain.push_block(block);
   verify_integrity_hash<SNAPSHOT_SUITE>(*chain.control, *snap_chain.control);
   verify_integrity_hash<SNAPSHOT_SUITE>(*chain.control, *replay_chain.control);

   snapshotted_tester replay2_chain(snap_chain.get_config(), SNAPSHOT_SUITE::get_reader(snapshot), ordinal++, config_file_handling::copy_config_files);
   const auto replay2_head = replay2_chain.control->head_block_num();
   snap_head = snap_chain.control->head_block_num();
   BOOST_REQUIRE_EQUAL(replay2_head, snap_chain.control->last_irreversible_block_num());
   for (auto block_num = replay2_head + 1; block_num <= snap_head; ++block_num) {
      auto block = snap_chain.control->fetch_block_by_number(block_num);
      replay2_chain.push_block(block);
   }
   verify_integrity_hash<SNAPSHOT_SUITE>(*chain.control, *replay2_chain.control);

   // verifies that chain's block_log has a genesis_state (and blocks starting at 1)
   controller::config copied_config = copy_config_and_files(chain.get_config(), ordinal++);
   auto genesis = chain::block_log::extract_genesis_state(chain.get_config().blocks_dir);
   BOOST_REQUIRE(genesis);
   tester from_block_log_chain(copied_config, *genesis);
   const auto from_block_log_head = from_block_log_chain.control->head_block_num();
   BOOST_REQUIRE_EQUAL(from_block_log_head, snap_chain.control->last_irreversible_block_num());
   for (auto block_num = from_block_log_head + 1; block_num <= snap_head; ++block_num) {
      auto block = snap_chain.control->fetch_block_by_number(block_num);
      from_block_log_chain.push_block(block);
   }
   verify_integrity_hash<SNAPSHOT_SUITE>(*chain.control, *from_block_log_chain.control);
}

BOOST_AUTO_TEST_CASE_TEMPLATE(test_chain_id_in_snapshot, SNAPSHOT_SUITE, snapshot_suites)
{
   tester chain;
   const chainbase::bfs::path parent_path = chain.get_config().blocks_dir.parent_path();

   chain.create_account(N(snapshot));
   chain.produce_blocks(1);
   chain.set_code(N(snapshot), contracts::snapshot_test_wasm());
   chain.set_abi(N(snapshot), contracts::snapshot_test_abi().data());
   chain.produce_blocks(1);
   chain.control->abort_block();

   // create a new snapshot child
   auto writer = SNAPSHOT_SUITE::get_writer();
   chain.control->write_snapshot(writer);
   auto snapshot = SNAPSHOT_SUITE::finalize(writer);

   snapshotted_tester snap_chain(chain.get_config(), SNAPSHOT_SUITE::get_reader(snapshot), 0);
   BOOST_REQUIRE_EQUAL(chain.control->get_chain_id(), snap_chain.control->get_chain_id());
   verify_integrity_hash<SNAPSHOT_SUITE>(*chain.control, *snap_chain.control);
}

<<<<<<< HEAD
bool should_write_snapshot() {
   auto compute = [] {
      auto argc = boost::unit_test::framework::master_test_suite().argc;
      auto argv = boost::unit_test::framework::master_test_suite().argv;
      return std::find(argv, argv + argc, std::string("--save-snapshot")) != (argv + argc);
   };
   static bool result = compute();
   return result;
}

/* TODO: need new bin/json gzipped files
// TODO: make this insensitive to abi_def changes, which isn't part of consensus or part of the database format
=======
/*
>>>>>>> 018831cd
BOOST_AUTO_TEST_CASE_TEMPLATE(test_compatible_versions, SNAPSHOT_SUITE, snapshot_suites)
{
   tester chain(setup_policy::preactivate_feature_and_new_bios);

   ///< Begin deterministic code to generate blockchain for comparison
   // TODO: create a utility that will write new bin/json gzipped files based on this
   chain.create_account(N(snapshot));
   chain.produce_blocks(1);
   chain.set_code(N(snapshot), contracts::snapshot_test_wasm());
   chain.set_abi(N(snapshot), contracts::snapshot_test_abi().data());
   chain.produce_blocks(1);
   chain.control->abort_block();
   std::string current_version = "v4";

   int ordinal = 0;
   for(std::string version : {"v2", "v3", "v4"})
   {
      if(should_write_snapshot() && version == current_version) continue;
      static_assert(chain_snapshot_header::minimum_compatible_version <= 2, "version 2 unit test is no longer needed.  Please clean up data files");
      auto v2 = SNAPSHOT_SUITE::load_from_file("snap_" + version);
      BOOST_TEST_CHECKPOINT("loading snapshot: " << version);
      snapshotted_tester v2_tester(chain.get_config(), SNAPSHOT_SUITE::get_reader(v2), ordinal++);
      verify_integrity_hash<SNAPSHOT_SUITE>(*chain.control, *v2_tester.control);

      // create a latest snapshot
      auto latest_writer = SNAPSHOT_SUITE::get_writer();
      v2_tester.control->write_snapshot(latest_writer);
      auto latest = SNAPSHOT_SUITE::finalize(latest_writer);

      // load the latest snapshot
      snapshotted_tester latest_tester(chain.get_config(), SNAPSHOT_SUITE::get_reader(latest), ordinal++);
      verify_integrity_hash<SNAPSHOT_SUITE>(*v2_tester.control, *latest_tester.control);
   }
   // This isn't quite fully automated.  The snapshots still need to be gzipped and moved to
   // the correct place in the source tree.
   if (should_write_snapshot())
   {
      // create a latest snapshot
      auto latest_writer = SNAPSHOT_SUITE::get_writer();
      chain.control->write_snapshot(latest_writer);
      auto latest = SNAPSHOT_SUITE::finalize(latest_writer);

      SNAPSHOT_SUITE::write_to_file("snap_" + current_version, latest);
   }
}
*/

/* TODO: need new bin/json gzipped files
// TODO: make this insensitive to abi_def changes, which isn't part of consensus or part of the database format
BOOST_AUTO_TEST_CASE_TEMPLATE(test_pending_schedule_snapshot, SNAPSHOT_SUITE, snapshot_suites)
{
   tester chain(setup_policy::preactivate_feature_and_new_bios);
   auto genesis = chain::block_log::extract_genesis_state(chain.get_config().blocks_dir);
   BOOST_REQUIRE(genesis);
   BOOST_REQUIRE_EQUAL(genesis->compute_chain_id(), chain.control->get_chain_id());
   const auto& gpo = chain.control->get_global_properties();
   BOOST_REQUIRE_EQUAL(gpo.chain_id, chain.control->get_chain_id());
   auto block = chain.produce_block();
   BOOST_REQUIRE_EQUAL(block->block_num(), 3); // ensure that test setup stays consistent with original snapshot setup
   chain.create_account(N(snapshot));
   block = chain.produce_block();
   BOOST_REQUIRE_EQUAL(block->block_num(), 4);

   BOOST_REQUIRE_EQUAL(gpo.proposed_schedule.version, 0);
   BOOST_REQUIRE_EQUAL(gpo.proposed_schedule.producers.size(), 0);

   auto res = chain.set_producers_legacy( {N(snapshot)} );
   block = chain.produce_block();
   BOOST_REQUIRE_EQUAL(block->block_num(), 5);
   chain.control->abort_block();
   ///< End deterministic code to generate blockchain for comparison

   BOOST_REQUIRE_EQUAL(gpo.proposed_schedule.version, 1);
   BOOST_REQUIRE_EQUAL(gpo.proposed_schedule.producers.size(), 1);
   BOOST_REQUIRE_EQUAL(gpo.proposed_schedule.producers[0].producer_name.to_string(), "snapshot");

   static_assert(chain_snapshot_header::minimum_compatible_version <= 2, "version 2 unit test is no longer needed.  Please clean up data files");
   auto v2 = SNAPSHOT_SUITE::load_from_file("snap_v2_prod_sched");
   int ordinal = 0;

   ////////////////////////////////////////////////////////////////////////
   // Verify that the controller gets its chain_id from the snapshot
   ////////////////////////////////////////////////////////////////////////

   auto reader = SNAPSHOT_SUITE::get_reader(v2);
   snapshotted_tester v2_tester(chain.get_config(), reader, ordinal++);
   auto chain_id = chain::controller::extract_chain_id(*reader);
   BOOST_REQUIRE_EQUAL(chain_id, v2_tester.control->get_chain_id());
   BOOST_REQUIRE_EQUAL(chain.control->get_chain_id(), v2_tester.control->get_chain_id());
   verify_integrity_hash<SNAPSHOT_SUITE>(*chain.control, *v2_tester.control);

   // create a latest version snapshot from the loaded v2 snapthos
   auto latest_from_v2_writer = SNAPSHOT_SUITE::get_writer();
   v2_tester.control->write_snapshot(latest_from_v2_writer);
   auto latest_from_v2 = SNAPSHOT_SUITE::finalize(latest_from_v2_writer);

   // load the latest snapshot in a new tester and compare integrity
   snapshotted_tester latest_from_v2_tester(chain.get_config(), SNAPSHOT_SUITE::get_reader(latest_from_v2), ordinal++);
   verify_integrity_hash<SNAPSHOT_SUITE>(*v2_tester.control, *latest_from_v2_tester.control);

   const auto& v2_gpo = v2_tester.control->get_global_properties();
   BOOST_REQUIRE_EQUAL(v2_gpo.proposed_schedule.version, 1);
   BOOST_REQUIRE_EQUAL(v2_gpo.proposed_schedule.producers.size(), 1);
   BOOST_REQUIRE_EQUAL(v2_gpo.proposed_schedule.producers[0].producer_name.to_string(), "snapshot");

   // produce block
   auto new_block = chain.produce_block();
   // undo the auto-pending from tester
   chain.control->abort_block();

   // push that block to all sub testers and validate the integrity of the database after it.
   v2_tester.push_block(new_block);
   verify_integrity_hash<SNAPSHOT_SUITE>(*chain.control, *v2_tester.control);

   latest_from_v2_tester.push_block(new_block);
   verify_integrity_hash<SNAPSHOT_SUITE>(*chain.control, *latest_from_v2_tester.control);
}
*/

BOOST_AUTO_TEST_CASE_TEMPLATE(test_restart_with_existing_state_and_truncated_block_log, SNAPSHOT_SUITE, snapshot_suites)
{
   tester chain;
   const chainbase::bfs::path parent_path = chain.get_config().blocks_dir.parent_path();

   chain.create_account(N(snapshot));
   chain.produce_blocks(1);
   chain.set_code(N(snapshot), contracts::snapshot_test_wasm());
   chain.set_abi(N(snapshot), contracts::snapshot_test_abi().data());
   chain.produce_blocks(1);
   chain.control->abort_block();

   static const int pre_snapshot_block_count = 12;

   for (int itr = 0; itr < pre_snapshot_block_count; itr++) {
      // increment the contract
      chain.push_action(N(snapshot), N(increment), N(snapshot), mutable_variant_object()
                        ( "value", 1 )
                        );

      // produce block
      chain.produce_block();
   }

   chain.control->abort_block();

   // create a new snapshot child
   auto writer = SNAPSHOT_SUITE::get_writer();
   chain.control->write_snapshot(writer);
   auto snapshot = SNAPSHOT_SUITE::finalize(writer);

   // create a new child at this snapshot
   int ordinal = 1;
   snapshotted_tester snap_chain(chain.get_config(), SNAPSHOT_SUITE::get_reader(snapshot), ordinal++);
   verify_integrity_hash<SNAPSHOT_SUITE>(*chain.control, *snap_chain.control);
   auto block = chain.produce_block();
   chain.control->abort_block();
   snap_chain.push_block(block);
   verify_integrity_hash<SNAPSHOT_SUITE>(*chain.control, *snap_chain.control);

   snap_chain.close();
   auto cfg = snap_chain.get_config();
   // restart chain with truncated block log and existing state, but no genesis state (chain_id)
   snap_chain.open();
   verify_integrity_hash<SNAPSHOT_SUITE>(*chain.control, *snap_chain.control);

   block = chain.produce_block();
   chain.control->abort_block();
   snap_chain.push_block(block);
   verify_integrity_hash<SNAPSHOT_SUITE>(*chain.control, *snap_chain.control);
}

BOOST_AUTO_TEST_SUITE_END()<|MERGE_RESOLUTION|>--- conflicted
+++ resolved
@@ -437,7 +437,6 @@
    verify_integrity_hash<SNAPSHOT_SUITE>(*chain.control, *snap_chain.control);
 }
 
-<<<<<<< HEAD
 bool should_write_snapshot() {
    auto compute = [] {
       auto argc = boost::unit_test::framework::master_test_suite().argc;
@@ -450,9 +449,7 @@
 
 /* TODO: need new bin/json gzipped files
 // TODO: make this insensitive to abi_def changes, which isn't part of consensus or part of the database format
-=======
 /*
->>>>>>> 018831cd
 BOOST_AUTO_TEST_CASE_TEMPLATE(test_compatible_versions, SNAPSHOT_SUITE, snapshot_suites)
 {
    tester chain(setup_policy::preactivate_feature_and_new_bios);

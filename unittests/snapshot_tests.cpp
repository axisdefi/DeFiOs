--- conflicted
+++ resolved
@@ -437,7 +437,6 @@
    verify_integrity_hash<SNAPSHOT_SUITE>(*chain.control, *snap_chain.control);
 }
 
-<<<<<<< HEAD
 bool should_write_snapshot() {
    auto compute = [] {
       auto argc = boost::unit_test::framework::master_test_suite().argc;
@@ -448,9 +447,7 @@
    return result;
 }
 
-=======
 /*
->>>>>>> c63a37f7
 BOOST_AUTO_TEST_CASE_TEMPLATE(test_compatible_versions, SNAPSHOT_SUITE, snapshot_suites)
 {
    tester chain(setup_policy::preactivate_feature_and_new_bios);

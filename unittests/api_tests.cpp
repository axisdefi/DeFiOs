#include <algorithm>
#include <random>
#include <iostream>
#include <vector>
#include <iterator>
#include <numeric>
#include <string>

#pragma GCC diagnostic push
#pragma GCC diagnostic ignored "-Wsign-compare"
#include <boost/test/unit_test.hpp>
#pragma GCC diagnostic pop
#include <boost/iostreams/concepts.hpp>
#include <boost/iostreams/stream_buffer.hpp>
#include <boost/algorithm/string/predicate.hpp>

#include <eosio/testing/tester.hpp>
#include <eosio/chain/exceptions.hpp>
#include <eosio/chain/account_object.hpp>
#include <eosio/chain/contract_table_objects.hpp>
#include <eosio/chain/block_summary_object.hpp>
#include <eosio/chain/global_property_object.hpp>
#include <eosio/chain/generated_transaction_object.hpp>
#include <eosio/chain/resource_limits.hpp>

#include <fc/crypto/digest.hpp>
#include <fc/exception/exception.hpp>
#include <fc/variant_object.hpp>

#include <Inline/BasicTypes.h>
#include <Runtime/Runtime.h>

#include <contracts.hpp>

#define DUMMY_ACTION_DEFAULT_A 0x45
#define DUMMY_ACTION_DEFAULT_B 0xab11cd1244556677
#define DUMMY_ACTION_DEFAULT_C 0x7451ae12

static constexpr unsigned int DJBH(const char* cp)
{
  unsigned int hash = 5381;
  while (*cp)
      hash = 33 * hash ^ (unsigned char) *cp++;
  return hash;
}

static constexpr unsigned long long WASM_TEST_ACTION(const char* cls, const char* method)
{
  return static_cast<unsigned long long>(DJBH(cls)) << 32 | static_cast<unsigned long long>(DJBH(method));
}

struct dummy_action {
   static eosio::chain::name get_name() {
      return N(dummyaction);
   }
   static eosio::chain::name get_account() {
      return N(testapi);
   }

  char a; //1
  uint64_t b; //8
  int32_t  c; //4
};

struct u128_action {
  unsigned __int128  values[3]; //16*3
};

struct cf_action {
   static eosio::chain::name get_name() {
      return N(cfaction);
   }
   static eosio::chain::name get_account() {
      return N(testapi);
   }

   uint32_t       payload = 100;
   uint32_t       cfd_idx = 0; // context free data index
};

// Deferred Transaction Trigger Action
struct dtt_action {
   static uint64_t get_name() {
      return WASM_TEST_ACTION("test_transaction", "send_deferred_tx_with_dtt_action");
   }
   static uint64_t get_account() {
      return N(testapi).to_uint64_t();
   }

   uint64_t       payer = N(testapi).to_uint64_t();
   uint64_t       deferred_account = N(testapi).to_uint64_t();
   uint64_t       deferred_action = WASM_TEST_ACTION("test_transaction", "deferred_print");
   uint64_t       permission_name = N(active).to_uint64_t();
   uint32_t       delay_sec = 2;
};

struct invalid_access_action {
   uint64_t code;
   uint64_t val;
   uint32_t index;
   bool store;
};

FC_REFLECT( dummy_action, (a)(b)(c) )
FC_REFLECT( u128_action, (values) )
FC_REFLECT( cf_action, (payload)(cfd_idx) )
FC_REFLECT( dtt_action, (payer)(deferred_account)(deferred_action)(permission_name)(delay_sec) )
FC_REFLECT( invalid_access_action, (code)(val)(index)(store) )

#ifdef NON_VALIDATING_TEST
#define TESTER tester
#else
#define TESTER validating_tester
#endif

using namespace eosio;
using namespace eosio::testing;
using namespace chain;
using namespace fc;

namespace bio = boost::iostreams;

template<uint64_t NAME>
struct test_api_action {
	static account_name get_account() {
		return N(testapi);
	}

	static action_name get_name() {
		return action_name(NAME);
	}
};

FC_REFLECT_TEMPLATE((uint64_t T), test_api_action<T>, BOOST_PP_SEQ_NIL)

template<uint64_t NAME>
struct test_chain_action {
	static account_name get_account() {
		return account_name(config::system_account_name);
	}

	static action_name get_name() {
		return action_name(NAME);
	}
};

FC_REFLECT_TEMPLATE((uint64_t T), test_chain_action<T>, BOOST_PP_SEQ_NIL)

struct check_auth {
   account_name            account;
   permission_name         permission;
   vector<public_key_type> pubkeys;
};

FC_REFLECT(check_auth, (account)(permission)(pubkeys) )

struct test_permission_last_used_action {
   account_name     account;
   permission_name  permission;
   fc::time_point   last_used_time;
};

FC_REFLECT( test_permission_last_used_action, (account)(permission)(last_used_time) )

constexpr uint64_t TEST_METHOD(const char* CLASS, const char *METHOD) {
  return ( (uint64_t(DJBH(CLASS))<<32) | uint32_t(DJBH(METHOD)) );
}

string I64Str(int64_t i)
{
	std::stringstream ss;
	ss << i;
	return ss.str();
}

string U64Str(uint64_t i)
{
   std::stringstream ss;
   ss << i;
   return ss.str();
}

string U128Str(unsigned __int128 i)
{
   return fc::variant(fc::uint128_t(i)).get_string();
}

template <typename T>
transaction_trace_ptr CallAction(TESTER& test, T ac, const vector<account_name>& scope = {N(testapi)}) {
   signed_transaction trx;


   auto pl = vector<permission_level>{{scope[0], config::active_name}};
   if (scope.size() > 1)
      for (size_t i = 1; i < scope.size(); i++)
         pl.push_back({scope[i], config::active_name});

   action act(pl, ac);
   trx.actions.push_back(act);

   test.set_transaction_headers(trx);
   auto sigs = trx.sign(test.get_private_key(scope[0], "active"), test.control->get_chain_id());
   flat_set<public_key_type> keys;
   trx.get_signature_keys(test.control->get_chain_id(), fc::time_point::max(), keys);
   auto res = test.push_transaction(trx);
   BOOST_CHECK_EQUAL(res->receipt->status, transaction_receipt::executed);
   test.produce_block();
   return res;
}

template <typename T>
transaction_trace_ptr CallFunction(TESTER& test, T ac, const vector<char>& data, const vector<account_name>& scope = {N(testapi)}, bool no_throw = false) {
   {
      signed_transaction trx;

      auto pl = vector<permission_level>{{scope[0], config::active_name}};
      if (scope.size() > 1)
         for (unsigned int i=1; i < scope.size(); i++)
            pl.push_back({scope[i], config::active_name});

      action act(pl, ac);
      act.data = data;
      act.authorization = {{N(testapi), config::active_name}};
      trx.actions.push_back(act);

      test.set_transaction_headers(trx, test.DEFAULT_EXPIRATION_DELTA);
      auto sigs = trx.sign(test.get_private_key(scope[0], "active"), test.control->get_chain_id());

      flat_set<public_key_type> keys;
      trx.get_signature_keys(test.control->get_chain_id(), fc::time_point::max(), keys);

      auto res = test.push_transaction(trx, fc::time_point::max(), TESTER::DEFAULT_BILLED_CPU_TIME_US, no_throw);
      if (!no_throw) {
         BOOST_CHECK_EQUAL(res->receipt->status, transaction_receipt::executed);
      }
      test.produce_block();
      return res;
   }
}

#define CALL_TEST_FUNCTION(_TESTER, CLS, MTH, DATA) CallFunction(_TESTER, test_api_action<TEST_METHOD(CLS, MTH)>{}, DATA)
#define CALL_TEST_FUNCTION_SYSTEM(_TESTER, CLS, MTH, DATA) CallFunction(_TESTER, test_chain_action<TEST_METHOD(CLS, MTH)>{}, DATA, {config::system_account_name} )
#define CALL_TEST_FUNCTION_SCOPE(_TESTER, CLS, MTH, DATA, ACCOUNT) CallFunction(_TESTER, test_api_action<TEST_METHOD(CLS, MTH)>{}, DATA, ACCOUNT)
#define CALL_TEST_FUNCTION_NO_THROW(_TESTER, CLS, MTH, DATA) CallFunction(_TESTER, test_api_action<TEST_METHOD(CLS, MTH)>{}, DATA, {N(testapi)}, true)
#define CALL_TEST_FUNCTION_AND_CHECK_EXCEPTION(_TESTER, CLS, MTH, DATA, EXC, EXC_MESSAGE) \
BOOST_CHECK_EXCEPTION( \
   CALL_TEST_FUNCTION( _TESTER, CLS, MTH, DATA), \
                       EXC, \
                       [](const EXC& e) { \
                          return expect_assert_message(e, EXC_MESSAGE); \
                     } \
);

bool is_access_violation(fc::unhandled_exception const & e) {
   try {
      std::rethrow_exception(e.get_inner_exception());
    }
    catch (const eosio::chain::wasm_execution_error& e) {
       return true;
    } catch (...) {

    }
   return false;
}
bool is_access_violation(const Runtime::Exception& e) { return true; }

bool is_assert_exception(fc::assert_exception const & e) { return true; }
bool is_page_memory_error(page_memory_error const &e) { return true; }
bool is_unsatisfied_authorization(unsatisfied_authorization const & e) { return true;}
bool is_wasm_execution_error(eosio::chain::wasm_execution_error const& e) {return true;}
bool is_tx_net_usage_exceeded(const tx_net_usage_exceeded& e) { return true; }
bool is_block_net_usage_exceeded(const tx_cpu_usage_exceeded& e) { return true; }
bool is_tx_cpu_usage_exceeded(const tx_cpu_usage_exceeded& e) { return true; }
bool is_block_cpu_usage_exceeded(const tx_cpu_usage_exceeded& e) { return true; }
bool is_deadline_exception(const deadline_exception& e) { return true; }

/*
 * register test suite `api_tests`
 */
BOOST_AUTO_TEST_SUITE(api_tests)

/*
 * Print capturing stuff
 */
std::vector<std::string> capture;

struct MySink : public bio::sink
{

   std::streamsize write(const char* s, std::streamsize n)
   {
      std::string tmp;
      tmp.assign(s, n);
      capture.push_back(tmp);
      std::cout << "stream : [" << tmp << "]" << std::endl;
      return n;
   }
};
uint32_t last_fnc_err = 0;

BOOST_FIXTURE_TEST_CASE(action_receipt_tests, TESTER) { try {
   produce_blocks(2);
   create_account( N(test) );
   set_code( N(test), contracts::payloadless_wasm() );
   produce_blocks(1);

   auto call_doit_and_check = [&]( account_name contract, account_name signer, auto&& checker ) {
      signed_transaction trx;
      trx.actions.emplace_back( vector<permission_level>{{signer, config::active_name}}, contract, N(doit), bytes{} );
      this->set_transaction_headers( trx, this->DEFAULT_EXPIRATION_DELTA );
      trx.sign( this->get_private_key(signer, "active"), control->get_chain_id() );
      auto res = this->push_transaction(trx);
      checker( res );
   };

   auto call_provereset_and_check = [&]( account_name contract, account_name signer, auto&& checker ) {
      signed_transaction trx;
      trx.actions.emplace_back( vector<permission_level>{{signer, config::active_name}}, contract, N(provereset), bytes{} );
      this->set_transaction_headers( trx, this->DEFAULT_EXPIRATION_DELTA );
      trx.sign( this->get_private_key(signer, "active"), control->get_chain_id() );
      auto res = this->push_transaction(trx);
      checker( res );
   };

   auto result = push_reqauth( config::system_account_name, "active" );
   BOOST_REQUIRE_EQUAL( result->receipt->status, transaction_receipt::executed );
   BOOST_REQUIRE( result->action_traces[0].receipt->auth_sequence.find( config::system_account_name )
                     != result->action_traces[0].receipt->auth_sequence.end() );
   auto base_global_sequence_num = result->action_traces[0].receipt->global_sequence;
   auto base_system_recv_seq_num = result->action_traces[0].receipt->recv_sequence;
   auto base_system_auth_seq_num = result->action_traces[0].receipt->auth_sequence[config::system_account_name];
   auto base_system_code_seq_num = result->action_traces[0].receipt->code_sequence.value;
   auto base_system_abi_seq_num  = result->action_traces[0].receipt->abi_sequence.value;

   uint64_t base_test_recv_seq_num = 0;
   uint64_t base_test_auth_seq_num = 0;
   call_doit_and_check( N(test), N(test), [&]( const transaction_trace_ptr& res ) {
      BOOST_CHECK_EQUAL( res->receipt->status, transaction_receipt::executed );
      BOOST_CHECK_EQUAL( res->action_traces[0].receipt->global_sequence, base_global_sequence_num + 1 );
      BOOST_CHECK_EQUAL( res->action_traces[0].receipt->code_sequence.value, 1 );
      BOOST_CHECK_EQUAL( res->action_traces[0].receipt->abi_sequence.value, 0 );
      base_test_recv_seq_num = res->action_traces[0].receipt->recv_sequence;
      BOOST_CHECK( base_test_recv_seq_num > 0 );
      base_test_recv_seq_num--;
      const auto& m = res->action_traces[0].receipt->auth_sequence;
      BOOST_CHECK_EQUAL( m.size(), 1 );
      BOOST_CHECK_EQUAL( m.begin()->first.to_string(), "test" );
      base_test_auth_seq_num = m.begin()->second;
      BOOST_CHECK( base_test_auth_seq_num > 0 );
      --base_test_auth_seq_num;
   } );

   set_code( N(test), contracts::asserter_wasm() );
   set_code( config::system_account_name, contracts::payloadless_wasm() );

   call_provereset_and_check( N(test), N(test), [&]( const transaction_trace_ptr& res ) {
      BOOST_CHECK_EQUAL( res->receipt->status, transaction_receipt::executed );
      BOOST_CHECK_EQUAL( res->action_traces[0].receipt->global_sequence, base_global_sequence_num + 4 );
      BOOST_CHECK_EQUAL( res->action_traces[0].receipt->recv_sequence, base_test_recv_seq_num + 2 );
      BOOST_CHECK_EQUAL( res->action_traces[0].receipt->code_sequence.value, 2 );
      BOOST_CHECK_EQUAL( res->action_traces[0].receipt->abi_sequence.value, 0 );
      const auto& m = res->action_traces[0].receipt->auth_sequence;
      BOOST_CHECK_EQUAL( m.size(), 1 );
      BOOST_CHECK_EQUAL( m.begin()->first.to_string(), "test" );
      BOOST_CHECK_EQUAL( m.begin()->second, base_test_auth_seq_num + 3 );
   } );

   produce_blocks(1); // Added to avoid the last doit transaction from being considered a duplicate.
   // Adding a block also retires an onblock action which increments both the global sequence number
   // and the recv and auth sequences numbers for the system account.

   call_doit_and_check( config::system_account_name, N(test), [&]( const transaction_trace_ptr& res ) {
      BOOST_CHECK_EQUAL( res->receipt->status, transaction_receipt::executed );
      BOOST_CHECK_EQUAL( res->action_traces[0].receipt->global_sequence, base_global_sequence_num + 6 );
      BOOST_CHECK_EQUAL( res->action_traces[0].receipt->recv_sequence, base_system_recv_seq_num + 4 );
      BOOST_CHECK_EQUAL( res->action_traces[0].receipt->code_sequence.value, base_system_code_seq_num + 1 );
      BOOST_CHECK_EQUAL( res->action_traces[0].receipt->abi_sequence.value, base_system_abi_seq_num );
      const auto& m = res->action_traces[0].receipt->auth_sequence;
      BOOST_CHECK_EQUAL( m.size(), 1 );
      BOOST_CHECK_EQUAL( m.begin()->first.to_string(), "test" );
      BOOST_CHECK_EQUAL( m.begin()->second, base_test_auth_seq_num + 4 );
   } );

   set_code( config::system_account_name, contracts::eosio_bios_wasm() );

   set_code( N(test), contracts::eosio_bios_wasm() );
   set_abi( N(test), contracts::eosio_bios_abi().data() );
	set_code( N(test), contracts::payloadless_wasm() );

   call_doit_and_check( N(test), N(test), [&]( const transaction_trace_ptr& res ) {
      BOOST_CHECK_EQUAL( res->receipt->status, transaction_receipt::executed);
      BOOST_CHECK_EQUAL( res->action_traces[0].receipt->global_sequence, base_global_sequence_num + 11 );
      BOOST_CHECK_EQUAL( res->action_traces[0].receipt->recv_sequence, base_test_recv_seq_num + 3 );
      BOOST_CHECK_EQUAL( res->action_traces[0].receipt->code_sequence.value, 4 );
      BOOST_CHECK_EQUAL( res->action_traces[0].receipt->abi_sequence.value, 1 );
      const auto& m = res->action_traces[0].receipt->auth_sequence;
      BOOST_CHECK_EQUAL( m.size(), 1 );
      BOOST_CHECK_EQUAL( m.begin()->first.to_string(), "test" );
      BOOST_CHECK_EQUAL( m.begin()->second, base_test_auth_seq_num + 8 );
   } );

} FC_LOG_AND_RETHROW() }

/*************************************************************************************
 * action_tests test case
 *************************************************************************************/
BOOST_FIXTURE_TEST_CASE(action_tests, TESTER) { try {
	produce_blocks(2);
	create_account( N(testapi) );
	create_account( N(acc1) );
	create_account( N(acc2) );
	create_account( N(acc3) );
	create_account( N(acc4) );
	produce_blocks(10);
	set_code( N(testapi), contracts::test_api_wasm() );
	produce_blocks(1);

   // test assert_true
	CALL_TEST_FUNCTION( *this, "test_action", "assert_true", {});

   //test assert_false
   BOOST_CHECK_EXCEPTION( CALL_TEST_FUNCTION( *this, "test_action", "assert_false", {} ),
                          eosio_assert_message_exception, eosio_assert_message_is("test_action::assert_false") );

   // test read_action_normal
   dummy_action dummy13{DUMMY_ACTION_DEFAULT_A, DUMMY_ACTION_DEFAULT_B, DUMMY_ACTION_DEFAULT_C};
   CALL_TEST_FUNCTION( *this, "test_action", "read_action_normal", fc::raw::pack(dummy13));

   // test read_action_to_0
   std::vector<char> raw_bytes((1<<16));
   CALL_TEST_FUNCTION( *this, "test_action", "read_action_to_0", raw_bytes );

   // test read_action_to_0
   raw_bytes.resize((1<<16)+1);
   BOOST_CHECK_EXCEPTION(CALL_TEST_FUNCTION( *this, "test_action", "read_action_to_0", raw_bytes), eosio::chain::wasm_execution_error,
         [](const eosio::chain::wasm_execution_error& e) {
            return expect_assert_message(e, "access violation");
         }
      );

   // test read_action_to_64k
   raw_bytes.resize(1);
	CALL_TEST_FUNCTION( *this, "test_action", "read_action_to_64k", raw_bytes );

   // test read_action_to_64k
   raw_bytes.resize(3);
	BOOST_CHECK_EXCEPTION(CALL_TEST_FUNCTION( *this, "test_action", "read_action_to_64k", raw_bytes ), eosio::chain::wasm_execution_error,
         [](const eosio::chain::wasm_execution_error& e) {
            return expect_assert_message(e, "access violation");
         }
      );

   // test require_notice
   auto scope = std::vector<account_name>{N(testapi)};
   auto test_require_notice = [this](auto& test, std::vector<char>& data, std::vector<account_name>& scope){
      signed_transaction trx;
      auto tm = test_api_action<TEST_METHOD("test_action", "require_notice")>{};

      action act(std::vector<permission_level>{{N(testapi), config::active_name}}, tm);
      vector<char>& dest = *(vector<char> *)(&act.data);
      std::copy(data.begin(), data.end(), std::back_inserter(dest));
      trx.actions.push_back(act);

      test.set_transaction_headers(trx);
      trx.sign(test.get_private_key(N(inita), "active"), control->get_chain_id());
      auto res = test.push_transaction(trx);
      BOOST_CHECK_EQUAL(res->receipt->status, transaction_receipt::executed);
   };

   BOOST_CHECK_EXCEPTION(test_require_notice(*this, raw_bytes, scope), unsatisfied_authorization,
         [](const unsatisfied_authorization& e) {
            return expect_assert_message(e, "transaction declares authority");
         }
      );

   // test require_auth
   BOOST_CHECK_EXCEPTION(CALL_TEST_FUNCTION( *this, "test_action", "require_auth", {}), missing_auth_exception,
         [](const missing_auth_exception& e) {
            return expect_assert_message(e, "missing authority of");
         }
      );

   // test require_auth
   auto a3only = std::vector<permission_level>{{N(acc3), config::active_name}};
   BOOST_CHECK_EXCEPTION(CALL_TEST_FUNCTION( *this, "test_action", "require_auth", fc::raw::pack(a3only)), missing_auth_exception,
         [](const missing_auth_exception& e) {
            return expect_assert_message(e, "missing authority of");
         }
      );

   // test require_auth
   auto a4only = std::vector<permission_level>{{N(acc4), config::active_name}};
   BOOST_CHECK_EXCEPTION(CALL_TEST_FUNCTION( *this, "test_action", "require_auth", fc::raw::pack(a4only)), missing_auth_exception,
         [](const missing_auth_exception& e) {
            return expect_assert_message(e, "missing authority of");
         }
      );

   // test require_auth
   auto a3a4 = std::vector<permission_level>{{N(acc3), config::active_name}, {N(acc4), config::active_name}};
   auto a3a4_scope = std::vector<account_name>{N(acc3), N(acc4)};
   {
      signed_transaction trx;
      auto tm = test_api_action<TEST_METHOD("test_action", "require_auth")>{};
      auto pl = a3a4;
      if (a3a4_scope.size() > 1)
         for (unsigned int i=1; i < a3a4_scope.size(); i++)
            pl.push_back({a3a4_scope[i], config::active_name});

      action act(pl, tm);
      auto dat = fc::raw::pack(a3a4);
      vector<char>& dest = *(vector<char> *)(&act.data);
      std::copy(dat.begin(), dat.end(), std::back_inserter(dest));
      act.authorization = {{N(testapi), config::active_name}, {N(acc3), config::active_name}, {N(acc4), config::active_name}};
      trx.actions.push_back(act);

      set_transaction_headers(trx);
      trx.sign(get_private_key(N(testapi), "active"), control->get_chain_id());
      trx.sign(get_private_key(N(acc3), "active"), control->get_chain_id());
      trx.sign(get_private_key(N(acc4), "active"), control->get_chain_id());
      auto res = push_transaction(trx);
      BOOST_CHECK_EQUAL(res->receipt->status, transaction_receipt::executed);
   }

   uint64_t now = static_cast<uint64_t>( control->head_block_time().time_since_epoch().count() );
   now += config::block_interval_us;
   CALL_TEST_FUNCTION( *this, "test_action", "test_current_time", fc::raw::pack(now));

   // test current_time
   produce_block();
   BOOST_CHECK_EXCEPTION( CALL_TEST_FUNCTION( *this, "test_action", "test_current_time", fc::raw::pack(now) ),
                          eosio_assert_message_exception, eosio_assert_message_is("tmp == current_time()")     );

   // test test_current_receiver
   CALL_TEST_FUNCTION( *this, "test_action", "test_current_receiver", fc::raw::pack(N(testapi)));

   // test send_action_sender
   CALL_TEST_FUNCTION( *this, "test_transaction", "send_action_sender", fc::raw::pack(N(testapi)));

   produce_block();

   // test_publication_time
   uint64_t pub_time = static_cast<uint64_t>( control->head_block_time().time_since_epoch().count() );
   pub_time += config::block_interval_us;
   CALL_TEST_FUNCTION( *this, "test_action", "test_publication_time", fc::raw::pack(pub_time) );

   // test test_abort
   BOOST_CHECK_EXCEPTION(CALL_TEST_FUNCTION( *this, "test_action", "test_abort", {} ), abort_called,
         [](const fc::exception& e) {
            return expect_assert_message(e, "abort() called");
         }
      );

   dummy_action da = { DUMMY_ACTION_DEFAULT_A, DUMMY_ACTION_DEFAULT_B, DUMMY_ACTION_DEFAULT_C };
   CallAction(*this, da);
   BOOST_REQUIRE_EQUAL( validate(), true );
} FC_LOG_AND_RETHROW() }

// test require_recipient loop (doesn't cause infinite loop)
BOOST_FIXTURE_TEST_CASE(require_notice_tests, TESTER) { try {
      produce_blocks(2);
      create_account( N(testapi) );
      create_account( N(acc5) );
      produce_blocks(1);
      set_code( N(testapi), contracts::test_api_wasm() );
      set_code( N(acc5), contracts::test_api_wasm() );
      produce_blocks(1);

      // test require_notice
      signed_transaction trx;
      auto tm = test_api_action<TEST_METHOD( "test_action", "require_notice_tests" )>{};

      action act( std::vector<permission_level>{{N( testapi ), config::active_name}}, tm );
      trx.actions.push_back( act );

      set_transaction_headers( trx );
      trx.sign( get_private_key( N( testapi ), "active" ), control->get_chain_id() );
      auto res = push_transaction( trx );
      BOOST_CHECK_EQUAL( res->receipt->status, transaction_receipt::executed );

   } FC_LOG_AND_RETHROW() }

BOOST_AUTO_TEST_CASE(ram_billing_in_notify_tests) { try {
   fc::temp_directory tempdir;
   validating_tester chain( tempdir, true );
   chain.execute_setup_policy( setup_policy::preactivate_feature_and_new_bios );
   const auto& pfm = chain.control->get_protocol_feature_manager();
   const auto& d = pfm.get_builtin_digest(builtin_protocol_feature_t::action_return_value); // testapi requires this
   BOOST_REQUIRE(d);
   chain.preactivate_protocol_features( {*d} );

   chain.produce_blocks(2);
   chain.create_account( N(testapi) );
   chain.create_account( N(testapi2) );
   chain.produce_blocks(10);
   chain.set_code( N(testapi), contracts::test_api_wasm() );
   chain.produce_blocks(1);
   chain.set_code( N(testapi2), contracts::test_api_wasm() );
   chain.produce_blocks(1);

   BOOST_CHECK_EXCEPTION( CALL_TEST_FUNCTION( chain, "test_action", "test_ram_billing_in_notify",
                                              fc::raw::pack( ((unsigned __int128)N(testapi2).to_uint64_t() << 64) | N(testapi).to_uint64_t() ) ),
                          subjective_block_production_exception,
                          fc_exception_message_is("Cannot charge RAM to other accounts during notify.")
   );


   CALL_TEST_FUNCTION( chain, "test_action", "test_ram_billing_in_notify", fc::raw::pack( ((unsigned __int128)N(testapi2).to_uint64_t() << 64) | 0 ) );

   CALL_TEST_FUNCTION( chain, "test_action", "test_ram_billing_in_notify", fc::raw::pack( ((unsigned __int128)N(testapi2).to_uint64_t() << 64) | N(testapi2).to_uint64_t() ) );

   BOOST_REQUIRE_EQUAL( chain.validate(), true );
} FC_LOG_AND_RETHROW() }

/*************************************************************************************
 * context free action tests
 *************************************************************************************/
BOOST_FIXTURE_TEST_CASE(cf_action_tests, TESTER) { try {
      produce_blocks(2);
      create_account( N(testapi) );
      create_account( N(dummy) );
      produce_blocks(10);
      set_code( N(testapi), contracts::test_api_wasm() );
      produce_blocks(1);
      cf_action cfa;
      signed_transaction trx;
      set_transaction_headers(trx);
      // need at least one normal action
      BOOST_CHECK_EXCEPTION(push_transaction(trx), tx_no_auths,
                            [](const fc::assert_exception& e) {
                               return expect_assert_message(e, "transaction must have at least one authorization");
                            }
      );

      action act({}, cfa);
      trx.context_free_actions.push_back(act);
      trx.context_free_data.emplace_back(fc::raw::pack<uint32_t>(100)); // verify payload matches context free data
      trx.context_free_data.emplace_back(fc::raw::pack<uint32_t>(200));
      set_transaction_headers(trx);

      BOOST_CHECK_EXCEPTION(push_transaction(trx), tx_no_auths,
                            [](const fc::exception& e) {
                               return expect_assert_message(e, "transaction must have at least one authorization");
                            }
      );

      trx.signatures.clear();

      // add a normal action along with cfa
      dummy_action da = { DUMMY_ACTION_DEFAULT_A, DUMMY_ACTION_DEFAULT_B, DUMMY_ACTION_DEFAULT_C };
      auto pl = vector<permission_level>{{N(testapi), config::active_name}};
      action act1(pl, da);
      trx.actions.push_back(act1);
      set_transaction_headers(trx);
      // run normal passing case
      auto sigs = trx.sign(get_private_key(N(testapi), "active"), control->get_chain_id());
      auto res = push_transaction(trx);

      BOOST_CHECK_EQUAL(res->receipt->status, transaction_receipt::executed);

      // attempt to access context free api in non context free action

      da = { DUMMY_ACTION_DEFAULT_A, 200, DUMMY_ACTION_DEFAULT_C };
      action act2(pl, da);
      trx.signatures.clear();
      trx.actions.clear();
      trx.actions.push_back(act2);
      set_transaction_headers(trx);
      // run (dummy_action.b = 200) case looking for invalid use of context_free api
      sigs = trx.sign(get_private_key(N(testapi), "active"), control->get_chain_id());
      BOOST_CHECK_EXCEPTION(push_transaction(trx), unaccessible_api,
                            [](const fc::exception& e) {
                               return expect_assert_message(e, "this API may only be called from context_free apply");
                            }
      );
      {
         // back to normal action
         action act1(pl, da);
         signed_transaction trx;
         trx.context_free_actions.push_back(act);
         trx.context_free_data.emplace_back(fc::raw::pack<uint32_t>(100)); // verify payload matches context free data
         trx.context_free_data.emplace_back(fc::raw::pack<uint32_t>(200));

         trx.actions.push_back(act1);
         // attempt to access non context free api
         for (uint32_t i = 200; i <= 212; ++i) {
            trx.context_free_actions.clear();
            trx.context_free_data.clear();
            cfa.payload = i;
            cfa.cfd_idx = 1;
            action cfa_act({}, cfa);
            trx.context_free_actions.emplace_back(cfa_act);
            trx.signatures.clear();
            set_transaction_headers(trx);
            sigs = trx.sign(get_private_key(N(testapi), "active"), control->get_chain_id());
            BOOST_CHECK_EXCEPTION(push_transaction(trx), unaccessible_api,
                 [](const fc::exception& e) {
                    return expect_assert_message(e, "only context free api's can be used in this context" );
                 }
            );
         }

      }
      produce_block();

      // test send context free action
      auto ttrace = CALL_TEST_FUNCTION( *this, "test_transaction", "send_cf_action", {} );

      BOOST_REQUIRE_EQUAL(ttrace->action_traces.size(), 2);
      BOOST_CHECK_EQUAL((int)(ttrace->action_traces[1].creator_action_ordinal), 1);
      BOOST_CHECK_EQUAL(ttrace->action_traces[1].receiver, account_name("dummy"));
      BOOST_CHECK_EQUAL(ttrace->action_traces[1].act.account, account_name("dummy"));
      BOOST_CHECK_EQUAL(ttrace->action_traces[1].act.name, account_name("event1"));
      BOOST_CHECK_EQUAL(ttrace->action_traces[1].act.authorization.size(), 0);

      BOOST_CHECK_EXCEPTION( CALL_TEST_FUNCTION( *this, "test_transaction", "send_cf_action_fail", {} ),
                             eosio_assert_message_exception,
                             eosio_assert_message_is("context free actions cannot have authorizations") );

      BOOST_REQUIRE_EQUAL( validate(), true );
} FC_LOG_AND_RETHROW() }


BOOST_FIXTURE_TEST_CASE(cfa_tx_signature, TESTER)  try {

   action cfa({}, cf_action());

   signed_transaction tx1;
   tx1.context_free_data.emplace_back(fc::raw::pack<uint32_t>(100));
   tx1.context_free_actions.push_back(cfa);
   set_transaction_headers(tx1);

   signed_transaction tx2;
   tx2.context_free_data.emplace_back(fc::raw::pack<uint32_t>(200));
   tx2.context_free_actions.push_back(cfa);
   set_transaction_headers(tx2);

   const private_key_type& priv_key = get_private_key(name("dummy"), "active");
   BOOST_TEST(tx1.sign(priv_key, control->get_chain_id()).to_string() != tx2.sign(priv_key, control->get_chain_id()).to_string());

   BOOST_REQUIRE_EQUAL( validate(), true );
} FC_LOG_AND_RETHROW()

BOOST_FIXTURE_TEST_CASE(cfa_stateful_api, TESTER)  try {

   create_account( N(testapi) );
	produce_blocks(1);
	set_code( N(testapi), contracts::test_api_wasm() );

   account_name a = N(testapi2);
   account_name creator = config::system_account_name;

   signed_transaction trx;

   trx.actions.emplace_back( vector<permission_level>{{creator,config::active_name}},
                                 newaccount{
                                 .creator  = creator,
                                 .name     = a,
                                 .owner    = authority( get_public_key( a, "owner" ) ),
                                 .active   = authority( get_public_key( a, "active" ) )
                                 });
   action act({}, test_api_action<TEST_METHOD("test_transaction", "stateful_api")>{});
   trx.context_free_actions.push_back(act);
   set_transaction_headers(trx);
   trx.sign( get_private_key( creator, "active" ), control->get_chain_id()  );
   BOOST_CHECK_EXCEPTION(push_transaction( trx ), fc::exception,
      [&](const fc::exception &e) {
         return expect_assert_message(e, "only context free api's can be used in this context");
      });

   BOOST_REQUIRE_EQUAL( validate(), true );
} FC_LOG_AND_RETHROW()

BOOST_FIXTURE_TEST_CASE(deferred_cfa_failed, TESTER)  try {

   create_account( N(testapi) );
	produce_blocks(1);
	set_code( N(testapi), contracts::test_api_wasm() );

   account_name a = N(testapi2);
   account_name creator = config::system_account_name;

   signed_transaction trx;

   trx.actions.emplace_back( vector<permission_level>{{creator,config::active_name}},
                                 newaccount{
                                 .creator  = creator,
                                 .name     = a,
                                 .owner    = authority( get_public_key( a, "owner" ) ),
                                 .active   = authority( get_public_key( a, "active" ) )
                                 });
   action act({}, test_api_action<TEST_METHOD("test_transaction", "stateful_api")>{});
   trx.context_free_actions.push_back(act);
   set_transaction_headers(trx, 10, 2);
   trx.sign( get_private_key( creator, "active" ), control->get_chain_id()  );

   BOOST_CHECK_EXCEPTION(push_transaction( trx ), fc::exception,
      [&](const fc::exception &e) {
         return expect_assert_message(e, "only context free api's can be used in this context");
      });

   produce_blocks(10);

   // CFA failed, testapi2 not created
   create_account( N(testapi2) );

   BOOST_REQUIRE_EQUAL( validate(), true );
} FC_LOG_AND_RETHROW()

BOOST_FIXTURE_TEST_CASE(deferred_cfa_success, TESTER)  try {

   create_account( N(testapi) );
	produce_blocks(1);
	set_code( N(testapi), contracts::test_api_wasm() );

   account_name a = N(testapi2);
   account_name creator = config::system_account_name;

   signed_transaction trx;

   trx.actions.emplace_back( vector<permission_level>{{creator,config::active_name}},
                                 newaccount{
                                 .creator  = creator,
                                 .name     = a,
                                 .owner    = authority( get_public_key( a, "owner" ) ),
                                 .active   = authority( get_public_key( a, "active" ) )
                                 });
   action act({}, test_api_action<TEST_METHOD("test_transaction", "context_free_api")>{});
   trx.context_free_actions.push_back(act);
   set_transaction_headers(trx, 10, 2);
   trx.sign( get_private_key( creator, "active" ), control->get_chain_id()  );
   auto trace = push_transaction( trx );
   BOOST_REQUIRE(trace != nullptr);
   if (trace) {
      BOOST_REQUIRE_EQUAL(transaction_receipt_header::status_enum::delayed, trace->receipt->status);
      BOOST_REQUIRE_EQUAL(1, trace->action_traces.size());
   }
   produce_blocks(10);

   // CFA success, testapi2 created
   BOOST_CHECK_EXCEPTION(create_account( N(testapi2) ), fc::exception,
      [&](const fc::exception &e) {
         return expect_assert_message(e, "Cannot create account named testapi2, as that name is already taken");
      });
   BOOST_REQUIRE_EQUAL( validate(), true );
} FC_LOG_AND_RETHROW()

BOOST_AUTO_TEST_CASE(light_validation_skip_cfa) try {
   tester chain(setup_policy::full);

   std::vector<signed_block_ptr> blocks;
   blocks.push_back(chain.produce_block());

   chain.create_account( N(testapi) );
   chain.create_account( N(dummy) );
   blocks.push_back(chain.produce_block());
   chain.set_code( N(testapi), contracts::test_api_wasm() );
   blocks.push_back(chain.produce_block());

   cf_action cfa;
   signed_transaction trx;
   action act({}, cfa);
   trx.context_free_actions.push_back(act);
   trx.context_free_data.emplace_back(fc::raw::pack<uint32_t>(100)); // verify payload matches context free data
   trx.context_free_data.emplace_back(fc::raw::pack<uint32_t>(200));
   // add a normal action along with cfa
   dummy_action da = { DUMMY_ACTION_DEFAULT_A, DUMMY_ACTION_DEFAULT_B, DUMMY_ACTION_DEFAULT_C };
   action act1(vector<permission_level>{{N(testapi), config::active_name}}, da);
   trx.actions.push_back(act1);
   chain.set_transaction_headers(trx);
   // run normal passing case
   auto sigs = trx.sign(chain.get_private_key(N(testapi), "active"), chain.control->get_chain_id());
   auto trace = chain.push_transaction(trx);
   blocks.push_back(chain.produce_block());

   BOOST_REQUIRE(trace->receipt);
   BOOST_CHECK_EQUAL(trace->receipt->status, transaction_receipt::executed);
   BOOST_CHECK_EQUAL(2, trace->action_traces.size());

   BOOST_CHECK(trace->action_traces.at(0).context_free); // cfa
   BOOST_CHECK_EQUAL("test\n", trace->action_traces.at(0).console); // cfa executed

   BOOST_CHECK(!trace->action_traces.at(1).context_free); // non-cfa
   BOOST_CHECK_EQUAL("", trace->action_traces.at(1).console);


   fc::temp_directory tempdir;
   auto conf_genesis = tester::default_config( tempdir );

   auto& cfg = conf_genesis.first;
   cfg.trusted_producers = { N(eosio) }; // light validation

   tester other( conf_genesis.first, conf_genesis.second );
   other.execute_setup_policy( setup_policy::full );


   transaction_trace_ptr other_trace;
   auto cc = other.control->applied_transaction.connect( [&](std::tuple<const transaction_trace_ptr&, const signed_transaction&> x) {
      auto& t = std::get<0>(x);
      if( t && t->id == trace->id ) {
         other_trace = t;
      }
   } );

   for (auto& new_block : blocks) {
      other.push_block(new_block);
   }
   blocks.clear();

   BOOST_REQUIRE(other_trace);
   BOOST_REQUIRE(other_trace->receipt);
   BOOST_CHECK_EQUAL(other_trace->receipt->status, transaction_receipt::executed);
   BOOST_CHECK(*trace->receipt == *other_trace->receipt);
   BOOST_CHECK_EQUAL(2, other_trace->action_traces.size());

   BOOST_CHECK(other_trace->action_traces.at(0).context_free); // cfa
   BOOST_CHECK_EQUAL("", other_trace->action_traces.at(0).console); // cfa not executed for light validation (trusted producer)
   BOOST_CHECK_EQUAL(trace->action_traces.at(0).receipt->global_sequence, other_trace->action_traces.at(0).receipt->global_sequence);
   BOOST_CHECK_EQUAL(trace->action_traces.at(0).receipt->digest(), other_trace->action_traces.at(0).receipt->digest());

   BOOST_CHECK(!other_trace->action_traces.at(1).context_free); // non-cfa
   BOOST_CHECK_EQUAL("", other_trace->action_traces.at(1).console);
   BOOST_CHECK_EQUAL(trace->action_traces.at(1).receipt->global_sequence, other_trace->action_traces.at(1).receipt->global_sequence);
   BOOST_CHECK_EQUAL(trace->action_traces.at(1).receipt->digest(), other_trace->action_traces.at(1).receipt->digest());


   other.close();

} FC_LOG_AND_RETHROW()

/*************************************************************************************
 * checktime_tests test case
 *************************************************************************************/
BOOST_FIXTURE_TEST_CASE(checktime_pass_tests, TESTER) { try {
	produce_blocks(2);
	create_account( N(testapi) );
	produce_blocks(10);
	set_code( N(testapi), contracts::test_api_wasm() );
	produce_blocks(1);

   // test checktime_pass
   CALL_TEST_FUNCTION( *this, "test_checktime", "checktime_pass", {});

   BOOST_REQUIRE_EQUAL( validate(), true );
} FC_LOG_AND_RETHROW() }

template<class T>
void call_test(TESTER& test, T ac, uint32_t billed_cpu_time_us , uint32_t max_cpu_usage_ms = 200, std::vector<char> payload = {} ) {
   signed_transaction trx;

   auto pl = vector<permission_level>{{N(testapi), config::active_name}};
   action act(pl, ac);
   act.data = payload;

   trx.actions.push_back(act);
   test.set_transaction_headers(trx);
   auto sigs = trx.sign(test.get_private_key(N(testapi), "active"), test.control->get_chain_id());
   flat_set<public_key_type> keys;
   trx.get_signature_keys(test.control->get_chain_id(), fc::time_point::max(), keys);
<<<<<<< HEAD
   auto res = test.push_transaction( trx, fc::now<fc::microseconds>() + fc::milliseconds(max_cpu_usage_ms), billed_cpu_time_us );
=======
   auto res = test.push_transaction( trx, fc::clock::now() + fc::milliseconds(max_cpu_usage_ms), billed_cpu_time_us );
>>>>>>> 8d4aa1bb
   BOOST_CHECK_EQUAL(res->receipt->status, transaction_receipt::executed);
   test.produce_block();
};

BOOST_AUTO_TEST_CASE(checktime_fail_tests) { try {
   TESTER t;
   t.produce_blocks(2);

   ilog( "create account" );
   t.create_account( N(testapi) );
   ilog( "set code" );
   t.set_code( N(testapi), contracts::test_api_wasm() );
   ilog( "produce block" );
   t.produce_blocks(1);

   int64_t x; int64_t net; int64_t cpu;
   t.control->get_resource_limits_manager().get_account_limits( N(testapi), x, net, cpu );
   wdump((net)(cpu));

#warning TODO call the contract before testing to cache it, and validate that it was cached

   BOOST_CHECK_EXCEPTION( call_test( t, test_api_action<TEST_METHOD("test_checktime", "checktime_failure")>{},
                                     5000, 200, fc::raw::pack(10000000000000000000ULL) ),
                          deadline_exception, is_deadline_exception );

   BOOST_CHECK_EXCEPTION( call_test( t, test_api_action<TEST_METHOD("test_checktime", "checktime_failure")>{},
                                     0, 200, fc::raw::pack(10000000000000000000ULL) ),
                          tx_cpu_usage_exceeded, is_tx_cpu_usage_exceeded );

   uint32_t time_left_in_block_us = config::default_max_block_cpu_usage - config::default_min_transaction_cpu_usage;
   std::string dummy_string = "nonce";
   uint32_t increment = config::default_max_transaction_cpu_usage / 3;
   for( auto i = 0; time_left_in_block_us > 2*increment; ++i ) {
      t.push_dummy( N(testapi), dummy_string + std::to_string(i), increment );
      time_left_in_block_us -= increment;
   }
   BOOST_CHECK_EXCEPTION( call_test( t, test_api_action<TEST_METHOD("test_checktime", "checktime_failure")>{},
                                    0, 200, fc::raw::pack(10000000000000000000ULL) ),
                          block_cpu_usage_exceeded, is_block_cpu_usage_exceeded );

   BOOST_REQUIRE_EQUAL( t.validate(), true );
} FC_LOG_AND_RETHROW() }


BOOST_FIXTURE_TEST_CASE(checktime_intrinsic, TESTER) { try {
	produce_blocks(2);
	create_account( N(testapi) );
	produce_blocks(10);

        std::stringstream ss;
        ss << R"CONTRACT(
(module
  (type $FUNCSIG$vij (func (param i32 i64)))
  (type $FUNCSIG$j (func  (result i64)))
  (type $FUNCSIG$vjj (func (param i64 i64)))
  (type $FUNCSIG$vii (func (param i32 i32)))
  (type $FUNCSIG$i (func  (result i32)))
  (type $FUNCSIG$iii (func (param i32 i32) (result i32)))
  (type $FUNCSIG$iiii (func (param i32 i32 i32) (result i32)))
  (type $FUNCSIG$vi (func (param i32)))
  (type $FUNCSIG$v (func ))
  (type $_1 (func (param i64 i64 i64)))
  (export "apply" (func $apply))
   (import "env" "memmove" (func $memmove (param i32 i32 i32) (result i32)))
   (import "env" "printui" (func $printui (param i64)))
  (memory $0 1)

  (func $apply (type $_1)
    (param $0 i64)
    (param $1 i64)
    (param $2 i64)
    (drop (grow_memory (i32.const 527)))

    (call $printui (i64.const 11))
)CONTRACT";

        for(unsigned int i = 0; i < 5000; ++i) {
           ss << R"CONTRACT(
(drop (call $memmove
    (i32.const 1)
    (i32.const 9)
    (i32.const 33554432)
    ))

)CONTRACT";
        }
        ss<< "))";
	set_code( N(testapi), ss.str().c_str() );
	produce_blocks(1);

        //initialize cache
        BOOST_CHECK_EXCEPTION( call_test( *this, test_api_action<TEST_METHOD("doesn't matter", "doesn't matter")>{},
                                          5000, 10 ),
                               deadline_exception, is_deadline_exception );

#warning TODO validate that the contract was successfully cached

        //it will always call
        BOOST_CHECK_EXCEPTION( call_test( *this, test_api_action<TEST_METHOD("doesn't matter", "doesn't matter")>{},
                                          5000, 10 ),
                               deadline_exception, is_deadline_exception );
} FC_LOG_AND_RETHROW() }

BOOST_FIXTURE_TEST_CASE(checktime_hashing_fail, TESTER) { try {
	produce_blocks(2);
	create_account( N(testapi) );
	produce_blocks(10);
	set_code( N(testapi), contracts::test_api_wasm() );
	produce_blocks(1);

        //hit deadline exception, but cache the contract
        BOOST_CHECK_EXCEPTION( call_test( *this, test_api_action<TEST_METHOD("test_checktime", "checktime_sha1_failure")>{},
                                          5000, 3 ),
                               deadline_exception, is_deadline_exception );

#warning TODO validate that the contract was successfully cached

        //the contract should be cached, now we should get deadline_exception because of calls to checktime() from hashing function
        BOOST_CHECK_EXCEPTION( call_test( *this, test_api_action<TEST_METHOD("test_checktime", "checktime_sha1_failure")>{},
                                          5000, 3 ),
                               deadline_exception, is_deadline_exception );

        BOOST_CHECK_EXCEPTION( call_test( *this, test_api_action<TEST_METHOD("test_checktime", "checktime_assert_sha1_failure")>{},
                                          5000, 3 ),
                               deadline_exception, is_deadline_exception );

        BOOST_CHECK_EXCEPTION( call_test( *this, test_api_action<TEST_METHOD("test_checktime", "checktime_sha256_failure")>{},
                                          5000, 3 ),
                               deadline_exception, is_deadline_exception );

        BOOST_CHECK_EXCEPTION( call_test( *this, test_api_action<TEST_METHOD("test_checktime", "checktime_assert_sha256_failure")>{},
                                          5000, 3 ),
                               deadline_exception, is_deadline_exception );

        BOOST_CHECK_EXCEPTION( call_test( *this, test_api_action<TEST_METHOD("test_checktime", "checktime_sha512_failure")>{},
                                          5000, 3 ),
                               deadline_exception, is_deadline_exception );

        BOOST_CHECK_EXCEPTION( call_test( *this, test_api_action<TEST_METHOD("test_checktime", "checktime_assert_sha512_failure")>{},
                                          5000, 3 ),
                               deadline_exception, is_deadline_exception );

        BOOST_CHECK_EXCEPTION( call_test( *this, test_api_action<TEST_METHOD("test_checktime", "checktime_ripemd160_failure")>{},
                                          5000, 3 ),
                               deadline_exception, is_deadline_exception );

        BOOST_CHECK_EXCEPTION( call_test( *this, test_api_action<TEST_METHOD("test_checktime", "checktime_assert_ripemd160_failure")>{},
                                          5000, 3 ),
                               deadline_exception, is_deadline_exception );

   BOOST_REQUIRE_EQUAL( validate(), true );
} FC_LOG_AND_RETHROW() }

/*************************************************************************************
 * transaction_tests test case
 *************************************************************************************/
BOOST_FIXTURE_TEST_CASE(transaction_tests, TESTER) { try {
   produce_blocks(2);
   create_account( N(testapi) );
   produce_blocks(100);
   set_code( N(testapi), contracts::test_api_wasm() );
   produce_blocks(1);

   // test for zero auth
   {
      signed_transaction trx;
      auto tm = test_api_action<TEST_METHOD("test_action", "require_auth")>{};
      action act({}, tm);
      trx.actions.push_back(act);

      set_transaction_headers(trx);
      BOOST_CHECK_EXCEPTION(push_transaction(trx), transaction_exception,
         [](const fc::exception& e) {
            return expect_assert_message(e, "transaction must have at least one authorization");
         }
      );
   }

   // test send_action
   CALL_TEST_FUNCTION(*this, "test_transaction", "send_action", {});

   // test send_action_empty
   CALL_TEST_FUNCTION(*this, "test_transaction", "send_action_empty", {});

   // test send_action_large
   BOOST_CHECK_EXCEPTION(CALL_TEST_FUNCTION(*this, "test_transaction", "send_action_large", {}), inline_action_too_big,
         [](const fc::exception& e) {
            return expect_assert_message(e, "inline action too big");
         }
      );

   // test send_action_inline_fail
   BOOST_CHECK_EXCEPTION( CALL_TEST_FUNCTION(*this, "test_transaction", "send_action_inline_fail", {}),
                          eosio_assert_message_exception,
                          eosio_assert_message_is("test_action::assert_false")                          );

   //   test send_transaction
      CALL_TEST_FUNCTION(*this, "test_transaction", "send_transaction", {});

   // test send_transaction_empty
   BOOST_CHECK_EXCEPTION(CALL_TEST_FUNCTION(*this, "test_transaction", "send_transaction_empty", {}), tx_no_auths,
         [](const fc::exception& e) {
            return expect_assert_message(e, "transaction must have at least one authorization");
         }
      );

   {
      produce_blocks(10);
      transaction_trace_ptr trace;
      auto c = control->applied_transaction.connect([&](std::tuple<const transaction_trace_ptr&, const signed_transaction&> x) {
         auto& t = std::get<0>(x);
         if (t && t->receipt && t->receipt->status != transaction_receipt::executed) { trace = t; }
      } );
      block_state_ptr bsp;
      auto c2 = control->accepted_block.connect([&](const block_state_ptr& b) { bsp = b; });

      // test error handling on deferred transaction failure
      auto test_trace = CALL_TEST_FUNCTION(*this, "test_transaction", "send_transaction_trigger_error_handler", {});

      BOOST_REQUIRE(trace);
      BOOST_CHECK_EQUAL(trace->receipt->status, transaction_receipt::soft_fail);

      std::set<transaction_id_type> block_ids;
      for( const auto& receipt : bsp->block->transactions ) {
         transaction_id_type id;
         if( receipt.trx.contains<packed_transaction>() ) {
            const auto& pt = receipt.trx.get<packed_transaction>();
            id = pt.id();
         } else {
            id = receipt.trx.get<transaction_id_type>();
         }
         block_ids.insert( id );
      }

      BOOST_CHECK_EQUAL(2, block_ids.size() ); // originating trx and deferred
      BOOST_CHECK_EQUAL(1, block_ids.count( test_trace->id ) ); // originating
      BOOST_CHECK( !test_trace->failed_dtrx_trace );
      BOOST_CHECK_EQUAL(0, block_ids.count( trace->id ) ); // onerror id, not in block
      BOOST_CHECK_EQUAL(1, block_ids.count( trace->failed_dtrx_trace->id ) ); // deferred id since trace moved to failed_dtrx_trace
      BOOST_CHECK( trace->action_traces.at(0).act.name == N(onerror) );

      c.disconnect();
      c2.disconnect();
   }

   // test test_transaction_size
   CALL_TEST_FUNCTION(*this, "test_transaction", "test_transaction_size", fc::raw::pack(54) ); // TODO: Need a better way to test this.

   // test test_read_transaction
   // this is a bit rough, but I couldn't figure out a better way to compare the hashes
   auto tx_trace = CALL_TEST_FUNCTION( *this, "test_transaction", "test_read_transaction", {} );
   string sha_expect = tx_trace->id;
   BOOST_TEST_MESSAGE( "tx_trace->action_traces.front().console: = " << tx_trace->action_traces.front().console );
   BOOST_TEST_MESSAGE( "sha_expect = " << sha_expect );
   BOOST_CHECK_EQUAL(tx_trace->action_traces.front().console == sha_expect, true);
   // test test_tapos_block_num
   CALL_TEST_FUNCTION(*this, "test_transaction", "test_tapos_block_num", fc::raw::pack(control->head_block_num()) );

   // test test_tapos_block_prefix
   CALL_TEST_FUNCTION(*this, "test_transaction", "test_tapos_block_prefix", fc::raw::pack(control->head_block_id()._hash[1]) );

   // test send_action_recurse
   BOOST_CHECK_EXCEPTION(CALL_TEST_FUNCTION(*this, "test_transaction", "send_action_recurse", {}), eosio::chain::transaction_exception,
         [](const eosio::chain::transaction_exception& e) {
            return expect_assert_message(e, "max inline action depth per transaction reached");
         }
      );

   BOOST_REQUIRE_EQUAL( validate(), true );
} FC_LOG_AND_RETHROW() }

BOOST_FIXTURE_TEST_CASE(deferred_transaction_tests, TESTER) { try {
   produce_blocks(2);
   create_accounts( {N(testapi), N(testapi2), N(alice)} );
   set_code( N(testapi), contracts::test_api_wasm() );
   set_code( N(testapi2), contracts::test_api_wasm() );
   produce_blocks(1);

   //schedule
   {
      transaction_trace_ptr trace;
      auto c = control->applied_transaction.connect([&](std::tuple<const transaction_trace_ptr&, const signed_transaction&> x) {
         auto& t = std::get<0>(x);
         if (t->scheduled) {
             trace = t; }
      } );
      CALL_TEST_FUNCTION(*this, "test_transaction", "send_deferred_transaction", {} );
      BOOST_CHECK(!trace);
      produce_block( fc::seconds(2) );

      //check that it gets executed afterwards
      BOOST_REQUIRE(trace);

      //confirm printed message
      BOOST_TEST(!trace->action_traces.empty());
      BOOST_TEST(trace->action_traces.back().console == "deferred executed\n");
      c.disconnect();
   }

   produce_blocks(10);

   //schedule twice without replace_existing flag (second deferred transaction should replace first one)
   {
      transaction_trace_ptr trace;
      uint32_t count = 0;
      auto c = control->applied_transaction.connect([&](std::tuple<const transaction_trace_ptr&, const signed_transaction&> x) {
         auto& t = std::get<0>(x);
         if (t && t->scheduled) { trace = t; ++count; }
      } );
      CALL_TEST_FUNCTION(*this, "test_transaction", "send_deferred_transaction", {});
      BOOST_CHECK_THROW(CALL_TEST_FUNCTION(*this, "test_transaction", "send_deferred_transaction", {}), deferred_tx_duplicate);
      produce_blocks( 3 );

      //check that only one deferred transaction executed
      auto dtrxs = get_scheduled_transactions();
      BOOST_CHECK_EQUAL(dtrxs.size(), 1);
      for (const auto& trx: dtrxs) {
         control->push_scheduled_transaction(trx, fc::time_point::max(), 0, false);
      }
      BOOST_CHECK_EQUAL(1, count);
      BOOST_REQUIRE(trace);
      BOOST_CHECK_EQUAL( 1, trace->action_traces.size() );
      c.disconnect();
   }

   produce_blocks(10);

   //schedule twice with replace_existing flag (second deferred transaction should replace first one)
   {
      transaction_trace_ptr trace;
      uint32_t count = 0;
      auto c = control->applied_transaction.connect([&](std::tuple<const transaction_trace_ptr&, const signed_transaction&> x) {
         auto& t = std::get<0>(x);
         if (t && t->scheduled) { trace = t; ++count; }
      } );
      CALL_TEST_FUNCTION(*this, "test_transaction", "send_deferred_transaction_replace", {});
      CALL_TEST_FUNCTION(*this, "test_transaction", "send_deferred_transaction_replace", {});
      produce_blocks( 3 );

      //check that only one deferred transaction executed
      auto billed_cpu_time_us = control->get_global_properties().configuration.min_transaction_cpu_usage;
      auto dtrxs = get_scheduled_transactions();
      BOOST_CHECK_EQUAL(dtrxs.size(), 1);
      for (const auto& trx: dtrxs) {
         control->push_scheduled_transaction(trx, fc::time_point::max(), billed_cpu_time_us, true);
      }
      BOOST_CHECK_EQUAL(1, count);
      BOOST_CHECK(trace);
      BOOST_CHECK_EQUAL( 1, trace->action_traces.size() );
      c.disconnect();
   }

   produce_blocks(10);

   //schedule and cancel
   {
      transaction_trace_ptr trace;
      auto c = control->applied_transaction.connect([&](std::tuple<const transaction_trace_ptr&, const signed_transaction&> x) {
         auto& t = std::get<0>(x);
         if (t && t->scheduled) { trace = t; }
      } );
      CALL_TEST_FUNCTION(*this, "test_transaction", "send_deferred_transaction", {});
      CALL_TEST_FUNCTION(*this, "test_transaction", "cancel_deferred_transaction_success", {});
      produce_block( fc::seconds(2) );
      BOOST_CHECK(!trace);
      c.disconnect();
   }

   produce_blocks(10);

   //cancel_deferred() return zero if no scheduled transaction found
   {
      CALL_TEST_FUNCTION(*this, "test_transaction", "cancel_deferred_transaction_not_found", {});
   }

   produce_blocks(10);

   //repeated deferred transactions
   {
      vector<transaction_trace_ptr> traces;
      auto c = control->applied_transaction.connect([&](std::tuple<const transaction_trace_ptr&, const signed_transaction&> x) {
         auto& t = std::get<0>(x);
         if (t && t->scheduled) {
            traces.push_back( t );
         }
      } );

      CALL_TEST_FUNCTION(*this, "test_transaction", "repeat_deferred_transaction", fc::raw::pack( (uint32_t)5 ) );

      produce_block();

      c.disconnect();

      BOOST_CHECK_EQUAL( traces.size(), 5 );
   }

   produce_blocks(10);

   {
      // Trigger a tx which in turn sends a deferred tx with payer != receiver
      // Payer is alice in this case, this tx should fail since we don't have the authorization of alice
      dtt_action dtt_act1;
      dtt_act1.payer = N(alice).to_uint64_t();
      BOOST_CHECK_THROW(CALL_TEST_FUNCTION(*this, "test_transaction", "send_deferred_tx_with_dtt_action", fc::raw::pack(dtt_act1)), action_validate_exception);

      // Send a tx which in turn sends a deferred tx with the deferred tx's receiver != this tx receiver
      // This will include the authorization of the receiver, and impose any related delay associated with the authority
      // We set the authorization delay to be 10 sec here, and since the deferred tx delay is set to be 5 sec, so this tx should fail
      dtt_action dtt_act2;
      dtt_act2.deferred_account = N(testapi2).to_uint64_t();
      dtt_act2.permission_name = N(additional).to_uint64_t();
      dtt_act2.delay_sec = 5;

      auto auth = authority(get_public_key(name("testapi"), name(dtt_act2.permission_name).to_string()), 10);
      auth.accounts.push_back( permission_level_weight{{N(testapi), config::eosio_code_name}, 1} );

      push_action(config::system_account_name, updateauth::get_name(), name("testapi"), fc::mutable_variant_object()
              ("account", "testapi")
              ("permission", name(dtt_act2.permission_name))
              ("parent", "active")
              ("auth", auth)
      );
      push_action(config::system_account_name, linkauth::get_name(), name("testapi"), fc::mutable_variant_object()
              ("account", "testapi")
              ("code", name(dtt_act2.deferred_account))
              ("type", name(dtt_act2.deferred_action))
              ("requirement", name(dtt_act2.permission_name)));
      BOOST_CHECK_THROW(CALL_TEST_FUNCTION(*this, "test_transaction", "send_deferred_tx_with_dtt_action", fc::raw::pack(dtt_act2)), unsatisfied_authorization);

      // But if the deferred transaction has a sufficient delay, then it should work.
      dtt_act2.delay_sec = 10;
      CALL_TEST_FUNCTION(*this, "test_transaction", "send_deferred_tx_with_dtt_action", fc::raw::pack(dtt_act2));

      // If the deferred tx receiver == this tx receiver, the authorization checking would originally be bypassed.
      // But not anymore. With the RESTRICT_ACTION_TO_SELF protocol feature activated, it should now objectively
      // fail because testapi@additional permission is not unilaterally satisfied by testapi@eosio.code.
      dtt_action dtt_act3;
      dtt_act3.deferred_account = N(testapi).to_uint64_t();
      dtt_act3.permission_name = N(additional).to_uint64_t();
      push_action(config::system_account_name, linkauth::get_name(), name("testapi"), fc::mutable_variant_object()
            ("account", "testapi")
            ("code", name(dtt_act3.deferred_account))
            ("type", name(dtt_act3.deferred_action))
            ("requirement", name(dtt_act3.permission_name)));
      BOOST_CHECK_THROW(CALL_TEST_FUNCTION(*this, "test_transaction", "send_deferred_tx_with_dtt_action", fc::raw::pack(dtt_act3)), unsatisfied_authorization);

      // But it should again work if the deferred transaction has a sufficient delay.
      dtt_act3.delay_sec = 10;
      CALL_TEST_FUNCTION(*this, "test_transaction", "send_deferred_tx_with_dtt_action", fc::raw::pack(dtt_act3));

      // If we make testapi account to be priviledged account:
      // - the deferred transaction will work no matter who is the payer
      // - the deferred transaction will not care about the delay of the authorization
      push_action(config::system_account_name, N(setpriv), config::system_account_name,  mutable_variant_object()
                                                          ("account", "testapi")
                                                          ("is_priv", 1));
      CALL_TEST_FUNCTION(*this, "test_transaction", "send_deferred_tx_with_dtt_action", fc::raw::pack(dtt_act1));
      CALL_TEST_FUNCTION(*this, "test_transaction", "send_deferred_tx_with_dtt_action", fc::raw::pack(dtt_act2));
   }

   BOOST_REQUIRE_EQUAL( validate(), true );
} FC_LOG_AND_RETHROW() }

BOOST_AUTO_TEST_CASE(more_deferred_transaction_tests) { try {
   fc::temp_directory tempdir;
   validating_tester chain( tempdir, true );
   chain.execute_setup_policy( setup_policy::preactivate_feature_and_new_bios );

   const auto& pfm = chain.control->get_protocol_feature_manager();
   auto d = pfm.get_builtin_digest( builtin_protocol_feature_t::replace_deferred );
   BOOST_REQUIRE( d );

   chain.preactivate_protocol_features( {*d} );
   chain.produce_block();

   const auto& index = chain.control->db().get_index<generated_transaction_multi_index,by_id>();

   auto print_deferred = [&index]() {
      for( const auto& gto : index ) {
         wlog("id = ${id}, trx_id = ${trx_id}", ("id", gto.id)("trx_id", gto.trx_id));
      }
   };

   const auto& contract_account = account_name("tester");
   const auto& test_account = account_name("alice");

   chain.create_accounts( {contract_account, test_account} );
   chain.set_code( contract_account, contracts::deferred_test_wasm() );
   chain.set_abi( contract_account, contracts::deferred_test_abi().data() );
   chain.produce_block();

   BOOST_REQUIRE_EQUAL(0, index.size());

   chain.push_action( contract_account, N(delayedcall), test_account, fc::mutable_variant_object()
      ("payer",     test_account)
      ("sender_id", 0)
      ("contract",  contract_account)
      ("payload",   42)
      ("delay_sec", 1000)
      ("replace_existing", false)
   );

   BOOST_REQUIRE_EQUAL(1, index.size());
   print_deferred();

   signed_transaction trx;
   trx.actions.emplace_back(
      chain.get_action( contract_account, N(delayedcall),
                  vector<permission_level>{{test_account, config::active_name}},
                  fc::mutable_variant_object()
                     ("payer",     test_account)
                     ("sender_id", 0)
                     ("contract",  contract_account)
                     ("payload",   13)
                     ("delay_sec", 1000)
                     ("replace_existing", true)
      )
   );
   trx.actions.emplace_back(
      chain.get_action( contract_account, N(delayedcall),
                  vector<permission_level>{{test_account, config::active_name}},
                  fc::mutable_variant_object()
                     ("payer",     test_account)
                     ("sender_id", 1)
                     ("contract",  contract_account)
                     ("payload",   42)
                     ("delay_sec", 1000)
                     ("replace_existing", false)
      )
   );
   trx.actions.emplace_back(
      chain.get_action( contract_account, N(fail),
                  vector<permission_level>{},
                  fc::mutable_variant_object()
      )
   );
   chain.set_transaction_headers(trx);
   trx.sign( chain.get_private_key( test_account, "active" ), chain.control->get_chain_id() );
   BOOST_REQUIRE_EXCEPTION(
      chain.push_transaction( trx ),
      eosio_assert_message_exception,
      eosio_assert_message_is("fail")
   );

   BOOST_REQUIRE_EQUAL(1, index.size());
   print_deferred();

   chain.produce_blocks(2);

   chain.push_action( contract_account, N(delayedcall), test_account, fc::mutable_variant_object()
      ("payer",     test_account)
      ("sender_id", 1)
      ("contract",  contract_account)
      ("payload",   101)
      ("delay_sec", 1000)
      ("replace_existing", false)
   );

   chain.push_action( contract_account, N(delayedcall), test_account, fc::mutable_variant_object()
      ("payer",     test_account)
      ("sender_id", 2)
      ("contract",  contract_account)
      ("payload",   102)
      ("delay_sec", 1000)
      ("replace_existing", false)
   );

   BOOST_REQUIRE_EQUAL(3, index.size());
   print_deferred();

   BOOST_REQUIRE_THROW(
      chain.push_action( contract_account, N(delayedcall), test_account, fc::mutable_variant_object()
         ("payer",     test_account)
         ("sender_id", 2)
         ("contract",  contract_account)
         ("payload",   101)
         ("delay_sec", 1000)
         ("replace_existing", true)
      ),
      fc::exception
   );

   BOOST_REQUIRE_EQUAL(3, index.size());
   print_deferred();

   signed_transaction trx2;
   trx2.actions.emplace_back(
      chain.get_action( contract_account, N(delayedcall),
                  vector<permission_level>{{test_account, config::active_name}},
                  fc::mutable_variant_object()
                     ("payer",     test_account)
                     ("sender_id", 1)
                     ("contract",  contract_account)
                     ("payload",   100)
                     ("delay_sec", 1000)
                     ("replace_existing", true)
      )
   );
   trx2.actions.emplace_back(
      chain.get_action( contract_account, N(delayedcall),
                  vector<permission_level>{{test_account, config::active_name}},
                  fc::mutable_variant_object()
                     ("payer",     test_account)
                     ("sender_id", 2)
                     ("contract",  contract_account)
                     ("payload",   101)
                     ("delay_sec", 1000)
                     ("replace_existing", true)
      )
   );
   trx2.actions.emplace_back(
      chain.get_action( contract_account, N(delayedcall),
                  vector<permission_level>{{test_account, config::active_name}},
                  fc::mutable_variant_object()
                     ("payer",     test_account)
                     ("sender_id", 1)
                     ("contract",  contract_account)
                     ("payload",   102)
                     ("delay_sec", 1000)
                     ("replace_existing", true)
      )
   );
   trx2.actions.emplace_back(
      chain.get_action( contract_account, N(fail),
                  vector<permission_level>{},
                  fc::mutable_variant_object()
      )
   );
   chain.set_transaction_headers(trx2);
   trx2.sign( chain.get_private_key( test_account, "active" ), chain.control->get_chain_id() );
   BOOST_REQUIRE_EXCEPTION(
      chain.push_transaction( trx2 ),
      eosio_assert_message_exception,
      eosio_assert_message_is("fail")
   );

   BOOST_REQUIRE_EQUAL(3, index.size());
   print_deferred();

   BOOST_REQUIRE_EQUAL( chain.validate(), true );
} FC_LOG_AND_RETHROW() }

template <uint64_t NAME>
struct setprod_act {
   static account_name get_account() {
      return N(config::system_account_name);
   }

   static action_name get_name() {
      return action_name(NAME);
   }
};

/*************************************************************************************
 * chain_tests test case
 *************************************************************************************/
BOOST_FIXTURE_TEST_CASE(chain_tests, TESTER) { try {
   produce_blocks(2);

   create_account( N(testapi) );

   vector<account_name> producers = { N(inita),
                                      N(initb),
                                      N(initc),
                                      N(initd),
                                      N(inite),
                                      N(initf),
                                      N(initg),
                                      N(inith),
                                      N(initi),
                                      N(initj),
                                      N(initk),
                                      N(initl),
                                      N(initm),
                                      N(initn),
                                      N(inito),
                                      N(initp),
                                      N(initq),
                                      N(initr),
                                      N(inits),
                                      N(initt),
                                      N(initu)
   };

   create_accounts( producers );
   set_producers (producers );

   set_code( N(testapi), contracts::test_api_wasm() );
   produce_blocks(100);

   vector<account_name> prods( control->active_producers().producers.size() );
   for ( uint32_t i = 0; i < prods.size(); i++ ) {
      prods[i] = control->active_producers().producers[i].producer_name;
   }

   CALL_TEST_FUNCTION( *this, "test_chain", "test_activeprods", fc::raw::pack(prods) );

   BOOST_REQUIRE_EQUAL( validate(), true );
} FC_LOG_AND_RETHROW() }

// Must not leak memory when passing an out-of-bounds unaligned address to get_active_producers
static const char get_active_producers1_wast[] = R"=====(
(module
 (import "env" "get_active_producers" (func $get_active_producers (param i32 i32) (result i32)))
 (memory 1)
 (func (export "apply") (param i64 i64 i64)
  (drop (call $get_active_producers
   (i32.const 1)
   (i32.const 0xFFFFFFFF)
  ))
 )
)
)=====";

BOOST_FIXTURE_TEST_CASE(get_producers1_tests, TESTER) { try {
   produce_blocks(2);
   create_account( N(getprods) );
   set_code( N(getprods), get_active_producers1_wast );
   produce_block();

   for(int i = 0; i < 100; ++i) {
      signed_transaction trx;
      trx.actions.push_back({ { { N(getprods), config::active_name } }, N(getprods), N(), bytes() });
      set_transaction_headers(trx);
      trx.sign(get_private_key(N(getprods), "active"), control->get_chain_id());
      BOOST_CHECK_THROW(push_transaction(trx), wasm_exception);
      produce_block();
   }

} FC_LOG_AND_RETHROW() }

// get_active_producers interprets its second argument as the size in bytes (but see below).
// This WASM expects that the current producers are the default {"eosio"}.
static const char get_active_producers2_wast[] = R"=====(
(module
 (import "env" "get_active_producers" (func $get_active_producers (param i32 i32) (result i32)))
 (import "env" "eosio_assert" (func $eosio_assert (param i32 i32)))
 (memory 1)
 (func (export "apply") (param i64 i64 i64)
  (i64.store (i32.const 8) (i64.const 0xCCCCCCCCCCCCCCCC))
  (call $eosio_assert
   (i32.eq
    (call $get_active_producers
     (i32.const 8)
     (i32.const 1))
    (i32.const 1))
   (i32.const 256))
  (call $eosio_assert
   (i64.eq (i64.load (i32.const 8)) (i64.const 0xCCCCCCCCCCCCCC00))
   (i32.const 512)))
 (data (i32.const 256) "get_active_producers should return 1")
 (data (i32.const 512) "get_active_producers should only write one byte"))
)=====";

BOOST_FIXTURE_TEST_CASE(get_active_producers2, TESTER) {
   produce_block();
   create_account( N(getprods) );
   set_code( N(getprods), get_active_producers2_wast );
   produce_block();

   signed_transaction trx;
   trx.actions.push_back({ { { N(getprods), config::active_name } }, N(getprods), N(), bytes() });
   set_transaction_headers(trx);
   trx.sign(get_private_key(N(getprods), "active"), control->get_chain_id());
   push_transaction(trx);
   produce_block();
}

// When validating memory bounds, however, get_active_producers
// treats the size as counting 8-byte elements.
static const char get_active_producers3_wast[] = R"=====(
(module
 (import "env" "get_active_producers" (func $get_active_producers (param i32 i32) (result i32)))
 (memory 1)
 (func (export "apply") (param i64 i64 i64)
  (drop (call $get_active_producers
   (i32.wrap/i64 (get_local 2))
   (i32.const 1)))))
)=====";

BOOST_FIXTURE_TEST_CASE(get_active_producers3, TESTER) {
   produce_block();
   create_account( N(getprods) );
   set_code( N(getprods), get_active_producers3_wast );
   produce_block();

   auto pushit = [&](int offset) {
      signed_transaction trx;
      trx.actions.push_back({ { { N(getprods), config::active_name } }, N(getprods), name(offset), bytes() });
      set_transaction_headers(trx);
      trx.sign(get_private_key(N(getprods), "active"), control->get_chain_id());
      push_transaction(trx);
      produce_block();
   };
   pushit(65528);
   BOOST_CHECK_THROW(pushit(65529), wasm_execution_error);
}

// Some db_idx256 intrinsics take both an aligned array and another reference argument.
// Make sure that the copy of the array does not leak when the other argument is out of bounds.
static const char memalign_noleak_wast[] = R"=====(
(module
 (import "env" "db_idx256_find_secondary" (func $db_idx256_find_secondary (param i64 i64 i64 i32 i32 i32) (result i32)))
 (memory 528)
 (func (export "apply") (param i64 i64 i64)
  (drop (call $db_idx256_find_secondary
   (i64.const 0)
   (i64.const 0)
   (i64.const 0)
   (i32.const 1)
   (i32.const 1081343) ;; Just under 33 MiB (32 bytes per element)
   (i32.const 0xFFFFFFFF)
  ))
 )
)
)=====";

BOOST_FIXTURE_TEST_CASE(memalign_noleak_tests, TESTER) { try {
   produce_blocks(2);
   create_account( N(noleak) );
   set_code( N(noleak), memalign_noleak_wast );
   produce_block();

   // This will leak ~33 GiB if there's a memory leak, which should be
   // enough to be noticeable.
   for(int i = 0; i < 1000; ++i) {
      signed_transaction trx;
      trx.actions.push_back({ { { N(noleak), config::active_name } }, N(noleak), N(), bytes() });
      set_transaction_headers(trx);
      trx.sign(get_private_key(N(noleak), "active"), control->get_chain_id());
      BOOST_CHECK_THROW(push_transaction(trx), wasm_exception);
      produce_block();
   }

} FC_LOG_AND_RETHROW() }


/*************************************************************************************
 * db_tests test case
 *************************************************************************************/
BOOST_FIXTURE_TEST_CASE(db_tests, TESTER) { try {
   produce_blocks(2);
   create_account( N(testapi) );
   create_account( N(testapi2) );
   produce_blocks(10);
   set_code( N(testapi), contracts::test_api_db_wasm() );
   set_abi(  N(testapi), contracts::test_api_db_abi().data() );
   set_code( N(testapi2), contracts::test_api_db_wasm() );
   set_abi(  N(testapi2), contracts::test_api_db_abi().data() );
   produce_blocks(1);

   push_action( N(testapi), N(pg),  N(testapi), mutable_variant_object() ); // primary_i64_general
   push_action( N(testapi), N(pl),  N(testapi), mutable_variant_object() ); // primary_i64_lowerbound
   push_action( N(testapi), N(pu),  N(testapi), mutable_variant_object() ); // primary_i64_upperbound
   push_action( N(testapi), N(s1g), N(testapi), mutable_variant_object() ); // idx64_general
   push_action( N(testapi), N(s1l), N(testapi), mutable_variant_object() ); // idx64_lowerbound
   push_action( N(testapi), N(s1u), N(testapi), mutable_variant_object() ); // idx64_upperbound

   // Store value in primary table
   push_action( N(testapi), N(tia), N(testapi), mutable_variant_object() // test_invalid_access
      ("code", "testapi")
      ("val", 10)
      ("index", 0)
      ("store", true)
   );

   // Attempt to change the value stored in the primary table under the code of N(testapi)
   BOOST_CHECK_EXCEPTION( push_action( N(testapi2), N(tia), N(testapi2), mutable_variant_object()
                              ("code", "testapi")
                              ("val", "20")
                              ("index", 0)
                              ("store", true)
                           ), table_access_violation,
                           fc_exception_message_is("db access violation")
   );

   // Verify that the value has not changed.
   push_action( N(testapi), N(tia), N(testapi), mutable_variant_object()
      ("code", "testapi")
      ("val", 10)
      ("index", 0)
      ("store", false)
   );

   // Store value in secondary table
   push_action( N(testapi), N(tia), N(testapi), mutable_variant_object() // test_invalid_access
      ("code", "testapi")
      ("val", 10)
      ("index", 1)
      ("store", true)
   );

   // Attempt to change the value stored in the secondary table under the code of N(testapi)
   BOOST_CHECK_EXCEPTION( push_action( N(testapi2), N(tia), N(testapi2), mutable_variant_object()
                              ("code", "testapi")
                              ("val", "20")
                              ("index", 1)
                              ("store", true)
                           ), table_access_violation,
                           fc_exception_message_is("db access violation")
   );

   // Verify that the value has not changed.
   push_action( N(testapi), N(tia), N(testapi), mutable_variant_object()
      ("code", "testapi")
      ("val", 10)
      ("index", 1)
      ("store", false)
   );

   // idx_double_nan_create_fail
   BOOST_CHECK_EXCEPTION(  push_action( N(testapi), N(sdnancreate), N(testapi), mutable_variant_object() ),
                           transaction_exception,
                           fc_exception_message_is("NaN is not an allowed value for a secondary key")
   );

   // idx_double_nan_modify_fail
   BOOST_CHECK_EXCEPTION(  push_action( N(testapi), N(sdnanmodify), N(testapi), mutable_variant_object() ),
                           transaction_exception,
                           fc_exception_message_is("NaN is not an allowed value for a secondary key")
   );

   // idx_double_nan_lookup_fail
   BOOST_CHECK_EXCEPTION(  push_action( N(testapi), N(sdnanlookup), N(testapi), mutable_variant_object()
                              ("lookup_type", 0) // 0 for find
                           ), transaction_exception,
                           fc_exception_message_is("NaN is not an allowed value for a secondary key")
   );

   BOOST_CHECK_EXCEPTION(  push_action( N(testapi), N(sdnanlookup), N(testapi), mutable_variant_object()
                              ("lookup_type", 1) // 1 for lower bound
                           ), transaction_exception,
                           fc_exception_message_is("NaN is not an allowed value for a secondary key")
   );

   BOOST_CHECK_EXCEPTION(  push_action( N(testapi), N(sdnanlookup), N(testapi), mutable_variant_object()
                              ("lookup_type", 2) // 2 for upper bound
                           ), transaction_exception,
                           fc_exception_message_is("NaN is not an allowed value for a secondary key")
   );

   push_action( N(testapi), N(sk32align), N(testapi), mutable_variant_object() ); // misaligned_secondary_key256_tests

   BOOST_REQUIRE_EQUAL( validate(), true );
} FC_LOG_AND_RETHROW() }

/*************************************************************************************
 * multi_index_tests test case
 *************************************************************************************/
BOOST_FIXTURE_TEST_CASE(multi_index_tests, TESTER) { try {
   produce_blocks(1);
   create_account( N(testapi) );
   produce_blocks(1);
   set_code( N(testapi), contracts::test_api_multi_index_wasm() );
   set_abi( N(testapi), contracts::test_api_multi_index_abi().data() );
   produce_blocks(1);

   auto check_failure = [this]( action_name a, const char* expected_error_msg ) {
      BOOST_CHECK_EXCEPTION(  push_action( N(testapi), a, N(testapi), {} ),
                              eosio_assert_message_exception,
                              eosio_assert_message_is( expected_error_msg )
      );
   };

   push_action( N(testapi), N(s1g),  N(testapi), {} );        // idx64_general
   push_action( N(testapi), N(s1store),  N(testapi), {} );    // idx64_store_only
   push_action( N(testapi), N(s1check),  N(testapi), {} );    // idx64_check_without_storing
   push_action( N(testapi), N(s2g),  N(testapi), {} );        // idx128_general
   push_action( N(testapi), N(s2store),  N(testapi), {} );    // idx128_store_only
   push_action( N(testapi), N(s2check),  N(testapi), {} );    // idx128_check_without_storing
   push_action( N(testapi), N(s2autoinc),  N(testapi), {} );  // idx128_autoincrement_test
   push_action( N(testapi), N(s2autoinc1),  N(testapi), {} ); // idx128_autoincrement_test_part1
   push_action( N(testapi), N(s2autoinc2),  N(testapi), {} ); // idx128_autoincrement_test_part2
   push_action( N(testapi), N(s3g),  N(testapi), {} );        // idx256_general
   push_action( N(testapi), N(sdg),  N(testapi), {} );        // idx_double_general
   push_action( N(testapi), N(sldg),  N(testapi), {} );       // idx_long_double_general

   check_failure( N(s1pkend), "cannot increment end iterator" ); // idx64_pk_iterator_exceed_end
   check_failure( N(s1skend), "cannot increment end iterator" ); // idx64_sk_iterator_exceed_end
   check_failure( N(s1pkbegin), "cannot decrement iterator at beginning of table" ); // idx64_pk_iterator_exceed_begin
   check_failure( N(s1skbegin), "cannot decrement iterator at beginning of index" ); // idx64_sk_iterator_exceed_begin
   check_failure( N(s1pkref), "object passed to iterator_to is not in multi_index" ); // idx64_pass_pk_ref_to_other_table
   check_failure( N(s1skref), "object passed to iterator_to is not in multi_index" ); // idx64_pass_sk_ref_to_other_table
   check_failure( N(s1pkitrto), "object passed to iterator_to is not in multi_index" ); // idx64_pass_pk_end_itr_to_iterator_to
   check_failure( N(s1pkmodify), "cannot pass end iterator to modify" ); // idx64_pass_pk_end_itr_to_modify
   check_failure( N(s1pkerase), "cannot pass end iterator to erase" ); // idx64_pass_pk_end_itr_to_erase
   check_failure( N(s1skitrto), "object passed to iterator_to is not in multi_index" ); // idx64_pass_sk_end_itr_to_iterator_to
   check_failure( N(s1skmodify), "cannot pass end iterator to modify" ); // idx64_pass_sk_end_itr_to_modify
   check_failure( N(s1skerase), "cannot pass end iterator to erase" ); // idx64_pass_sk_end_itr_to_erase
   check_failure( N(s1modpk), "updater cannot change primary key when modifying an object" ); // idx64_modify_primary_key
   check_failure( N(s1exhaustpk), "next primary key in table is at autoincrement limit" ); // idx64_run_out_of_avl_pk
   check_failure( N(s1findfail1), "unable to find key" ); // idx64_require_find_fail
   check_failure( N(s1findfail2), "unable to find primary key in require_find" );// idx64_require_find_fail_with_msg
   check_failure( N(s1findfail3), "unable to find secondary key" ); // idx64_require_find_sk_fail
   check_failure( N(s1findfail4), "unable to find sec key" ); // idx64_require_find_sk_fail_with_msg

   push_action( N(testapi), N(s1skcache),  N(testapi), {} ); // idx64_sk_cache_pk_lookup
   push_action( N(testapi), N(s1pkcache),  N(testapi), {} ); // idx64_pk_cache_sk_lookup

   BOOST_REQUIRE_EQUAL( validate(), true );
} FC_LOG_AND_RETHROW() }

/*************************************************************************************
 * crypto_tests test cases
 *************************************************************************************/
BOOST_FIXTURE_TEST_CASE(crypto_tests, TESTER) { try {
   produce_block();
   create_account(N(testapi) );
   produce_block();
   set_code(N(testapi), contracts::test_api_wasm() );
   produce_block();
   {
      signed_transaction trx;

      auto pl = vector<permission_level>{{N(testapi), config::active_name}};

      action act(pl, test_api_action<TEST_METHOD("test_crypto", "test_recover_key")>{});
      const auto priv_key = get_private_key(N(testapi), "active" );
      const auto pub_key = priv_key.get_public_key();
      auto hash = trx.sig_digest( control->get_chain_id() );
      auto sig = priv_key.sign(hash);

      auto pk     = fc::raw::pack( pub_key );
      auto sigs   = fc::raw::pack( sig );
      vector<char> payload(8192);
      datastream<char*> payload_ds(payload.data(), payload.size());
      fc::raw::pack(payload_ds,  hash, (uint32_t)pk.size(), (uint32_t)sigs.size() );
      payload_ds.write(pk.data(), pk.size() );
      payload_ds.write(sigs.data(), sigs.size());
      payload.resize(payload_ds.tellp());

      //No Error Here
      CALL_TEST_FUNCTION( *this, "test_crypto", "test_recover_key", payload );
      // Error Here
      CALL_TEST_FUNCTION( *this, "test_crypto", "test_recover_key_assert_true", payload );
      payload[payload.size()-1] = 0;
      BOOST_CHECK_EXCEPTION( CALL_TEST_FUNCTION( *this, "test_crypto", "test_recover_key_assert_false", payload ),
                             crypto_api_exception, fc_exception_message_is("Error expected key different than recovered key") );
   }

   {
      signed_transaction trx;

      auto pl = vector<permission_level>{{N(testapi), config::active_name}};

      action act(pl, test_api_action<TEST_METHOD("test_crypto", "test_recover_key_partial")>{});

      // construct a mock WebAuthN pubkey and signature, as it is the only type that would be variable-sized
      const auto priv_key = get_private_key<mock::webauthn_private_key>(N(testapi), "active" );
      const auto pub_key = priv_key.get_public_key();
      auto hash  = trx.sig_digest( control->get_chain_id() );
      auto sig = priv_key.sign(hash);

      auto pk     = fc::raw::pack( pub_key );
      auto sigs   = fc::raw::pack( sig );
      vector<char> payload(8192);
      datastream<char*> payload_ds(payload.data(), payload.size());
      fc::raw::pack(payload_ds,  hash, (uint32_t)pk.size(), (uint32_t)sigs.size() );
      payload_ds.write(pk.data(), pk.size() );
      payload_ds.write(sigs.data(), sigs.size());
      payload.resize(payload_ds.tellp());

      //No Error Here
      CALL_TEST_FUNCTION( *this, "test_crypto", "test_recover_key_partial", payload );
   }


   CALL_TEST_FUNCTION( *this, "test_crypto", "test_sha1", {} );
   CALL_TEST_FUNCTION( *this, "test_crypto", "test_sha256", {} );
   CALL_TEST_FUNCTION( *this, "test_crypto", "test_sha512", {} );
   CALL_TEST_FUNCTION( *this, "test_crypto", "test_ripemd160", {} );
   CALL_TEST_FUNCTION( *this, "test_crypto", "sha1_no_data", {} );
   CALL_TEST_FUNCTION( *this, "test_crypto", "sha256_no_data", {} );
   CALL_TEST_FUNCTION( *this, "test_crypto", "sha512_no_data", {} );
   CALL_TEST_FUNCTION( *this, "test_crypto", "ripemd160_no_data", {} );

   CALL_TEST_FUNCTION_AND_CHECK_EXCEPTION( *this, "test_crypto", "assert_sha256_false", {},
                                           crypto_api_exception, "hash mismatch" );

   CALL_TEST_FUNCTION( *this, "test_crypto", "assert_sha256_true", {} );

   CALL_TEST_FUNCTION_AND_CHECK_EXCEPTION( *this, "test_crypto", "assert_sha1_false", {},
                                           crypto_api_exception, "hash mismatch" );

   CALL_TEST_FUNCTION( *this, "test_crypto", "assert_sha1_true", {} );

   CALL_TEST_FUNCTION_AND_CHECK_EXCEPTION( *this, "test_crypto", "assert_sha512_false", {},
                                           crypto_api_exception, "hash mismatch" );

   CALL_TEST_FUNCTION( *this, "test_crypto", "assert_sha512_true", {} );

   CALL_TEST_FUNCTION_AND_CHECK_EXCEPTION( *this, "test_crypto", "assert_ripemd160_false", {},
                                           crypto_api_exception, "hash mismatch" );

   CALL_TEST_FUNCTION( *this, "test_crypto", "assert_ripemd160_true", {} );

   BOOST_REQUIRE_EQUAL( validate(), true );
} FC_LOG_AND_RETHROW() }

/*************************************************************************************
 * memory_tests test case
 *************************************************************************************/
static const char memcpy_pass_wast[] = R"======(
(module
 (import "env" "memcpy" (func $memcpy (param i32 i32 i32) (result i32)))
 (import "env" "eosio_assert" (func $eosio_assert (param i32 i32)))
 (memory 1)
 (func (export "apply") (param i64 i64 i64)
  (i64.store (i32.const 0) (i64.const 0x8877665544332211))
  (call $eosio_assert (i32.eq (call $memcpy (i32.const 65535) (i32.const 0) (i32.const 1)) (i32.const 65535)) (i32.const 128))
  (call $eosio_assert (i64.eq (i64.load (i32.const 65528)) (i64.const 0x1100000000000000)) (i32.const 256))
  (drop (call $memcpy (i32.const 8) (i32.const 7) (i32.const 1)))
  (drop (call $memcpy (i32.const 7) (i32.const 8) (i32.const 1)))
 )
 (data (i32.const 128) "expected memcpy to return 65535")
 (data (i32.const 256) "expected memcpy to write one byte")
)
)======";

static const char memcpy_overlap_wast[] = R"======(
(module
 (import "env" "memcpy" (func $memcpy (param i32 i32 i32) (result i32)))
 (memory 1)
 (func (export "apply") (param i64 i64 i64)
  (drop (call $memcpy (i32.const 16) (i32.wrap/i64 (get_local 2)) (i32.const 8)))
 )
)
)======";

static const char memmove_pass_wast[] = R"======(
(module
 (import "env" "memmove" (func $memmove (param i32 i32 i32) (result i32)))
 (import "env" "eosio_assert" (func $eosio_assert (param i32 i32)))
 (memory 1)
 (func $fillmem (param i32 i32)
  (loop
   (i32.store8 (get_local 0) (get_local 1))
   (set_local 1 (i32.sub (get_local 1) (i32.const 1)))
   (set_local 0 (i32.add (get_local 0) (i32.const 1)))
   (br_if 0 (get_local 1))
  )
 )
 (func $checkmem (param i32 i32 i32)
   (loop
    (call $eosio_assert (i32.eq (i32.load8_u (get_local 0)) (get_local 1)) (get_local 2))
    (set_local 1 (i32.sub (get_local 1) (i32.const 1)))
    (set_local 0 (i32.add (get_local 0) (i32.const 1)))
    (br_if 0 (get_local 1))
   )
 )
 (func (export "apply") (param i64 i64 i64)
  (i64.store (i32.const 0) (i64.const 0x8877665544332211))
  (call $eosio_assert (i32.eq (call $memmove (i32.const 65535) (i32.const 0) (i32.const 1)) (i32.const 65535)) (i32.const 128))
  (call $eosio_assert (i64.eq (i64.load (i32.const 65528)) (i64.const 0x1100000000000000)) (i32.const 256))

  (call $fillmem (i32.const 8) (i32.const 128))
  (drop (call $memmove (i32.const 64) (i32.const 8) (i32.const 128)))
  (call $checkmem (i32.const 64) (i32.const 128) (i32.const 384))

  (call $fillmem (i32.const 8) (i32.const 128))
  (drop (call $memmove (i32.const 8) (i32.const 8) (i32.const 128)))
  (call $checkmem (i32.const 8) (i32.const 128) (i32.const 512))

  (call $fillmem (i32.const 64) (i32.const 128))
  (drop (call $memmove (i32.const 8) (i32.const 64) (i32.const 128)))
  (call $checkmem (i32.const 8) (i32.const 128) (i32.const 640))
 )
 (data (i32.const 128) "expected memmove to return 65535")
 (data (i32.const 256) "expected memmove to write one byte")
 (data (i32.const 384) "memmove overlap dest above src")
 (data (i32.const 512) "memmove overlap exact")
 (data (i32.const 640) "memmove overlap src above dst")
)
)======";

static const char memcmp_pass_wast[] = R"======(
(module
 (import "env" "memcmp" (func $memcmp (param i32 i32 i32) (result i32)))
 (import "env" "eosio_assert" (func $eosio_assert (param i32 i32)))
 (memory 1)
 (func (export "apply") (param i64 i64 i64)
  (call $eosio_assert (i32.eq (call $memcmp (i32.const 65535) (i32.const 65535) (i32.const 1)) (i32.const 0)) (i32.const 128))
  (call $eosio_assert (i32.eq (call $memcmp (i32.const 0) (i32.const 2) (i32.const 3)) (i32.const 0)) (i32.const 256))
  (call $eosio_assert (i32.eq (call $memcmp (i32.const 0) (i32.const 2) (i32.const 6)) (i32.const -1)) (i32.const 384))
  (call $eosio_assert (i32.eq (call $memcmp (i32.const 2) (i32.const 0) (i32.const 6)) (i32.const 1)) (i32.const 512))
 )
 (data (i32.const 0) "abababcdcdcd")
 (data (i32.const 128) "memcmp at end of memory")
 (data (i32.const 256) "memcmp overlap eq1")
 (data (i32.const 384) "memcmp overlap <")
 (data (i32.const 512) "memcmp overlap >")
)
)======";

static const char memset_pass_wast[] = R"======(
(module
 (import "env" "memset" (func $memset (param i32 i32 i32) (result i32)))
 (import "env" "eosio_assert" (func $eosio_assert (param i32 i32)))
 (memory 1)
 (func (export "apply") (param i64 i64 i64)
  (call $eosio_assert (i32.eq (call $memset (i32.const 65535) (i32.const 0xCC) (i32.const 1)) (i32.const 65535)) (i32.const 128))
  (call $eosio_assert (i64.eq (i64.load (i32.const 65528)) (i64.const 0xCC00000000000000)) (i32.const 256))
 )
 (data (i32.const 128) "expected memset to return 65535")
 (data (i32.const 256) "expected memset to write one byte")
)
)======";

BOOST_FIXTURE_TEST_CASE(memory_tests, TESTER) {
   produce_block();
   create_accounts( { N(memcpy), N(memcpy2), N(memmove), N(memcmp), N(memset) } );
   set_code( N(memcpy), memcpy_pass_wast );
   set_code( N(memcpy2), memcpy_overlap_wast );
   set_code( N(memmove), memmove_pass_wast );
   set_code( N(memcmp), memcmp_pass_wast );
   set_code( N(memset), memset_pass_wast );
   auto pushit = [&](name acct, name act) {
      signed_transaction trx;
      trx.actions.push_back({ { {acct, config::active_name} }, acct, act, bytes()});
      set_transaction_headers(trx);
      trx.sign(get_private_key(acct, "active"), control->get_chain_id());
      push_transaction(trx);
   };
   pushit(N(memcpy), name());
   pushit(N(memcpy2), name(0));
   pushit(N(memcpy2), name(8));
   BOOST_CHECK_THROW(pushit(N(memcpy2), name(12)), overlapping_memory_error);
   BOOST_CHECK_THROW(pushit(N(memcpy2), name(16)), overlapping_memory_error);
   BOOST_CHECK_THROW(pushit(N(memcpy2), name(20)), overlapping_memory_error);
   pushit(N(memcpy2), name(24));

   pushit(N(memmove), name());
   pushit(N(memcmp), name());
   pushit(N(memset), name());
}

/*************************************************************************************
 * print_tests test case
 *************************************************************************************/
BOOST_FIXTURE_TEST_CASE(print_tests, TESTER) { try {
	produce_blocks(2);
	create_account(N(testapi) );
	produce_blocks(1000);

	set_code(N(testapi), contracts::test_api_wasm() );
	produce_blocks(1000);
	string captured = "";

	// test prints
   auto tx1_trace = CALL_TEST_FUNCTION( *this, "test_print", "test_prints", {} );
   auto tx1_act_cnsl = tx1_trace->action_traces.front().console;
   BOOST_CHECK_EQUAL(tx1_act_cnsl == "abcefg", true);

   // test prints_l
   auto tx2_trace = CALL_TEST_FUNCTION( *this, "test_print", "test_prints_l", {} );
   auto tx2_act_cnsl = tx2_trace->action_traces.front().console;
   BOOST_CHECK_EQUAL(tx2_act_cnsl == "abatest", true);


   // test printi
   auto tx3_trace = CALL_TEST_FUNCTION( *this, "test_print", "test_printi", {} );
   auto tx3_act_cnsl = tx3_trace->action_traces.front().console;
   BOOST_CHECK_EQUAL( tx3_act_cnsl.substr(0,1), I64Str(0) );
   BOOST_CHECK_EQUAL( tx3_act_cnsl.substr(1,6), I64Str(556644) );
   BOOST_CHECK_EQUAL( tx3_act_cnsl.substr(7, std::string::npos), I64Str(-1) );

   // test printui
   auto tx4_trace = CALL_TEST_FUNCTION( *this, "test_print", "test_printui", {} );
   auto tx4_act_cnsl = tx4_trace->action_traces.front().console;
   BOOST_CHECK_EQUAL( tx4_act_cnsl.substr(0,1), U64Str(0) );
   BOOST_CHECK_EQUAL( tx4_act_cnsl.substr(1,6), U64Str(556644) );
   BOOST_CHECK_EQUAL( tx4_act_cnsl.substr(7, std::string::npos), U64Str(-1) ); // "18446744073709551615"

   // test printn
   auto tx5_trace = CALL_TEST_FUNCTION( *this, "test_print", "test_printn", {} );
   auto tx5_act_cnsl = tx5_trace->action_traces.front().console;

   BOOST_CHECK_EQUAL( tx5_act_cnsl.substr(0,1), "1" );
   BOOST_CHECK_EQUAL( tx5_act_cnsl.substr(1,1), "5" );
   BOOST_CHECK_EQUAL( tx5_act_cnsl.substr(2,1), "a" );
   BOOST_CHECK_EQUAL( tx5_act_cnsl.substr(3,1), "z" );

   BOOST_CHECK_EQUAL( tx5_act_cnsl.substr(4,3), "abc" );
   BOOST_CHECK_EQUAL( tx5_act_cnsl.substr(7,3), "123" );

   BOOST_CHECK_EQUAL( tx5_act_cnsl.substr(10,7), "abc.123" );
   BOOST_CHECK_EQUAL( tx5_act_cnsl.substr(17,7), "123.abc" );

   BOOST_CHECK_EQUAL( tx5_act_cnsl.substr(24,13), "12345abcdefgj" );
   BOOST_CHECK_EQUAL( tx5_act_cnsl.substr(37,13), "ijklmnopqrstj" );
   BOOST_CHECK_EQUAL( tx5_act_cnsl.substr(50,13), "vwxyz.12345aj" );

   BOOST_CHECK_EQUAL( tx5_act_cnsl.substr(63, 13), "111111111111j" );
   BOOST_CHECK_EQUAL( tx5_act_cnsl.substr(76, 13), "555555555555j" );
   BOOST_CHECK_EQUAL( tx5_act_cnsl.substr(89, 13), "aaaaaaaaaaaaj" );
   BOOST_CHECK_EQUAL( tx5_act_cnsl.substr(102,13), "zzzzzzzzzzzzj" );

   // test printi128
   auto tx6_trace = CALL_TEST_FUNCTION( *this, "test_print", "test_printi128", {} );
   auto tx6_act_cnsl = tx6_trace->action_traces.front().console;
   size_t start = 0;
   size_t end = tx6_act_cnsl.find('\n', start);
   BOOST_CHECK_EQUAL( tx6_act_cnsl.substr(start, end-start), U128Str(1) );
   start = end + 1; end = tx6_act_cnsl.find('\n', start);
   BOOST_CHECK_EQUAL( tx6_act_cnsl.substr(start, end-start), U128Str(0) );
   start = end + 1; end = tx6_act_cnsl.find('\n', start);
   BOOST_CHECK_EQUAL( tx6_act_cnsl.substr(start, end-start), "-" + U128Str(static_cast<unsigned __int128>(std::numeric_limits<__int128>::lowest())) );
   start = end + 1; end = tx6_act_cnsl.find('\n', start);
   BOOST_CHECK_EQUAL( tx6_act_cnsl.substr(start, end-start), "-" + U128Str(87654323456) );

   // test printui128
   auto tx7_trace = CALL_TEST_FUNCTION( *this, "test_print", "test_printui128", {} );
   auto tx7_act_cnsl = tx7_trace->action_traces.front().console;
   start = 0; end = tx7_act_cnsl.find('\n', start);
   BOOST_CHECK_EQUAL( tx7_act_cnsl.substr(start, end-start), U128Str(std::numeric_limits<unsigned __int128>::max()) );
   start = end + 1; end = tx7_act_cnsl.find('\n', start);
   BOOST_CHECK_EQUAL( tx7_act_cnsl.substr(start, end-start), U128Str(0) );
   start = end + 1; end = tx7_act_cnsl.find('\n', start);
   BOOST_CHECK_EQUAL( tx7_act_cnsl.substr(start, end-start), U128Str(87654323456) );

   // test printsf
   auto tx8_trace = CALL_TEST_FUNCTION( *this, "test_print", "test_printsf", {} );
   auto tx8_act_cnsl = tx8_trace->action_traces.front().console;
   start = 0; end = tx8_act_cnsl.find('\n', start);
   BOOST_CHECK_EQUAL( tx8_act_cnsl.substr(start, end-start), "5.000000e-01" );
   start = end + 1; end = tx8_act_cnsl.find('\n', start);
   BOOST_CHECK_EQUAL( tx8_act_cnsl.substr(start, end-start), "-3.750000e+00" );
   start = end + 1; end = tx8_act_cnsl.find('\n', start);
   BOOST_CHECK_EQUAL( tx8_act_cnsl.substr(start, end-start), "6.666667e-07" );

   // test printdf
   auto tx9_trace = CALL_TEST_FUNCTION( *this, "test_print", "test_printdf", {} );
   auto tx9_act_cnsl = tx9_trace->action_traces.front().console;
   start = 0; end = tx9_act_cnsl.find('\n', start);
   BOOST_CHECK_EQUAL( tx9_act_cnsl.substr(start, end-start), "5.000000000000000e-01" );
   start = end + 1; end = tx9_act_cnsl.find('\n', start);
   BOOST_CHECK_EQUAL( tx9_act_cnsl.substr(start, end-start), "-3.750000000000000e+00" );
   start = end + 1; end = tx9_act_cnsl.find('\n', start);
   BOOST_CHECK_EQUAL( tx9_act_cnsl.substr(start, end-start), "6.666666666666666e-07" );

   // test printqf
#ifdef __x86_64__
   std::string expect1 = "5.000000000000000000e-01";
   std::string expect2 = "-3.750000000000000000e+00";
   std::string expect3 = "6.666666666666666667e-07";
#else
   std::string expect1 = "5.000000000000000e-01";
   std::string expect2 = "-3.750000000000000e+00";
   std::string expect3 = "6.666666666666667e-07";
#endif
   auto tx10_trace = CALL_TEST_FUNCTION( *this, "test_print", "test_printqf", {} );
   auto tx10_act_cnsl = tx10_trace->action_traces.front().console;
   start = 0; end = tx10_act_cnsl.find('\n', start);
   BOOST_CHECK_EQUAL( tx10_act_cnsl.substr(start, end-start), expect1 );
   start = end + 1; end = tx10_act_cnsl.find('\n', start);
   BOOST_CHECK_EQUAL( tx10_act_cnsl.substr(start, end-start), expect2 );
   start = end + 1; end = tx10_act_cnsl.find('\n', start);
   BOOST_CHECK_EQUAL( tx10_act_cnsl.substr(start, end-start), expect3 );

   BOOST_REQUIRE_EQUAL( validate(), true );
} FC_LOG_AND_RETHROW() }

/*************************************************************************************
 * types_tests test case
 *************************************************************************************/
BOOST_FIXTURE_TEST_CASE(types_tests, TESTER) { try {
	produce_blocks(1000);
	create_account( N(testapi) );

	produce_blocks(1000);
	set_code( N(testapi), contracts::test_api_wasm() );
	produce_blocks(1000);

	CALL_TEST_FUNCTION( *this, "test_types", "types_size", {});
	CALL_TEST_FUNCTION( *this, "test_types", "char_to_symbol", {});
	CALL_TEST_FUNCTION( *this, "test_types", "string_to_name", {});

   BOOST_REQUIRE_EQUAL( validate(), true );
} FC_LOG_AND_RETHROW() }

/*************************************************************************************
 * permission_tests test case
 *************************************************************************************/
BOOST_FIXTURE_TEST_CASE(permission_tests, TESTER) { try {
   produce_blocks(1);
   create_account( N(testapi) );

   produce_blocks(1);
   set_code( N(testapi), contracts::test_api_wasm() );
   produce_blocks(1);

   auto get_result_int64 = [&]() -> int64_t {
      const auto& db = control->db();
      const auto* t_id = db.find<table_id_object, by_code_scope_table>(boost::make_tuple(N(testapi), N(testapi), N(testapi)));

      FC_ASSERT(t_id != 0, "Table id not found");

      const auto& idx = db.get_index<key_value_index, by_scope_primary>();

      auto itr = idx.lower_bound(boost::make_tuple(t_id->id));
      FC_ASSERT( itr != idx.end() && itr->t_id == t_id->id, "lower_bound failed");

      FC_ASSERT( 0 != itr->value.size(), "unexpected result size");
      return *reinterpret_cast<const int64_t *>(itr->value.data());
   };

   CALL_TEST_FUNCTION( *this, "test_permission", "check_authorization",
      fc::raw::pack( check_auth {
         .account    = N(testapi),
         .permission = N(active),
         .pubkeys    = {
            get_public_key(N(testapi), "active")
         }
      })
   );
   BOOST_CHECK_EQUAL( int64_t(1), get_result_int64() );

   CALL_TEST_FUNCTION( *this, "test_permission", "check_authorization",
      fc::raw::pack( check_auth {
         .account    = N(testapi),
         .permission = N(active),
         .pubkeys    = {
            public_key_type(string("EOS7GfRtyDWWgxV88a5TRaYY59XmHptyfjsFmHHfioGNJtPjpSmGX"))
         }
      })
   );
   BOOST_CHECK_EQUAL( int64_t(0), get_result_int64() );

   CALL_TEST_FUNCTION( *this, "test_permission", "check_authorization",
      fc::raw::pack( check_auth {
         .account    = N(testapi),
         .permission = N(active),
         .pubkeys    = {
            get_public_key(N(testapi), "active"),
            public_key_type(string("EOS7GfRtyDWWgxV88a5TRaYY59XmHptyfjsFmHHfioGNJtPjpSmGX"))
         }
      })
   );
   BOOST_CHECK_EQUAL( int64_t(0), get_result_int64() ); // Failure due to irrelevant signatures

   CALL_TEST_FUNCTION( *this, "test_permission", "check_authorization",
      fc::raw::pack( check_auth {
         .account    = N(noname),
         .permission = N(active),
         .pubkeys    = {
            get_public_key(N(testapi), "active")
         }
      })
   );
   BOOST_CHECK_EQUAL( int64_t(0), get_result_int64() );

   CALL_TEST_FUNCTION( *this, "test_permission", "check_authorization",
      fc::raw::pack( check_auth {
         .account    = N(testapi),
         .permission = N(active),
         .pubkeys    = {}
      })
   );
   BOOST_CHECK_EQUAL( int64_t(0), get_result_int64() );

   CALL_TEST_FUNCTION( *this, "test_permission", "check_authorization",
      fc::raw::pack( check_auth {
         .account    = N(testapi),
         .permission = N(noname),
         .pubkeys    = {
            get_public_key(N(testapi), "active")
         }
      })
   );
   BOOST_CHECK_EQUAL( int64_t(0), get_result_int64() );

} FC_LOG_AND_RETHROW() }

static const char resource_limits_wast[] = R"=====(
(module
 (func $set_resource_limits (import "env" "set_resource_limits") (param i64 i64 i64 i64))
 (func $get_resource_limits (import "env" "get_resource_limits") (param i64 i32 i32 i32))
 (func $eosio_assert (import "env" "eosio_assert") (param i32 i32))
 (memory 1)
 (func (export "apply") (param i64 i64 i64)
  (call $set_resource_limits (get_local 2) (i64.const 2788) (i64.const 11) (i64.const 12))
  (call $get_resource_limits (get_local 2) (i32.const 0x100) (i32.const 0x108) (i32.const 0x110))
  (call $eosio_assert (i64.eq (i64.const 2788) (i64.load (i32.const 0x100))) (i32.const 8))
  (call $eosio_assert (i64.eq (i64.const 11) (i64.load (i32.const 0x108))) (i32.const 32))
  (call $eosio_assert (i64.eq (i64.const 12) (i64.load (i32.const 0x110))) (i32.const 64))
  ;; Aligned overlap
  (call $get_resource_limits (get_local 2) (i32.const 0x100) (i32.const 0x100) (i32.const 0x110))
  (call $eosio_assert (i64.eq (i64.const 11) (i64.load (i32.const 0x100))) (i32.const 96))
  (call $get_resource_limits (get_local 2) (i32.const 0x100) (i32.const 0x110) (i32.const 0x110))
  (call $eosio_assert (i64.eq (i64.const 12) (i64.load (i32.const 0x110))) (i32.const 128))
  ;; Unaligned beats aligned
  (call $get_resource_limits (get_local 2) (i32.const 0x101) (i32.const 0x108) (i32.const 0x100))
  (call $eosio_assert (i64.eq (i64.const 2788) (i64.load (i32.const 0x101))) (i32.const 160))
  ;; Unaligned overlap
  (call $get_resource_limits (get_local 2) (i32.const 0x101) (i32.const 0x101) (i32.const 0x110))
  (call $eosio_assert (i64.eq (i64.const 11) (i64.load (i32.const 0x101))) (i32.const 192))
  (call $get_resource_limits (get_local 2) (i32.const 0x100) (i32.const 0x111) (i32.const 0x111))
  (call $eosio_assert (i64.eq (i64.const 12) (i64.load (i32.const 0x111))) (i32.const 224))
 )
 (data (i32.const 8) "expected ram 2788")
 (data (i32.const 32) "expected net 11")
 (data (i32.const 64) "expected cpu 12")
 (data (i32.const 96) "expected net to overwrite ram")
 (data (i32.const 128) "expected cpu to overwrite net")
 (data (i32.const 160) "expected unaligned")
 (data (i32.const 192) "expected unet to overwrite uram")
 (data (i32.const 224) "expected ucpu to overwrite unet")
)
)=====";

static const char get_resource_limits_null_ram_wast[] = R"=====(
(module
 (func $get_resource_limits (import "env" "get_resource_limits") (param i64 i32 i32 i32))
 (memory 1)
 (func (export "apply") (param i64 i64 i64)
  (call $get_resource_limits (get_local 2) (i32.const 0) (i32.const 0x10) (i32.const 0x10))
 )
)
)=====";

static const char get_resource_limits_null_net_wast[] = R"=====(
(module
 (func $get_resource_limits (import "env" "get_resource_limits") (param i64 i32 i32 i32))
 (memory 1)
 (func (export "apply") (param i64 i64 i64)
  (call $get_resource_limits (get_local 2) (i32.const 0x10) (i32.const 0) (i32.const 0x10))
 )
)
)=====";

static const char get_resource_limits_null_cpu_wast[] = R"=====(
(module
 (func $get_resource_limits (import "env" "get_resource_limits") (param i64 i32 i32 i32))
 (memory 1)
 (func (export "apply") (param i64 i64 i64)
  (call $get_resource_limits (get_local 2) (i32.const 0x10) (i32.const 0x10) (i32.const 0))
 )
)
)=====";

BOOST_FIXTURE_TEST_CASE(resource_limits_tests, TESTER) {
   create_accounts( { N(rlimits), N(testacnt) } );
   set_code(N(rlimits), resource_limits_wast);
   push_action( N(eosio), N(setpriv), N(eosio), mutable_variant_object()("account", N(rlimits))("is_priv", 1));
   produce_block();

   auto pushit = [&]{
      signed_transaction trx;
      trx.actions.push_back({ { { N(rlimits), config::active_name } }, N(rlimits), N(testacnt), bytes{}});
      set_transaction_headers(trx);
      trx.sign(get_private_key( N(rlimits), "active" ), control->get_chain_id());
      push_transaction(trx);
   };
   pushit();
   produce_block();

   set_code(N(rlimits), get_resource_limits_null_ram_wast);
   BOOST_CHECK_THROW(pushit(), wasm_exception);

   set_code(N(rlimits), get_resource_limits_null_net_wast);
   BOOST_CHECK_THROW(pushit(), wasm_exception);

   set_code(N(rlimits), get_resource_limits_null_cpu_wast);
   BOOST_CHECK_THROW(pushit(), wasm_exception);
}

static const char is_privileged_wast[] = R"======(
(module
  (import "env" "is_privileged" (func $is_privileged (param i64) (result i32)))
  (func (export "apply") (param i64 i64 i64)
    (drop (call $is_privileged (get_local 2)))
  )
)
)======";

BOOST_FIXTURE_TEST_CASE(is_privileged, TESTER) {
   create_accounts( {N(priv), N(unpriv), N(a)} );
   push_action(config::system_account_name, N(setpriv), config::system_account_name,  mutable_variant_object()
               ("account", "priv")
               ("is_priv", 1));
   set_code( N(priv), is_privileged_wast );
   set_code( N(unpriv), is_privileged_wast );
   auto pushit = [&](name account, name action) {
      signed_transaction trx;
      trx.actions.push_back({ { { account, config::active_name } }, account, action, bytes() });
      set_transaction_headers(trx);
      trx.sign(get_private_key( account, "active" ), control->get_chain_id());
      push_transaction(trx);
   };
   pushit(N(priv), N(a));
   BOOST_CHECK_EXCEPTION(pushit(N(unpriv), N(a)), chain::unaccessible_api,
                         fc_exception_message_is("unpriv does not have permission to call this API"));
   BOOST_CHECK_THROW(pushit(N(priv), N(bcd)), fc::exception);
}

static const char set_privileged1_wast[] = R"======(
(module
  (import "env" "set_privileged" (func $set_privileged (param i64 i32)))
  (func (export "apply") (param i64 i64 i64)
    (call $set_privileged (get_local 2) (i32.const 1))
  )
)
)======";

BOOST_FIXTURE_TEST_CASE(set_privileged1, TESTER) {
   create_accounts( {N(priv), N(unpriv), N(a)} );
   push_action(config::system_account_name, N(setpriv), config::system_account_name,  mutable_variant_object()
               ("account", "priv")
               ("is_priv", 1));
   set_code( N(priv), set_privileged1_wast );
   set_code( N(unpriv), set_privileged1_wast );
   auto pushit = [&](name account, name action) {
      signed_transaction trx;
      trx.actions.push_back({ { { account, config::active_name } }, account, action, bytes() });
      set_transaction_headers(trx);
      trx.sign(get_private_key( account, "active" ), control->get_chain_id());
      push_transaction(trx);
   };
   pushit(N(priv), N(a));
   BOOST_CHECK_EXCEPTION(pushit(N(unpriv), N(a)), chain::unaccessible_api,
                         fc_exception_message_is("unpriv does not have permission to call this API"));
   BOOST_CHECK_THROW(pushit(N(priv), N(bcd)), fc::exception);
}

// If an account marks itself as unprivileged, it takes effect at the end of the action.
// However, is_privileged reports the change in status immediately.
static const char set_privileged2_wast[] = R"======(
(module
  (import "env" "set_privileged" (func $set_privileged (param i64 i32)))
  (import "env" "is_privileged" (func $is_privileged (param i64) (result i32)))
  (import "env" "eosio_assert" (func $eosio_assert (param i32 i32)))
  (memory 1)
  (func (export "apply") (param i64 i64 i64)
    (call $set_privileged (get_local 0) (i32.const 0))
    (call $eosio_assert (i32.eqz (call $is_privileged (get_local 0))) (i32.const 0))
  )
  (data (i32.const 0) "is_privileged should return false")
)
)======";

BOOST_FIXTURE_TEST_CASE(set_privileged2, TESTER) {
   create_accounts( {N(priv)} );
   push_action(config::system_account_name, N(setpriv), config::system_account_name,  mutable_variant_object()
               ("account", "priv")
               ("is_priv", 1));
   set_code( N(priv), set_privileged2_wast );
   auto pushit = [&](name account, name action) {
      signed_transaction trx;
      trx.actions.push_back({ { { account, config::active_name } }, account, action, bytes() });
      set_transaction_headers(trx);
      trx.sign(get_private_key( account, "active" ), control->get_chain_id());
      push_transaction(trx);
   };
   pushit(N(priv), N());
}

#if 0
/*************************************************************************************
 * privileged_tests test case
 *************************************************************************************/
BOOST_FIXTURE_TEST_CASE(privileged_tests, tester) { try {
	produce_blocks(2);
	create_account( N(testapi) );
	create_account( N(acc1) );
	produce_blocks(100);
	set_code( N(testapi), contracts::test_api_wasm() );
	produce_blocks(1);

   {
		signed_transaction trx;

      auto pl = vector<permission_level>{{config::system_account_name, config::active_name}};
      action act(pl, test_chain_action<N(setprods)>());
      vector<producer_key> prod_keys = {
                                          { N(inita), get_public_key( N(inita), "active" ) },
                                          { N(initb), get_public_key( N(initb), "active" ) },
                                          { N(initc), get_public_key( N(initc), "active" ) },
                                          { N(initd), get_public_key( N(initd), "active" ) },
                                          { N(inite), get_public_key( N(inite), "active" ) },
                                          { N(initf), get_public_key( N(initf), "active" ) },
                                          { N(initg), get_public_key( N(initg), "active" ) },
                                          { N(inith), get_public_key( N(inith), "active" ) },
                                          { N(initi), get_public_key( N(initi), "active" ) },
                                          { N(initj), get_public_key( N(initj), "active" ) },
                                          { N(initk), get_public_key( N(initk), "active" ) },
                                          { N(initl), get_public_key( N(initl), "active" ) },
                                          { N(initm), get_public_key( N(initm), "active" ) },
                                          { N(initn), get_public_key( N(initn), "active" ) },
                                          { N(inito), get_public_key( N(inito), "active" ) },
                                          { N(initp), get_public_key( N(initp), "active" ) },
                                          { N(initq), get_public_key( N(initq), "active" ) },
                                          { N(initr), get_public_key( N(initr), "active" ) },
                                          { N(inits), get_public_key( N(inits), "active" ) },
                                          { N(initt), get_public_key( N(initt), "active" ) },
                                          { N(initu), get_public_key( N(initu), "active" ) }
                                       };
      vector<char> data = fc::raw::pack(uint32_t(0));
      vector<char> keys = fc::raw::pack(prod_keys);
      data.insert( data.end(), keys.begin(), keys.end() );
      act.data = data;
      trx.actions.push_back(act);

		set_tapos(trx);

		auto sigs = trx.sign(get_private_key(config::system_account_name, "active"), control->get_chain_id());
      trx.get_signature_keys(control->get_chain_id() );
		auto res = push_transaction(trx);
		BOOST_CHECK_EQUAL(res.status, transaction_receipt::executed);
	}

   CALL_TEST_FUNCTION( *this, "test_privileged", "test_is_privileged", {} );
   BOOST_CHECK_EXCEPTION( CALL_TEST_FUNCTION( *this, "test_privileged", "test_is_privileged", {} ), transaction_exception,
         [](const fc::exception& e) {
            return expect_assert_message(e, "context.privileged: testapi does not have permission to call this API");
         }
       );

} FC_LOG_AND_RETHROW() }
#endif

/*************************************************************************************
 * real_tests test cases
 *************************************************************************************/
BOOST_FIXTURE_TEST_CASE(datastream_tests, TESTER) { try {
   produce_blocks(1000);
   create_account(N(testapi) );
   produce_blocks(1000);
   set_code(N(testapi), contracts::test_api_wasm() );
   produce_blocks(1000);

   CALL_TEST_FUNCTION( *this, "test_datastream", "test_basic", {} );

   BOOST_REQUIRE_EQUAL( validate(), true );
} FC_LOG_AND_RETHROW() }

/*************************************************************************************
 * permission_usage_tests test cases
 *************************************************************************************/
BOOST_FIXTURE_TEST_CASE(permission_usage_tests, TESTER) { try {
   produce_block();
   create_accounts( {N(testapi), N(alice), N(bob)} );
   produce_block();
   set_code(N(testapi), contracts::test_api_wasm() );
   produce_block();

   push_reqauth( N(alice), {{N(alice), config::active_name}}, {get_private_key(N(alice), "active")} );

   CALL_TEST_FUNCTION( *this, "test_permission", "test_permission_last_used",
                       fc::raw::pack(test_permission_last_used_action{
                           N(alice), config::active_name,
                           control->pending_block_time()
                       })
   );

   // Fails because the last used time is updated after the transaction executes.
   BOOST_CHECK_THROW( CALL_TEST_FUNCTION( *this, "test_permission", "test_permission_last_used",
                       fc::raw::pack(test_permission_last_used_action{
                                       N(testapi), config::active_name,
                                       control->head_block_time() + fc::milliseconds(config::block_interval_ms)
                                     })
   ), eosio_assert_message_exception );

   produce_blocks(5);

   set_authority( N(bob), N(perm1), authority( get_private_key(N(bob), "perm1").get_public_key() ) );

   push_action(config::system_account_name, linkauth::get_name(), N(bob), fc::mutable_variant_object()
           ("account", "bob")
           ("code", "eosio")
           ("type", "reqauth")
           ("requirement", "perm1")
   );

   auto permission_creation_time = control->pending_block_time();

   produce_blocks(5);

   CALL_TEST_FUNCTION( *this, "test_permission", "test_permission_last_used",
                       fc::raw::pack(test_permission_last_used_action{
                                       N(bob), N(perm1),
                                       permission_creation_time
                                     })
   );

   produce_blocks(5);

   push_reqauth( N(bob), {{N(bob), N(perm1)}}, {get_private_key(N(bob), "perm1")} );

   auto perm1_last_used_time = control->pending_block_time();

   CALL_TEST_FUNCTION( *this, "test_permission", "test_permission_last_used",
                       fc::raw::pack(test_permission_last_used_action{
                                       N(bob), config::active_name,
                                       permission_creation_time
                                     })
   );

   BOOST_CHECK_THROW( CALL_TEST_FUNCTION( *this, "test_permission", "test_permission_last_used",
                                          fc::raw::pack(test_permission_last_used_action{
                                                            N(bob), N(perm1),
                                                            permission_creation_time
                                          })
   ), eosio_assert_message_exception );

   CALL_TEST_FUNCTION( *this, "test_permission", "test_permission_last_used",
                       fc::raw::pack(test_permission_last_used_action{
                                       N(bob), N(perm1),
                                       perm1_last_used_time
                                     })
   );

   produce_block();

   BOOST_REQUIRE_EQUAL( validate(), true );
} FC_LOG_AND_RETHROW() }

/*************************************************************************************
 * account_creation_time_tests test cases
 *************************************************************************************/
BOOST_FIXTURE_TEST_CASE(account_creation_time_tests, TESTER) { try {
   produce_block();
   create_account( N(testapi) );
   produce_block();
   set_code(N(testapi), contracts::test_api_wasm() );
   produce_block();

   create_account( N(alice) );
   auto alice_creation_time = control->pending_block_time();

   produce_blocks(10);

   CALL_TEST_FUNCTION( *this, "test_permission", "test_account_creation_time",
                       fc::raw::pack(test_permission_last_used_action{
                           N(alice), config::active_name,
                           alice_creation_time
                       })
   );

   produce_block();

   BOOST_REQUIRE_EQUAL( validate(), true );
} FC_LOG_AND_RETHROW() }

/*************************************************************************************
 * extended_symbol_api_tests test cases
 *************************************************************************************/
BOOST_FIXTURE_TEST_CASE(extended_symbol_api_tests, TESTER) { try {
   name n0{"1"};
   name n1{"5"};
   name n2{"a"};
   name n3{"z"};
   name n4{"111111111111j"};
   name n5{"555555555555j"};
   name n6{"zzzzzzzzzzzzj"};

   symbol s0{4, ""};
   symbol s1{5, "Z"};
   symbol s2{10, "AAAAA"};
   symbol s3{10, "ZZZZZ"};

   // Test comparison operators

   BOOST_REQUIRE( (extended_symbol{s0, n0} == extended_symbol{s0, n0}) );
   BOOST_REQUIRE( (extended_symbol{s1, n3} == extended_symbol{s1, n3}) );
   BOOST_REQUIRE( (extended_symbol{s2, n4} == extended_symbol{s2, n4}) );
   BOOST_REQUIRE( (extended_symbol{s3, n6} == extended_symbol{s3, n6}) );

   BOOST_REQUIRE( (extended_symbol{s0, n0} != extended_symbol{s1, n0}) );
   BOOST_REQUIRE( (extended_symbol{s0, n0} != extended_symbol{s0, n1}) );
   BOOST_REQUIRE( (extended_symbol{s1, n1} != extended_symbol{s2, n2}) );

   BOOST_REQUIRE( (extended_symbol{s0, n0} < extended_symbol{s1, n0}) );
   BOOST_REQUIRE( (extended_symbol{s0, n0} < extended_symbol{s0, n1}) );
   BOOST_REQUIRE( (extended_symbol{s0, n5} < extended_symbol{s0, n3}) );
   BOOST_REQUIRE( (extended_symbol{s2, n0} < extended_symbol{s3, n0}) );

} FC_LOG_AND_RETHROW() }

/*************************************************************************************
 * eosio_assert_code_tests test cases
 *************************************************************************************/
BOOST_FIXTURE_TEST_CASE(eosio_assert_code_tests, TESTER) { try {
   produce_block();
   create_account( N(testapi) );
   produce_block();
   set_code(N(testapi), contracts::test_api_wasm() );

   const char* abi_string = R"=====(
{
   "version": "eosio::abi/1.0",
   "types": [],
   "structs": [],
   "actions": [],
   "tables": [],
   "ricardian_clauses": [],
   "error_messages": [
      {"error_code": 1, "error_msg": "standard error message" },
      {"error_code": 42, "error_msg": "The answer to life, the universe, and everything."}
   ]
   "abi_extensions": []
}
)=====";

   set_abi( N(testapi), abi_string );

   auto var = fc::json::from_string(abi_string);
   abi_serializer abis(var.as<abi_def>(), abi_serializer::create_yield_function( abi_serializer_max_time ));

   produce_blocks(10);

   BOOST_CHECK_EXCEPTION( CALL_TEST_FUNCTION( *this, "test_action", "test_assert_code", fc::raw::pack((uint64_t)42) ),
                          eosio_assert_code_exception, eosio_assert_code_is(42)                                        );


   auto trace = CALL_TEST_FUNCTION_NO_THROW( *this, "test_action", "test_assert_code", fc::raw::pack((uint64_t)42) );
   BOOST_REQUIRE( trace );
   BOOST_REQUIRE( trace->except );
   BOOST_REQUIRE( trace->error_code );
   BOOST_REQUIRE_EQUAL( *trace->error_code, 42 );
   BOOST_REQUIRE_EQUAL( trace->action_traces.size(), 1 );
   BOOST_REQUIRE( trace->action_traces[0].except );
   BOOST_REQUIRE( trace->action_traces[0].error_code );
   BOOST_REQUIRE_EQUAL( *trace->action_traces[0].error_code, 42 );

   produce_block();

   auto omsg1 = abis.get_error_message(1);
   BOOST_REQUIRE_EQUAL( omsg1.valid(), true );
   BOOST_CHECK_EQUAL( *omsg1, "standard error message" );

   auto omsg2 = abis.get_error_message(2);
   BOOST_CHECK_EQUAL( omsg2.valid(), false );

   auto omsg3 = abis.get_error_message(42);
   BOOST_REQUIRE_EQUAL( omsg3.valid(), true );
   BOOST_CHECK_EQUAL( *omsg3, "The answer to life, the universe, and everything." );

   produce_block();

   auto trace2 = CALL_TEST_FUNCTION_NO_THROW(
                  *this, "test_action", "test_assert_code",
                  fc::raw::pack( static_cast<uint64_t>(system_error_code::generic_system_error) )
   );
   BOOST_REQUIRE( trace2 );
   BOOST_REQUIRE( trace2->except );
   BOOST_REQUIRE( trace2->error_code );
   BOOST_REQUIRE_EQUAL( *trace2->error_code, static_cast<uint64_t>(system_error_code::contract_restricted_error_code) );
   BOOST_REQUIRE_EQUAL( trace2->action_traces.size(), 1 );
   BOOST_REQUIRE( trace2->action_traces[0].except );
   BOOST_REQUIRE( trace2->action_traces[0].error_code );
   BOOST_REQUIRE_EQUAL( *trace2->action_traces[0].error_code, static_cast<uint64_t>(system_error_code::contract_restricted_error_code) );

   produce_block();

   BOOST_REQUIRE_EQUAL( validate(), true );
} FC_LOG_AND_RETHROW() }

/*************************************************************************************
+ * action_ordinal_test test cases
+ *************************************************************************************/
BOOST_FIXTURE_TEST_CASE(action_ordinal_test, TESTER) { try {

   produce_blocks(1);
   create_account(N(testapi) );
   set_code( N(testapi), contracts::test_api_wasm() );
   produce_blocks(1);
   create_account(N(bob) );
   set_code( N(bob), contracts::test_api_wasm() );
   produce_blocks(1);
   create_account(N(charlie) );
   set_code( N(charlie), contracts::test_api_wasm() );
   produce_blocks(1);
   create_account(N(david) );
   set_code( N(david), contracts::test_api_wasm() );
   produce_blocks(1);
   create_account(N(erin) );
   set_code( N(erin), contracts::test_api_wasm() );
   produce_blocks(1);

   // prove act digest
   auto pad = [](const digest_type& expected_act_digest, const action& act, const vector<char>& act_output)
   {
      std::vector<char> buf1;
      buf1.resize(64);
      datastream<char*> ds(buf1.data(), buf1.size());

      {
         std::vector<char> buf2;
         const action_base* act_base = &act;
         buf2.resize(fc::raw::pack_size(*act_base));
         datastream<char*> ds2(buf2.data(), buf2.size());
         fc::raw::pack(ds2, *act_base);
         fc::raw::pack(ds, sha256::hash(buf2.data(), buf2.size()));
      }

      {
         std::vector<char> buf2;
         buf2.resize(fc::raw::pack_size(act.data) + fc::raw::pack_size(act_output));
         datastream<char*> ds2(buf2.data(), buf2.size());
         fc::raw::pack(ds2, act.data);
         fc::raw::pack(ds2, act_output);
         fc::raw::pack(ds, sha256::hash(buf2.data(), buf2.size()));
      }

      digest_type computed_act_digest = sha256::hash(buf1.data(), ds.tellp());

      return expected_act_digest == computed_act_digest;
   };

   transaction_trace_ptr txn_trace = CALL_TEST_FUNCTION_SCOPE( *this, "test_action", "test_action_ordinal1",
      {}, vector<account_name>{ N(testapi)});

   BOOST_REQUIRE_EQUAL( validate(), true );

   BOOST_REQUIRE_EQUAL( txn_trace != nullptr, true);
   BOOST_REQUIRE_EQUAL( txn_trace->action_traces.size(), 11);

   auto &atrace = txn_trace->action_traces;
   BOOST_REQUIRE_EQUAL((int)atrace[0].action_ordinal, 1);
   BOOST_REQUIRE_EQUAL((int)atrace[0].creator_action_ordinal, 0);
   BOOST_REQUIRE_EQUAL((int)atrace[0].closest_unnotified_ancestor_action_ordinal, 0);
   BOOST_REQUIRE_EQUAL(atrace[0].receiver, N(testapi));
   BOOST_REQUIRE_EQUAL(atrace[0].act.account, N(testapi));
   BOOST_REQUIRE_EQUAL(atrace[0].act.name, TEST_METHOD("test_action", "test_action_ordinal1"));
   BOOST_REQUIRE_EQUAL(atrace[0].receipt.valid(), true);
   BOOST_REQUIRE_EQUAL(fc::raw::unpack<unsigned_int>(atrace[0].return_value), unsigned_int(1) );
   BOOST_REQUIRE(pad(atrace[0].receipt->act_digest, atrace[0].act, atrace[0].return_value));
   int start_gseq = atrace[0].receipt->global_sequence;

   BOOST_REQUIRE_EQUAL((int)atrace[1].action_ordinal,2);
   BOOST_REQUIRE_EQUAL((int)atrace[1].creator_action_ordinal, 1);
   BOOST_REQUIRE_EQUAL((int)atrace[1].closest_unnotified_ancestor_action_ordinal, 1);
   BOOST_REQUIRE_EQUAL(atrace[1].receiver, N(bob));
   BOOST_REQUIRE_EQUAL(atrace[1].act.account, N(testapi));
   BOOST_REQUIRE_EQUAL(atrace[1].act.name, TEST_METHOD("test_action", "test_action_ordinal1"));
   BOOST_REQUIRE_EQUAL(atrace[1].receipt.valid(), true);
   BOOST_REQUIRE_EQUAL(fc::raw::unpack<std::string>(atrace[1].return_value), "bob" );
   BOOST_REQUIRE(pad(atrace[1].receipt->act_digest, atrace[1].act, atrace[1].return_value));
   BOOST_REQUIRE_EQUAL(atrace[1].receipt->global_sequence, start_gseq + 1);

   BOOST_REQUIRE_EQUAL((int)atrace[2].action_ordinal, 3);
   BOOST_REQUIRE_EQUAL((int)atrace[2].creator_action_ordinal, 1);
   BOOST_REQUIRE_EQUAL((int)atrace[2].closest_unnotified_ancestor_action_ordinal, 1);
   BOOST_REQUIRE_EQUAL(atrace[2].receiver, N(testapi));
   BOOST_REQUIRE_EQUAL(atrace[2].act.account, N(testapi));
   BOOST_REQUIRE_EQUAL(atrace[2].act.name, TEST_METHOD("test_action", "test_action_ordinal2"));
   BOOST_REQUIRE_EQUAL(atrace[2].receipt.valid(), true);
   BOOST_REQUIRE_EQUAL(fc::raw::unpack<name>(atrace[2].return_value), name("five") );
   BOOST_REQUIRE(pad(atrace[2].receipt->act_digest, atrace[2].act, atrace[2].return_value));
   BOOST_REQUIRE_EQUAL(atrace[2].receipt->global_sequence, start_gseq + 4);

   BOOST_REQUIRE_EQUAL((int)atrace[3].action_ordinal, 4);
   BOOST_REQUIRE_EQUAL((int)atrace[3].creator_action_ordinal, 1);
   BOOST_REQUIRE_EQUAL((int)atrace[3].closest_unnotified_ancestor_action_ordinal, 1);
   BOOST_REQUIRE_EQUAL(atrace[3].receiver, N(testapi));
   BOOST_REQUIRE_EQUAL(atrace[3].act.account, N(testapi));
   BOOST_REQUIRE_EQUAL(atrace[3].act.name, TEST_METHOD("test_action", "test_action_ordinal3"));
   BOOST_REQUIRE_EQUAL(atrace[3].receipt.valid(), true);
   BOOST_REQUIRE_EQUAL(fc::raw::unpack<unsigned_int>(atrace[3].return_value), unsigned_int(9) );
   BOOST_REQUIRE(pad(atrace[3].receipt->act_digest, atrace[3].act, atrace[3].return_value));
   BOOST_REQUIRE_EQUAL(atrace[3].receipt->global_sequence, start_gseq + 8);

   BOOST_REQUIRE_EQUAL((int)atrace[4].action_ordinal, 5);
   BOOST_REQUIRE_EQUAL((int)atrace[4].creator_action_ordinal, 1);
   BOOST_REQUIRE_EQUAL((int)atrace[4].closest_unnotified_ancestor_action_ordinal, 1);
   BOOST_REQUIRE_EQUAL(atrace[4].receiver, N(charlie));
   BOOST_REQUIRE_EQUAL(atrace[4].act.account, N(testapi));
   BOOST_REQUIRE_EQUAL(atrace[4].act.name, TEST_METHOD("test_action", "test_action_ordinal1"));
   BOOST_REQUIRE_EQUAL(atrace[4].receipt.valid(), true);
   BOOST_REQUIRE_EQUAL(fc::raw::unpack<std::string>(atrace[4].return_value), "charlie" );
   BOOST_REQUIRE(pad(atrace[4].receipt->act_digest, atrace[4].act, atrace[4].return_value));
   BOOST_REQUIRE_EQUAL(atrace[4].receipt->global_sequence, start_gseq + 2);

   BOOST_REQUIRE_EQUAL((int)atrace[5].action_ordinal, 6);
   BOOST_REQUIRE_EQUAL((int)atrace[5].creator_action_ordinal, 2);
   BOOST_REQUIRE_EQUAL((int)atrace[5].closest_unnotified_ancestor_action_ordinal, 1);
   BOOST_REQUIRE_EQUAL(atrace[5].receiver, N(bob));
   BOOST_REQUIRE_EQUAL(atrace[5].act.account, N(bob));
   BOOST_REQUIRE_EQUAL(atrace[5].act.name, TEST_METHOD("test_action", "test_action_ordinal_foo"));
   BOOST_REQUIRE_EQUAL(atrace[5].receipt.valid(), true);
   BOOST_REQUIRE_EQUAL(fc::raw::unpack<double>(atrace[5].return_value), 13.23 );
   BOOST_REQUIRE(pad(atrace[5].receipt->act_digest, atrace[5].act, atrace[5].return_value));
   BOOST_REQUIRE_EQUAL(atrace[5].receipt->global_sequence, start_gseq + 9);

   BOOST_REQUIRE_EQUAL((int)atrace[6].action_ordinal, 7);
   BOOST_REQUIRE_EQUAL((int)atrace[6].creator_action_ordinal,2);
   BOOST_REQUIRE_EQUAL((int)atrace[6].closest_unnotified_ancestor_action_ordinal, 1);
   BOOST_REQUIRE_EQUAL(atrace[6].receiver, N(david));
   BOOST_REQUIRE_EQUAL(atrace[6].act.account, N(testapi));
   BOOST_REQUIRE_EQUAL(atrace[6].act.name, TEST_METHOD("test_action", "test_action_ordinal1"));
   BOOST_REQUIRE_EQUAL(atrace[6].receipt.valid(), true);
   BOOST_REQUIRE_EQUAL(fc::raw::unpack<std::string>(atrace[6].return_value), "david" );
   BOOST_REQUIRE(pad(atrace[6].receipt->act_digest, atrace[6].act, atrace[6].return_value));
   BOOST_REQUIRE_EQUAL(atrace[6].receipt->global_sequence, start_gseq + 3);

   BOOST_REQUIRE_EQUAL((int)atrace[7].action_ordinal, 8);
   BOOST_REQUIRE_EQUAL((int)atrace[7].creator_action_ordinal, 5);
   BOOST_REQUIRE_EQUAL((int)atrace[7].closest_unnotified_ancestor_action_ordinal, 1);
   BOOST_REQUIRE_EQUAL(atrace[7].receiver, N(charlie));
   BOOST_REQUIRE_EQUAL(atrace[7].act.account, N(charlie));
   BOOST_REQUIRE_EQUAL(atrace[7].act.name, TEST_METHOD("test_action", "test_action_ordinal_bar"));
   BOOST_REQUIRE_EQUAL(atrace[7].receipt.valid(), true);
   BOOST_REQUIRE_EQUAL(fc::raw::unpack<float>(atrace[7].return_value), 11.42f );
   BOOST_REQUIRE(pad(atrace[7].receipt->act_digest, atrace[7].act, atrace[7].return_value));
   BOOST_REQUIRE_EQUAL(atrace[7].receipt->global_sequence, start_gseq + 10);

   BOOST_REQUIRE_EQUAL((int)atrace[8].action_ordinal, 9);
   BOOST_REQUIRE_EQUAL((int)atrace[8].creator_action_ordinal, 3);
   BOOST_REQUIRE_EQUAL((int)atrace[8].closest_unnotified_ancestor_action_ordinal, 3);
   BOOST_REQUIRE_EQUAL(atrace[8].receiver, N(david));
   BOOST_REQUIRE_EQUAL(atrace[8].act.account, N(testapi));
   BOOST_REQUIRE_EQUAL(atrace[8].act.name, TEST_METHOD("test_action", "test_action_ordinal2"));
   BOOST_REQUIRE_EQUAL(atrace[8].receipt.valid(), true);
   BOOST_REQUIRE_EQUAL(fc::raw::unpack<bool>(atrace[8].return_value), true );
   BOOST_REQUIRE(pad(atrace[8].receipt->act_digest, atrace[8].act, atrace[8].return_value));
   BOOST_REQUIRE_EQUAL(atrace[8].receipt->global_sequence, start_gseq + 5);

   BOOST_REQUIRE_EQUAL((int)atrace[9].action_ordinal, 10);
   BOOST_REQUIRE_EQUAL((int)atrace[9].creator_action_ordinal, 3);
   BOOST_REQUIRE_EQUAL((int)atrace[9].closest_unnotified_ancestor_action_ordinal, 3);
   BOOST_REQUIRE_EQUAL(atrace[9].receiver, N(erin));
   BOOST_REQUIRE_EQUAL(atrace[9].act.account, N(testapi));
   BOOST_REQUIRE_EQUAL(atrace[9].act.name, TEST_METHOD("test_action", "test_action_ordinal2"));
   BOOST_REQUIRE_EQUAL(atrace[9].receipt.valid(), true);
   BOOST_REQUIRE_EQUAL(fc::raw::unpack<signed_int>(atrace[9].return_value), signed_int(7) );
   BOOST_REQUIRE(pad(atrace[9].receipt->act_digest, atrace[9].act, atrace[9].return_value));
   BOOST_REQUIRE_EQUAL(atrace[9].receipt->global_sequence, start_gseq + 6);

   BOOST_REQUIRE_EQUAL((int)atrace[10].action_ordinal, 11);
   BOOST_REQUIRE_EQUAL((int)atrace[10].creator_action_ordinal, 3);
   BOOST_REQUIRE_EQUAL((int)atrace[10].closest_unnotified_ancestor_action_ordinal, 3);
   BOOST_REQUIRE_EQUAL(atrace[10].receiver, N(testapi));
   BOOST_REQUIRE_EQUAL(atrace[10].act.account, N(testapi));
   BOOST_REQUIRE_EQUAL(atrace[10].act.name, TEST_METHOD("test_action", "test_action_ordinal4"));
   BOOST_REQUIRE_EQUAL(atrace[10].receipt.valid(), true);
   BOOST_REQUIRE_EQUAL(atrace[10].return_value.size(), 0 );
   BOOST_REQUIRE_EQUAL(atrace[10].receipt->global_sequence, start_gseq + 7);
} FC_LOG_AND_RETHROW() }


/*************************************************************************************
+ * action_ordinal_failtest1 test cases
+ *************************************************************************************/
BOOST_FIXTURE_TEST_CASE(action_ordinal_failtest1, TESTER) { try {

   produce_blocks(1);
   create_account(N(testapi) );
   set_code( N(testapi), contracts::test_api_wasm() );
   produce_blocks(1);
   create_account(N(bob) );
   set_code( N(bob), contracts::test_api_wasm() );
   produce_blocks(1);
   create_account(N(charlie) );
   set_code( N(charlie), contracts::test_api_wasm() );
   produce_blocks(1);
   create_account(N(david) );
   set_code( N(david), contracts::test_api_wasm() );
   produce_blocks(1);
   create_account(N(erin) );
   set_code( N(erin), contracts::test_api_wasm() );
   produce_blocks(1);

   create_account(N(fail1) ); // <- make first action fails in the middle
   produce_blocks(1);

   transaction_trace_ptr txn_trace =
      CALL_TEST_FUNCTION_NO_THROW( *this, "test_action", "test_action_ordinal1", {});

   BOOST_REQUIRE_EQUAL( validate(), true );

   BOOST_REQUIRE_EQUAL( txn_trace != nullptr, true);
   BOOST_REQUIRE_EQUAL( txn_trace->action_traces.size(), 3);

   auto &atrace = txn_trace->action_traces;

   // fails here after creating one notify action and one inline action
   BOOST_REQUIRE_EQUAL((int)atrace[0].action_ordinal, 1);
   BOOST_REQUIRE_EQUAL((int)atrace[0].creator_action_ordinal, 0);
   BOOST_REQUIRE_EQUAL((int)atrace[0].closest_unnotified_ancestor_action_ordinal, 0);
   BOOST_REQUIRE_EQUAL(atrace[0].receiver, N(testapi));
   BOOST_REQUIRE_EQUAL(atrace[0].act.account, N(testapi));
   BOOST_REQUIRE_EQUAL(atrace[0].act.name, TEST_METHOD("test_action", "test_action_ordinal1"));
   BOOST_REQUIRE_EQUAL(atrace[0].receipt.valid(), false);
   BOOST_REQUIRE_EQUAL(atrace[0].except.valid(), true);
   BOOST_REQUIRE_EQUAL(atrace[0].except->code(), 3050003);

   // not executed
   BOOST_REQUIRE_EQUAL((int)atrace[1].action_ordinal, 2);
   BOOST_REQUIRE_EQUAL((int)atrace[1].creator_action_ordinal, 1);
   BOOST_REQUIRE_EQUAL((int)atrace[1].closest_unnotified_ancestor_action_ordinal, 1);
   BOOST_REQUIRE_EQUAL(atrace[1].receiver, N(bob));
   BOOST_REQUIRE_EQUAL(atrace[1].act.account, N(testapi));
   BOOST_REQUIRE_EQUAL(atrace[1].act.name, TEST_METHOD("test_action", "test_action_ordinal1"));
   BOOST_REQUIRE_EQUAL(atrace[1].receipt.valid(), false);
   BOOST_REQUIRE_EQUAL(atrace[1].except.valid(), false);

   // not executed
   BOOST_REQUIRE_EQUAL((int)atrace[2].action_ordinal, 3);
   BOOST_REQUIRE_EQUAL((int)atrace[2].creator_action_ordinal, 1);
   BOOST_REQUIRE_EQUAL((int)atrace[2].closest_unnotified_ancestor_action_ordinal, 1);
   BOOST_REQUIRE_EQUAL(atrace[2].receiver, N(testapi));
   BOOST_REQUIRE_EQUAL(atrace[2].act.account, N(testapi));
   BOOST_REQUIRE_EQUAL(atrace[2].act.name, TEST_METHOD("test_action", "test_action_ordinal2"));
   BOOST_REQUIRE_EQUAL(atrace[2].receipt.valid(), false);
   BOOST_REQUIRE_EQUAL(atrace[2].except.valid(), false);

} FC_LOG_AND_RETHROW() }

/*************************************************************************************
+ * action_ordinal_failtest2 test cases
+ *************************************************************************************/
BOOST_FIXTURE_TEST_CASE(action_ordinal_failtest2, TESTER) { try {

   produce_blocks(1);
   create_account(N(testapi) );
   set_code( N(testapi), contracts::test_api_wasm() );
   produce_blocks(1);
   create_account(N(bob) );
   set_code( N(bob), contracts::test_api_wasm() );
   produce_blocks(1);
   create_account(N(charlie) );
   set_code( N(charlie), contracts::test_api_wasm() );
   produce_blocks(1);
   create_account(N(david) );
   set_code( N(david), contracts::test_api_wasm() );
   produce_blocks(1);
   create_account(N(erin) );
   set_code( N(erin), contracts::test_api_wasm() );
   produce_blocks(1);

   create_account(N(fail3) ); // <- make action 3 fails in the middle
   produce_blocks(1);

   transaction_trace_ptr txn_trace =
      CALL_TEST_FUNCTION_NO_THROW( *this, "test_action", "test_action_ordinal1", {});

   BOOST_REQUIRE_EQUAL( validate(), true );

   BOOST_REQUIRE_EQUAL( txn_trace != nullptr, true);
   BOOST_REQUIRE_EQUAL( txn_trace->action_traces.size(), 8);

   auto &atrace = txn_trace->action_traces;

   // executed
   BOOST_REQUIRE_EQUAL((int)atrace[0].action_ordinal, 1);
   BOOST_REQUIRE_EQUAL((int)atrace[0].creator_action_ordinal, 0);
   BOOST_REQUIRE_EQUAL((int)atrace[0].closest_unnotified_ancestor_action_ordinal, 0);
   BOOST_REQUIRE_EQUAL(atrace[0].receiver, N(testapi));
   BOOST_REQUIRE_EQUAL(atrace[0].act.account, N(testapi));
   BOOST_REQUIRE_EQUAL(atrace[0].act.name, TEST_METHOD("test_action", "test_action_ordinal1"));
   BOOST_REQUIRE_EQUAL(atrace[0].receipt.valid(), true);
   BOOST_REQUIRE_EQUAL(fc::raw::unpack<unsigned_int>(atrace[0].return_value), unsigned_int(1) );
   BOOST_REQUIRE_EQUAL(atrace[0].except.valid(), false);
   int start_gseq = atrace[0].receipt->global_sequence;

   // executed
   BOOST_REQUIRE_EQUAL((int)atrace[1].action_ordinal,2);
   BOOST_REQUIRE_EQUAL((int)atrace[1].creator_action_ordinal, 1);
   BOOST_REQUIRE_EQUAL((int)atrace[1].closest_unnotified_ancestor_action_ordinal, 1);
   BOOST_REQUIRE_EQUAL(atrace[1].receiver, N(bob));
   BOOST_REQUIRE_EQUAL(atrace[1].act.account, N(testapi));
   BOOST_REQUIRE_EQUAL(atrace[1].act.name, TEST_METHOD("test_action", "test_action_ordinal1"));
   BOOST_REQUIRE_EQUAL(atrace[1].receipt.valid(), true);
   BOOST_REQUIRE_EQUAL(fc::raw::unpack<std::string>(atrace[1].return_value), "bob" );
   BOOST_REQUIRE_EQUAL(atrace[1].receipt->global_sequence, start_gseq + 1);

   // not executed
   BOOST_REQUIRE_EQUAL((int)atrace[2].action_ordinal, 3);
   BOOST_REQUIRE_EQUAL((int)atrace[2].creator_action_ordinal, 1);
   BOOST_REQUIRE_EQUAL((int)atrace[2].closest_unnotified_ancestor_action_ordinal, 1);
   BOOST_REQUIRE_EQUAL(atrace[2].receiver, N(testapi));
   BOOST_REQUIRE_EQUAL(atrace[2].act.account, N(testapi));
   BOOST_REQUIRE_EQUAL(atrace[2].act.name, TEST_METHOD("test_action", "test_action_ordinal2"));
   BOOST_REQUIRE_EQUAL(atrace[2].receipt.valid(), false);
   BOOST_REQUIRE_EQUAL(atrace[2].except.valid(), false);

   // not executed
   BOOST_REQUIRE_EQUAL((int)atrace[3].action_ordinal, 4);
   BOOST_REQUIRE_EQUAL((int)atrace[3].creator_action_ordinal, 1);
   BOOST_REQUIRE_EQUAL((int)atrace[3].closest_unnotified_ancestor_action_ordinal, 1);
   BOOST_REQUIRE_EQUAL(atrace[3].receiver, N(testapi));
   BOOST_REQUIRE_EQUAL(atrace[3].act.account, N(testapi));
   BOOST_REQUIRE_EQUAL(atrace[3].act.name, TEST_METHOD("test_action", "test_action_ordinal3"));
   BOOST_REQUIRE_EQUAL(atrace[3].receipt.valid(), false);
   BOOST_REQUIRE_EQUAL(atrace[3].except.valid(), false);

   // hey exception is here
   BOOST_REQUIRE_EQUAL((int)atrace[4].action_ordinal, 5);
   BOOST_REQUIRE_EQUAL((int)atrace[4].creator_action_ordinal, 1);
   BOOST_REQUIRE_EQUAL((int)atrace[4].closest_unnotified_ancestor_action_ordinal, 1);
   BOOST_REQUIRE_EQUAL(atrace[4].receiver, N(charlie));
   BOOST_REQUIRE_EQUAL(atrace[4].act.account, N(testapi));
   BOOST_REQUIRE_EQUAL(atrace[4].act.name, TEST_METHOD("test_action", "test_action_ordinal1"));
   BOOST_REQUIRE_EQUAL(atrace[4].receipt.valid(), false);
   BOOST_REQUIRE_EQUAL(atrace[4].except.valid(), true);
   BOOST_REQUIRE_EQUAL(atrace[4].except->code(), 3050003);

   // not executed
   BOOST_REQUIRE_EQUAL((int)atrace[5].action_ordinal, 6);
   BOOST_REQUIRE_EQUAL((int)atrace[5].creator_action_ordinal, 2);
   BOOST_REQUIRE_EQUAL((int)atrace[5].closest_unnotified_ancestor_action_ordinal, 1);
   BOOST_REQUIRE_EQUAL(atrace[5].receiver, N(bob));
   BOOST_REQUIRE_EQUAL(atrace[5].act.account, N(bob));
   BOOST_REQUIRE_EQUAL(atrace[5].act.name, TEST_METHOD("test_action", "test_action_ordinal_foo"));
   BOOST_REQUIRE_EQUAL(atrace[5].receipt.valid(), false);
   BOOST_REQUIRE_EQUAL(atrace[5].except.valid(), false);

   // not executed
   BOOST_REQUIRE_EQUAL((int)atrace[6].action_ordinal, 7);
   BOOST_REQUIRE_EQUAL((int)atrace[6].creator_action_ordinal,2);
   BOOST_REQUIRE_EQUAL((int)atrace[6].closest_unnotified_ancestor_action_ordinal, 1);
   BOOST_REQUIRE_EQUAL(atrace[6].receiver, N(david));
   BOOST_REQUIRE_EQUAL(atrace[6].act.account, N(testapi));
   BOOST_REQUIRE_EQUAL(atrace[6].act.name, TEST_METHOD("test_action", "test_action_ordinal1"));
   BOOST_REQUIRE_EQUAL(atrace[6].receipt.valid(), false);
   BOOST_REQUIRE_EQUAL(atrace[6].except.valid(), false);

   // not executed
   BOOST_REQUIRE_EQUAL((int)atrace[7].action_ordinal, 8);
   BOOST_REQUIRE_EQUAL((int)atrace[7].creator_action_ordinal, 5);
   BOOST_REQUIRE_EQUAL((int)atrace[7].closest_unnotified_ancestor_action_ordinal, 1);
   BOOST_REQUIRE_EQUAL(atrace[7].receiver, N(charlie));
   BOOST_REQUIRE_EQUAL(atrace[7].act.account, N(charlie));
   BOOST_REQUIRE_EQUAL(atrace[7].act.name, TEST_METHOD("test_action", "test_action_ordinal_bar"));
   BOOST_REQUIRE_EQUAL(atrace[7].receipt.valid(), false);
   BOOST_REQUIRE_EQUAL(atrace[7].except.valid(), false);

} FC_LOG_AND_RETHROW() }

/*************************************************************************************
+ * action_ordinal_failtest3 test cases
+ *************************************************************************************/
BOOST_FIXTURE_TEST_CASE(action_ordinal_failtest3, TESTER) { try {

   produce_blocks(1);
   create_account(N(testapi) );
   set_code( N(testapi), contracts::test_api_wasm() );
   produce_blocks(1);
   create_account(N(bob) );
   set_code( N(bob), contracts::test_api_wasm() );
   produce_blocks(1);
   create_account(N(charlie) );
   set_code( N(charlie), contracts::test_api_wasm() );
   produce_blocks(1);
   create_account(N(david) );
   set_code( N(david), contracts::test_api_wasm() );
   produce_blocks(1);
   create_account(N(erin) );
   set_code( N(erin), contracts::test_api_wasm() );
   produce_blocks(1);

   create_account(N(failnine) ); // <- make action 9 fails in the middle
   produce_blocks(1);

   transaction_trace_ptr txn_trace =
      CALL_TEST_FUNCTION_NO_THROW( *this, "test_action", "test_action_ordinal1", {});

   BOOST_REQUIRE_EQUAL( validate(), true );

   BOOST_REQUIRE_EQUAL( txn_trace != nullptr, true);
   BOOST_REQUIRE_EQUAL( txn_trace->action_traces.size(), 11);

   auto &atrace = txn_trace->action_traces;

   // executed
   BOOST_REQUIRE_EQUAL((int)atrace[0].action_ordinal, 1);
   BOOST_REQUIRE_EQUAL((int)atrace[0].creator_action_ordinal, 0);
   BOOST_REQUIRE_EQUAL((int)atrace[0].closest_unnotified_ancestor_action_ordinal, 0);
   BOOST_REQUIRE_EQUAL(atrace[0].receiver, N(testapi));
   BOOST_REQUIRE_EQUAL(atrace[0].act.account, N(testapi));
   BOOST_REQUIRE_EQUAL(atrace[0].act.name, TEST_METHOD("test_action", "test_action_ordinal1"));
   BOOST_REQUIRE_EQUAL(atrace[0].receipt.valid(), true);
   BOOST_REQUIRE_EQUAL(fc::raw::unpack<unsigned_int>(atrace[0].return_value), unsigned_int(1) );
   BOOST_REQUIRE_EQUAL(atrace[0].except.valid(), false);
   int start_gseq = atrace[0].receipt->global_sequence;

   // executed
   BOOST_REQUIRE_EQUAL((int)atrace[1].action_ordinal,2);
   BOOST_REQUIRE_EQUAL((int)atrace[1].creator_action_ordinal, 1);
   BOOST_REQUIRE_EQUAL((int)atrace[1].closest_unnotified_ancestor_action_ordinal, 1);
   BOOST_REQUIRE_EQUAL(atrace[1].receiver, N(bob));
   BOOST_REQUIRE_EQUAL(atrace[1].act.account, N(testapi));
   BOOST_REQUIRE_EQUAL(atrace[1].act.name, TEST_METHOD("test_action", "test_action_ordinal1"));
   BOOST_REQUIRE_EQUAL(atrace[1].receipt.valid(), true);
   BOOST_REQUIRE_EQUAL(fc::raw::unpack<std::string>(atrace[1].return_value), "bob" );
   BOOST_REQUIRE_EQUAL(atrace[1].receipt->global_sequence, start_gseq + 1);

   // executed
   BOOST_REQUIRE_EQUAL((int)atrace[2].action_ordinal, 3);
   BOOST_REQUIRE_EQUAL((int)atrace[2].creator_action_ordinal, 1);
   BOOST_REQUIRE_EQUAL((int)atrace[2].closest_unnotified_ancestor_action_ordinal, 1);
   BOOST_REQUIRE_EQUAL(atrace[2].receiver, N(testapi));
   BOOST_REQUIRE_EQUAL(atrace[2].act.account, N(testapi));
   BOOST_REQUIRE_EQUAL(atrace[2].act.name, TEST_METHOD("test_action", "test_action_ordinal2"));
   BOOST_REQUIRE_EQUAL(atrace[2].receipt.valid(), true);
   BOOST_REQUIRE_EQUAL(fc::raw::unpack<name>(atrace[2].return_value), name("five") );
   BOOST_REQUIRE_EQUAL(atrace[2].receipt->global_sequence, start_gseq + 4);

   // fails here
   BOOST_REQUIRE_EQUAL((int)atrace[3].action_ordinal, 4);
   BOOST_REQUIRE_EQUAL((int)atrace[3].creator_action_ordinal, 1);
   BOOST_REQUIRE_EQUAL((int)atrace[3].closest_unnotified_ancestor_action_ordinal, 1);
   BOOST_REQUIRE_EQUAL(atrace[3].receiver, N(testapi));
   BOOST_REQUIRE_EQUAL(atrace[3].act.account, N(testapi));
   BOOST_REQUIRE_EQUAL(atrace[3].act.name, TEST_METHOD("test_action", "test_action_ordinal3"));
   BOOST_REQUIRE_EQUAL(atrace[3].receipt.valid(), false);
   BOOST_REQUIRE_EQUAL(atrace[3].except.valid(), true);
   BOOST_REQUIRE_EQUAL(atrace[3].except->code(), 3050003);

   // executed
   BOOST_REQUIRE_EQUAL((int)atrace[4].action_ordinal, 5);
   BOOST_REQUIRE_EQUAL((int)atrace[4].creator_action_ordinal, 1);
   BOOST_REQUIRE_EQUAL((int)atrace[4].closest_unnotified_ancestor_action_ordinal, 1);
   BOOST_REQUIRE_EQUAL(atrace[4].receiver, N(charlie));
   BOOST_REQUIRE_EQUAL(atrace[4].act.account, N(testapi));
   BOOST_REQUIRE_EQUAL(atrace[4].act.name, TEST_METHOD("test_action", "test_action_ordinal1"));
   BOOST_REQUIRE_EQUAL(atrace[4].receipt.valid(), true);
   BOOST_REQUIRE_EQUAL(fc::raw::unpack<std::string>(atrace[4].return_value), "charlie" );
   BOOST_REQUIRE_EQUAL(atrace[4].receipt->global_sequence, start_gseq + 2);

   // not executed
   BOOST_REQUIRE_EQUAL((int)atrace[5].action_ordinal, 6);
   BOOST_REQUIRE_EQUAL((int)atrace[5].creator_action_ordinal, 2);
   BOOST_REQUIRE_EQUAL((int)atrace[5].closest_unnotified_ancestor_action_ordinal, 1);
   BOOST_REQUIRE_EQUAL(atrace[5].receiver, N(bob));
   BOOST_REQUIRE_EQUAL(atrace[5].act.account, N(bob));
   BOOST_REQUIRE_EQUAL(atrace[5].act.name, TEST_METHOD("test_action", "test_action_ordinal_foo"));
   BOOST_REQUIRE_EQUAL(atrace[5].receipt.valid(), false);
   BOOST_REQUIRE_EQUAL(atrace[5].except.valid(), false);

   // executed
   BOOST_REQUIRE_EQUAL((int)atrace[6].action_ordinal, 7);
   BOOST_REQUIRE_EQUAL((int)atrace[6].creator_action_ordinal,2);
   BOOST_REQUIRE_EQUAL((int)atrace[6].closest_unnotified_ancestor_action_ordinal, 1);
   BOOST_REQUIRE_EQUAL(atrace[6].receiver, N(david));
   BOOST_REQUIRE_EQUAL(atrace[6].act.account, N(testapi));
   BOOST_REQUIRE_EQUAL(atrace[6].act.name, TEST_METHOD("test_action", "test_action_ordinal1"));
   BOOST_REQUIRE_EQUAL(atrace[6].receipt.valid(), true);
   BOOST_REQUIRE_EQUAL(fc::raw::unpack<std::string>(atrace[6].return_value), "david" );
   BOOST_REQUIRE_EQUAL(atrace[6].receipt->global_sequence, start_gseq + 3);

   // not executed
   BOOST_REQUIRE_EQUAL((int)atrace[7].action_ordinal, 8);
   BOOST_REQUIRE_EQUAL((int)atrace[7].creator_action_ordinal, 5);
   BOOST_REQUIRE_EQUAL((int)atrace[7].closest_unnotified_ancestor_action_ordinal, 1);
   BOOST_REQUIRE_EQUAL(atrace[7].receiver, N(charlie));
   BOOST_REQUIRE_EQUAL(atrace[7].act.account, N(charlie));
   BOOST_REQUIRE_EQUAL(atrace[7].act.name, TEST_METHOD("test_action", "test_action_ordinal_bar"));
   BOOST_REQUIRE_EQUAL(atrace[7].receipt.valid(), false);
   BOOST_REQUIRE_EQUAL(atrace[7].except.valid(), false);

   // executed
   BOOST_REQUIRE_EQUAL((int)atrace[8].action_ordinal, 9);
   BOOST_REQUIRE_EQUAL((int)atrace[8].creator_action_ordinal, 3);
   BOOST_REQUIRE_EQUAL((int)atrace[8].closest_unnotified_ancestor_action_ordinal, 3);
   BOOST_REQUIRE_EQUAL(atrace[8].receiver, N(david));
   BOOST_REQUIRE_EQUAL(atrace[8].act.account, N(testapi));
   BOOST_REQUIRE_EQUAL(atrace[8].act.name, TEST_METHOD("test_action", "test_action_ordinal2"));
   BOOST_REQUIRE_EQUAL(atrace[8].receipt.valid(), true);
   BOOST_REQUIRE_EQUAL(fc::raw::unpack<bool>(atrace[8].return_value), true );
   BOOST_REQUIRE_EQUAL(atrace[8].receipt->global_sequence, start_gseq + 5);

   // executed
   BOOST_REQUIRE_EQUAL((int)atrace[9].action_ordinal, 10);
   BOOST_REQUIRE_EQUAL((int)atrace[9].creator_action_ordinal, 3);
   BOOST_REQUIRE_EQUAL((int)atrace[9].closest_unnotified_ancestor_action_ordinal, 3);
   BOOST_REQUIRE_EQUAL(atrace[9].receiver, N(erin));
   BOOST_REQUIRE_EQUAL(atrace[9].act.account, N(testapi));
   BOOST_REQUIRE_EQUAL(atrace[9].act.name, TEST_METHOD("test_action", "test_action_ordinal2"));
   BOOST_REQUIRE_EQUAL(atrace[9].receipt.valid(), true);
   BOOST_REQUIRE_EQUAL(fc::raw::unpack<signed_int>(atrace[9].return_value), signed_int(7) );
   BOOST_REQUIRE_EQUAL(atrace[9].receipt->global_sequence, start_gseq + 6);

   // executed
   BOOST_REQUIRE_EQUAL((int)atrace[10].action_ordinal, 11);
   BOOST_REQUIRE_EQUAL((int)atrace[10].creator_action_ordinal, 3);
   BOOST_REQUIRE_EQUAL((int)atrace[10].closest_unnotified_ancestor_action_ordinal, 3);
   BOOST_REQUIRE_EQUAL(atrace[10].receiver, N(testapi));
   BOOST_REQUIRE_EQUAL(atrace[10].act.account, N(testapi));
   BOOST_REQUIRE_EQUAL(atrace[10].act.name, TEST_METHOD("test_action", "test_action_ordinal4"));
   BOOST_REQUIRE_EQUAL(atrace[10].receipt.valid(), true);
   BOOST_REQUIRE_EQUAL(atrace[10].return_value.size(), 0 );
   BOOST_REQUIRE_EQUAL(atrace[10].receipt->global_sequence, start_gseq + 7);

} FC_LOG_AND_RETHROW() }

BOOST_AUTO_TEST_SUITE_END()<|MERGE_RESOLUTION|>--- conflicted
+++ resolved
@@ -957,11 +957,7 @@
    auto sigs = trx.sign(test.get_private_key(N(testapi), "active"), test.control->get_chain_id());
    flat_set<public_key_type> keys;
    trx.get_signature_keys(test.control->get_chain_id(), fc::time_point::max(), keys);
-<<<<<<< HEAD
-   auto res = test.push_transaction( trx, fc::now<fc::microseconds>() + fc::milliseconds(max_cpu_usage_ms), billed_cpu_time_us );
-=======
-   auto res = test.push_transaction( trx, fc::clock::now() + fc::milliseconds(max_cpu_usage_ms), billed_cpu_time_us );
->>>>>>> 8d4aa1bb
+   auto res = test.push_transaction( trx, fc::now() + fc::milliseconds(max_cpu_usage_ms), billed_cpu_time_us );
    BOOST_CHECK_EQUAL(res->receipt->status, transaction_receipt::executed);
    test.produce_block();
 };

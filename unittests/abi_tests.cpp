#include <algorithm>
#include <vector>
#include <iterator>
#include <cstdlib>

#include <boost/test/unit_test.hpp>

#include <fc/variant.hpp>
#include <fc/io/json.hpp>
#include <fc/exception/exception.hpp>
#include <fc/log/logger.hpp>
#include <fc/scoped_exit.hpp>

#include <eosio/chain/contract_types.hpp>
#include <eosio/chain/abi_serializer.hpp>
#include <eosio/chain/eosio_contract.hpp>
#include <eosio/testing/tester.hpp>

#include <boost/test/framework.hpp>

#include <deep_nested.abi.hpp>
#include <large_nested.abi.hpp>

using namespace eosio;
using namespace chain;

BOOST_AUTO_TEST_SUITE(abi_tests)

fc::microseconds max_serialization_time = fc::seconds(1); // some test machines are very slow

// verify that round trip conversion, via bytes, reproduces the exact same data
fc::variant verify_byte_round_trip_conversion( const abi_serializer& abis, const type_name& type, const fc::variant& var )
{
   auto bytes = abis.variant_to_binary(type, var, abi_serializer::create_yield_function( max_serialization_time ));

   auto var2 = abis.binary_to_variant(type, bytes, abi_serializer::create_yield_function( max_serialization_time ));

<<<<<<< HEAD
   std::string r = fc::json::to_string(var2, fc::now<fc::microseconds>() + max_serialization_time);
=======
   std::string r = fc::json::to_string(var2, fc::clock::now() + max_serialization_time);
>>>>>>> 8d4aa1bb

   auto bytes2 = abis.variant_to_binary(type, var2, abi_serializer::create_yield_function( max_serialization_time ));

   BOOST_TEST( fc::to_hex(bytes) == fc::to_hex(bytes2) );

   return var2;
}

void verify_round_trip_conversion( const abi_serializer& abis, const type_name& type, const std::string& json, const std::string& hex, const std::string& expected_json )
{
   auto var = fc::json::from_string(json);
   auto bytes = abis.variant_to_binary(type, var, abi_serializer::create_yield_function( max_serialization_time ));
   BOOST_REQUIRE_EQUAL(fc::to_hex(bytes), hex);
   auto var2 = abis.binary_to_variant(type, bytes, abi_serializer::create_yield_function( max_serialization_time ));
<<<<<<< HEAD
   BOOST_REQUIRE_EQUAL(fc::json::to_string(var2, fc::now<fc::microseconds>() + max_serialization_time), expected_json);
=======
   BOOST_REQUIRE_EQUAL(fc::json::to_string(var2, fc::clock::now() + max_serialization_time), expected_json);
>>>>>>> 8d4aa1bb
   auto bytes2 = abis.variant_to_binary(type, var2, abi_serializer::create_yield_function( max_serialization_time ));
   BOOST_REQUIRE_EQUAL(fc::to_hex(bytes2), hex);
}

void verify_round_trip_conversion( const abi_serializer& abis, const type_name& type, const std::string& json, const std::string& hex )
{
   verify_round_trip_conversion( abis, type, json, hex, json );
}

auto get_resolver(const abi_def& abi = abi_def())
{
   return [&abi](const account_name &name) -> optional<abi_serializer> {
      return abi_serializer(eosio_contract_abi(abi), abi_serializer::create_yield_function( max_serialization_time ));
   };
}

// verify that round trip conversion, via actual class, reproduces the exact same data
template<typename T>
fc::variant verify_type_round_trip_conversion( const abi_serializer& abis, const type_name& type, const fc::variant& var )
{ try {

   auto bytes = abis.variant_to_binary(type, var, abi_serializer::create_yield_function( max_serialization_time ));

   T obj;
   abi_serializer::from_variant(var, obj, get_resolver(), abi_serializer::create_yield_function( max_serialization_time ));

   fc::variant var2;
   abi_serializer::to_variant(obj, var2, get_resolver(), abi_serializer::create_yield_function( max_serialization_time ));

<<<<<<< HEAD
   std::string r = fc::json::to_string(var2, fc::now<fc::microseconds>() + max_serialization_time);
=======
   std::string r = fc::json::to_string(var2, fc::clock::now() + max_serialization_time);
>>>>>>> 8d4aa1bb


   auto bytes2 = abis.variant_to_binary(type, var2, abi_serializer::create_yield_function( max_serialization_time ));

   BOOST_TEST( fc::to_hex(bytes) == fc::to_hex(bytes2) );

   return var2;
} FC_LOG_AND_RETHROW() }


    const char* my_abi = R"=====(
{
   "version": "eosio::abi/1.0",
   "types": [{
      "new_type_name": "type_name",
      "type": "string"
   },{
      "new_type_name": "field_name",
      "type": "string"
   },{
      "new_type_name": "fields",
      "type": "field_def[]"
   },{
      "new_type_name": "scope_name",
      "type": "name"
   }],
   "structs": [{
      "name": "abi_extension",
      "base": "",
      "fields": [{
         "name": "type",
         "type": "uint16"
      },{
         "name": "data",
         "type": "bytes"
      }]
   },{
      "name": "type_def",
      "base": "",
      "fields": [{
         "name": "new_type_name",
         "type": "type_name"
      },{
         "name": "type",
         "type": "type_name"
      }]
   },{
      "name": "field_def",
      "base": "",
      "fields": [{
         "name": "name",
         "type": "field_name"
      },{
         "name": "type",
         "type": "type_name"
      }]
   },{
      "name": "struct_def",
      "base": "",
      "fields": [{
         "name": "name",
         "type": "type_name"
      },{
         "name": "base",
         "type": "type_name"
      }{
         "name": "fields",
         "type": "field_def[]"
      }]
   },{
      "name": "action_def",
      "base": "",
      "fields": [{
         "name": "name",
         "type": "action_name"
      },{
         "name": "type",
         "type": "type_name"
      },{
         "name": "ricardian_contract",
         "type": "string"
      }]
   },{
      "name": "table_def",
      "base": "",
      "fields": [{
         "name": "name",
         "type": "table_name"
      },{
         "name": "index_type",
         "type": "type_name"
      },{
         "name": "key_names",
         "type": "field_name[]"
      },{
         "name": "key_types",
         "type": "type_name[]"
      },{
         "name": "type",
         "type": "type_name"
      }]
   },{
     "name": "clause_pair",
     "base": "",
     "fields": [{
         "name": "id",
         "type": "string"
     },{
         "name": "body",
         "type": "string"
     }]
   },{
      "name": "abi_def",
      "base": "",
      "fields": [{
         "name": "version",
         "type": "string"
      },{
         "name": "types",
         "type": "type_def[]"
      },{
         "name": "structs",
         "type": "struct_def[]"
      },{
         "name": "actions",
         "type": "action_def[]"
      },{
         "name": "tables",
         "type": "table_def[]"
      },{
         "name": "ricardian_clauses",
         "type": "clause_pair[]"
      },{
         "name": "abi_extensions",
         "type": "abi_extension[]"
      }]
   },{
      "name"  : "A",
      "base"  : "PublicKeyTypes",
      "fields": []
   },{
      "name": "signed_transaction",
      "base": "transaction",
      "fields": [{
         "name": "signatures",
         "type": "signature[]"
      },{
         "name": "context_free_data",
         "type": "bytes[]"
      }]
   },{
      "name": "PublicKeyTypes",
      "base" : "AssetTypes",
      "fields": [{
         "name": "publickey",
         "type": "public_key"
      },{
         "name": "publickey_arr",
         "type": "public_key[]"
      }]
    },{
      "name": "AssetTypes",
      "base" : "NativeTypes",
      "fields": [{
         "name": "asset",
         "type": "asset"
      },{
         "name": "asset_arr",
         "type": "asset[]"
      }]
    },{
      "name": "NativeTypes",
      "fields" : [{
         "name": "string",
         "type": "string"
      },{
         "name": "string_arr",
         "type": "string[]"
      },{
         "name": "block_timestamp_type",
         "type": "block_timestamp_type"
      },{
         "name": "time_point",
         "type": "time_point"
      },{
         "name": "time_point_arr",
         "type": "time_point[]"
      },{
         "name": "time_point_sec",
         "type": "time_point_sec"
      },{
         "name": "time_point_sec_arr",
         "type": "time_point_sec[]"
      },{
         "name": "signature",
         "type": "signature"
      },{
         "name": "signature_arr",
         "type": "signature[]"
      },{
         "name": "checksum256",
         "type": "checksum256"
      },{
         "name": "checksum256_arr",
         "type": "checksum256[]"
      },{
         "name": "fieldname",
         "type": "field_name"
      },{
         "name": "fieldname_arr",
         "type": "field_name[]"
      },{
         "name": "typename",
         "type": "type_name"
      },{
         "name": "typename_arr",
         "type": "type_name[]"
      },{
         "name": "uint8",
         "type": "uint8"
      },{
         "name": "uint8_arr",
         "type": "uint8[]"
      },{
         "name": "uint16",
         "type": "uint16"
      },{
         "name": "uint16_arr",
         "type": "uint16[]"
      },{
         "name": "uint32",
         "type": "uint32"
      },{
         "name": "uint32_arr",
         "type": "uint32[]"
      },{
         "name": "uint64",
         "type": "uint64"
      },{
         "name": "uint64_arr",
         "type": "uint64[]"
      },{
         "name": "uint128",
         "type": "uint128"
      },{
         "name": "uint128_arr",
         "type": "uint128[]"
      },{
         "name": "int8",
         "type": "int8"
      },{
         "name": "int8_arr",
         "type": "int8[]"
      },{
         "name": "int16",
         "type": "int16"
      },{
         "name": "int16_arr",
         "type": "int16[]"
      },{
         "name": "int32",
         "type": "int32"
      },{
         "name": "int32_arr",
         "type": "int32[]"
      },{
         "name": "int64",
         "type": "int64"
      },{
         "name": "int64_arr",
         "type": "int64[]"
      },{
         "name": "int128",
         "type": "int128"
      },{
         "name": "int128_arr",
         "type": "int128[]"
      },{
         "name": "name",
         "type": "name"
      },{
         "name": "name_arr",
         "type": "name[]"
      },{
         "name": "field",
         "type": "field_def"
      },{
         "name": "field_arr",
         "type": "field_def[]"
      },{
         "name": "struct",
         "type": "struct_def"
      },{
         "name": "struct_arr",
         "type": "struct_def[]"
      },{
         "name": "fields",
         "type": "fields"
      },{
         "name": "fields_arr",
         "type": "fields[]"
      },{
         "name": "accountname",
         "type": "account_name"
      },{
         "name": "accountname_arr",
         "type": "account_name[]"
      },{
         "name": "permname",
         "type": "permission_name"
      },{
         "name": "permname_arr",
         "type": "permission_name[]"
      },{
         "name": "actionname",
         "type": "action_name"
      },{
         "name": "actionname_arr",
         "type": "action_name[]"
      },{
         "name": "scopename",
         "type": "scope_name"
      },{
         "name": "scopename_arr",
         "type": "scope_name[]"
      },{
         "name": "permlvl",
         "type": "permission_level"
      },{
         "name": "permlvl_arr",
         "type": "permission_level[]"
      },{
         "name": "action",
         "type": "action"
      },{
         "name": "action_arr",
         "type": "action[]"
      },{
         "name": "permlvlwgt",
         "type": "permission_level_weight"
      },{
         "name": "permlvlwgt_arr",
         "type": "permission_level_weight[]"
      },{
         "name": "transaction",
         "type": "transaction"
      },{
         "name": "transaction_arr",
         "type": "transaction[]"
      },{
         "name": "strx",
         "type": "signed_transaction"
      },{
         "name": "strx_arr",
         "type": "signed_transaction[]"
      },{
         "name": "keyweight",
         "type": "key_weight"
      },{
         "name": "keyweight_arr",
         "type": "key_weight[]"
      },{
         "name": "authority",
         "type": "authority"
      },{
         "name": "authority_arr",
         "type": "authority[]"
      },{
         "name": "typedef",
         "type": "type_def"
      },{
         "name": "typedef_arr",
         "type": "type_def[]"
      },{
         "name": "actiondef",
         "type": "action_def"
      },{
         "name": "actiondef_arr",
         "type": "action_def[]"
      },{
         "name": "tabledef",
         "type": "table_def"
      },{
         "name": "tabledef_arr",
         "type": "table_def[]"
      },{
         "name": "abidef",
         "type": "abi_def"
      },{
         "name": "abidef_arr",
         "type": "abi_def[]"
      }]
    }
  ],
  "actions": [],
  "tables": [],
  "ricardian_clauses": [{"id":"clause A","body":"clause body A"},
              {"id":"clause B","body":"clause body B"}],
  "abi_extensions": []
}
)=====";

BOOST_AUTO_TEST_CASE(uint_types)
{ try {

   const char* currency_abi = R"=====(
   {
       "version": "eosio::abi/1.0",
       "types": [],
       "structs": [{
           "name": "transfer",
           "base": "",
           "fields": [{
               "name": "amount64",
               "type": "uint64"
           },{
               "name": "amount32",
               "type": "uint32"
           },{
               "name": "amount16",
               "type": "uint16"
           },{
               "name": "amount8",
               "type": "uint8"
           }]
       }],
       "actions": [],
       "tables": [],
       "ricardian_clauses": []
   }
   )=====";

   auto abi = fc::json::from_string(currency_abi).as<abi_def>();

   abi_serializer abis(eosio_contract_abi(abi), abi_serializer::create_yield_function( max_serialization_time ));

   const char* test_data = R"=====(
   {
     "amount64" : 64,
     "amount32" : 32,
     "amount16" : 16,
     "amount8"  : 8,
   }
   )=====";


   auto var = fc::json::from_string(test_data);
   verify_byte_round_trip_conversion(abi_serializer{abi, abi_serializer::create_yield_function( max_serialization_time )}, "transfer", var);

} FC_LOG_AND_RETHROW() }


BOOST_AUTO_TEST_CASE(general)
{ try {

   auto abi = eosio_contract_abi(fc::json::from_string(my_abi).as<abi_def>());

   abi_serializer abis(abi, abi_serializer::create_yield_function( max_serialization_time ));

   const char *my_other = R"=====(
    {
      "publickey"     :  "EOS6MRyAjQq8ud7hVNYcfnVPJqcVpscN5So8BhtHuGYqET5GDW5CV",
      "publickey_arr" :  ["EOS6MRyAjQq8ud7hVNYcfnVPJqcVpscN5So8BhtHuGYqET5GDW5CV","EOS6MRyAjQq8ud7hVNYcfnVPJqcVpscN5So8BhtHuGYqET5GDW5CV","EOS6MRyAjQq8ud7hVNYcfnVPJqcVpscN5So8BhtHuGYqET5GDW5CV"],
      "asset"         : "100.0000 SYS",
      "asset_arr"     : ["100.0000 SYS","100.0000 SYS"],

      "string"            : "ola ke ase",
      "string_arr"        : ["ola ke ase","ola ke desi"],
      "block_timestamp_type" : "2021-12-20T15",
      "time_point"        : "2021-12-20T15:30",
      "time_point_arr"    : ["2021-12-20T15:30","2021-12-20T15:31"],
      "time_point_sec"    : "2021-12-20T15:30:21",
      "time_point_sec_arr": ["2021-12-20T15:30:21","2021-12-20T15:31:21"],
      "signature"         : "SIG_K1_Jzdpi5RCzHLGsQbpGhndXBzcFs8vT5LHAtWLMxPzBdwRHSmJkcCdVu6oqPUQn1hbGUdErHvxtdSTS1YA73BThQFwV1v4G5",
      "signature_arr"     : ["SIG_K1_Jzdpi5RCzHLGsQbpGhndXBzcFs8vT5LHAtWLMxPzBdwRHSmJkcCdVu6oqPUQn1hbGUdErHvxtdSTS1YA73BThQFwV1v4G5","SIG_K1_Jzdpi5RCzHLGsQbpGhndXBzcFs8vT5LHAtWLMxPzBdwRHSmJkcCdVu6oqPUQn1hbGUdErHvxtdSTS1YA73BThQFwV1v4G5"],
      "checksum256"       : "ba7816bf8f01cfea414140de5dae2223b00361a396177a9cb410ff61f20015ad",
      "checksum256_arr"      : ["ba7816bf8f01cfea414140de5dae2223b00361a396177a9cb410ff61f20015ad","ba7816bf8f01cfea414140de5dae2223b00361a396177a9cb410ff61f20015ad"],
      "fieldname"         : "name1",
      "fieldname_arr"     : ["name1","name2"],
      "typename"          : "name3",
      "typename_arr"      : ["name4","name5"],
      "bytes"             : "010203",
      "bytes_arr"         : ["010203","","040506"],
      "uint8"             : 8,
      "uint8_arr"         : [8,9],
      "uint16"            : 16,
      "uint16_arr"        : [16,17],
      "uint32"            : 32,
      "uint32_arr"        : [32,33],
      "uint64"            : 64,
      "uint64_arr"        : [64,65],
      "uint128"           : 128,
      "uint128_arr"       : ["0x00000000000000000000000000000080",129],
      "int8"              : 108,
      "int8_arr"          : [108,109],
      "int16"             : 116,
      "int16_arr"         : [116,117],
      "int32"             : 132,
      "int32_arr"         : [132,133],
      "int64"             : 164,
      "int64_arr"         : [164,165],
      "int128"            : -128,
      "int128_arr"        : ["0xFFFFFFFFFFFFFFFFFFFFFFFFFFFFFF80",-129],
      "name"              : "xname1",
      "name_arr"          : ["xname2","xname3"],
      "field"             : {"name":"name1", "type":"type1"},
      "field_arr"         : [{"name":"name1", "type":"type1"}, {"name":"name2", "type":"type2"}],
      "struct"            : {"name":"struct1", "base":"base1", "fields": [{"name":"name1", "type":"type1"}, {"name":"name2", "type":"type2"}]},
      "struct_arr"        : [{"name":"struct1", "base":"base1", "fields": [{"name":"name1", "type":"type1"}, {"name":"name2", "type":"type2"}]},{"name":"struct1", "base":"base1", "fields": [{"name":"name1", "type":"type1"}, {"name":"name2", "type":"type2"}]}],
      "fields"            : [{"name":"name1", "type":"type1"}, {"name":"name2", "type":"type2"}],
      "fields_arr"        : [[{"name":"name1", "type":"type1"}, {"name":"name2", "type":"type2"}],[{"name":"name3", "type":"type3"}, {"name":"name4", "type":"type4"}]],
      "accountname"       : "acc1",
      "accountname_arr"   : ["acc1","acc2"],
      "permname"          : "pername",
      "permname_arr"      : ["pername1","pername2"],
      "actionname"        : "actionname",
      "actionname_arr"    : ["actionname1","actionname2"],
      "scopename"         : "acc1",
      "scopename_arr"     : ["acc1","acc2"],
      "permlvl"           : {"actor":"acc1","permission":"permname1"},
      "permlvl_arr"       : [{"actor":"acc1","permission":"permname1"},{"actor":"acc2","permission":"permname2"}],
      "action"            : {"account":"acc1", "name":"actionname1", "authorization":[{"actor":"acc1","permission":"permname1"}], "data":"445566"},
      "action_arr"        : [{"account":"acc1", "name":"actionname1", "authorization":[{"actor":"acc1","permission":"permname1"}], "data":"445566"},{"account":"acc2", "name":"actionname2", "authorization":[{"actor":"acc2","permission":"permname2"}], "data":""}],
      "permlvlwgt"        : {"permission":{"actor":"acc1","permission":"permname1"},"weight":"1"},
      "permlvlwgt_arr"    : [{"permission":{"actor":"acc1","permission":"permname1"},"weight":"1"},{"permission":{"actor":"acc2","permission":"permname2"},"weight":"2"}],
      "transaction"       : {
        "ref_block_num":"1",
        "ref_block_prefix":"2",
        "expiration":"2021-12-20T15:30",
        "context_free_actions":[{"account":"contextfree1", "name":"cfactionname1", "authorization":[{"actor":"cfacc1","permission":"cfpermname1"}], "data":"778899"}],
        "actions":[{"account":"accountname1", "name":"actionname1", "authorization":[{"actor":"acc1","permission":"permname1"}], "data":"445566"}],
        "max_net_usage_words":15,
        "max_cpu_usage_ms":43,
        "delay_sec":0,
        "transaction_extensions": []
      },
      "transaction_arr": [{
        "ref_block_num":"1",
        "ref_block_prefix":"2",
        "expiration":"2021-12-20T15:30",
        "context_free_actions":[{"account":"contextfree1", "name":"cfactionname1", "authorization":[{"actor":"cfacc1","permission":"cfpermname1"}], "data":"778899"}],
        "actions":[{"account":"acc1", "name":"actionname1", "authorization":[{"actor":"acc1","permission":"permname1"}], "data":"445566"}],
        "max_net_usage_words":15,
        "max_cpu_usage_ms":43,
        "delay_sec":0,
        "transaction_extensions": []
      },{
        "ref_block_num":"2",
        "ref_block_prefix":"3",
        "expiration":"2021-12-20T15:40",
        "context_free_actions":[{"account":"contextfree1", "name":"cfactionname1", "authorization":[{"actor":"cfacc1","permission":"cfpermname1"}], "data":"778899"}],
        "actions":[{"account":"acc2", "name":"actionname2", "authorization":[{"actor":"acc2","permission":"permname2"}], "data":""}],
        "max_net_usage_words":21,
        "max_cpu_usage_ms":87,
        "delay_sec":0,
        "transaction_extensions": []
      }],
      "strx": {
        "ref_block_num":"1",
        "ref_block_prefix":"2",
        "expiration":"2021-12-20T15:30",
        "region": "1",
        "signatures" : ["SIG_K1_Jzdpi5RCzHLGsQbpGhndXBzcFs8vT5LHAtWLMxPzBdwRHSmJkcCdVu6oqPUQn1hbGUdErHvxtdSTS1YA73BThQFwV1v4G5"],
        "context_free_data" : ["abcdef","0123456789","ABCDEF0123456789abcdef"],
        "context_free_actions":[{"account":"contextfree1", "name":"cfactionname1", "authorization":[{"actor":"cfacc1","permission":"cfpermname1"}], "data":"778899"}],
        "actions":[{"account":"accountname1", "name":"actionname1", "authorization":[{"actor":"acc1","permission":"permname1"}], "data":"445566"}],
        "max_net_usage_words":15,
        "max_cpu_usage_ms":43,
        "delay_sec":0,
        "transaction_extensions": []
      },
      "strx_arr": [{
        "ref_block_num":"1",
        "ref_block_prefix":"2",
        "expiration":"2021-12-20T15:30",
        "region": "1",
        "signatures" : ["SIG_K1_Jzdpi5RCzHLGsQbpGhndXBzcFs8vT5LHAtWLMxPzBdwRHSmJkcCdVu6oqPUQn1hbGUdErHvxtdSTS1YA73BThQFwV1v4G5"],
        "context_free_data" : ["abcdef","0123456789","ABCDEF0123456789abcdef"],
        "context_free_actions":[{"account":"contextfree1", "name":"cfactionname1", "authorization":[{"actor":"cfacc1","permission":"cfpermname1"}], "data":"778899"}],
        "actions":[{"account":"acc1", "name":"actionname1", "authorization":[{"actor":"acc1","permission":"permname1"}], "data":"445566"}],
        "max_net_usage_words":15,
        "max_cpu_usage_ms":43,
        "delay_sec":0,
        "transaction_extensions": []
      },{
        "ref_block_num":"2",
        "ref_block_prefix":"3",
        "expiration":"2021-12-20T15:40",
        "region": "1",
        "signatures" : ["SIG_K1_Jzdpi5RCzHLGsQbpGhndXBzcFs8vT5LHAtWLMxPzBdwRHSmJkcCdVu6oqPUQn1hbGUdErHvxtdSTS1YA73BThQFwV1v4G5"],
        "context_free_data" : ["abcdef","0123456789","ABCDEF0123456789abcdef"],
        "context_free_actions":[{"account":"contextfree2", "name":"cfactionname2", "authorization":[{"actor":"cfacc2","permission":"cfpermname2"}], "data":"667788"}],
        "actions":[{"account":"acc2", "name":"actionname2", "authorization":[{"actor":"acc2","permission":"permname2"}], "data":""}],
        "max_net_usage_words":15,
        "max_cpu_usage_ms":43,
        "delay_sec":0,
        "transaction_extensions": []
      }],
      "keyweight": {"key":"EOS6MRyAjQq8ud7hVNYcfnVPJqcVpscN5So8BhtHuGYqET5GDW5CV", "weight":"100"},
      "keyweight_arr": [{"key":"EOS6MRyAjQq8ud7hVNYcfnVPJqcVpscN5So8BhtHuGYqET5GDW5CV", "weight":"100"},{"key":"EOS6MRyAjQq8ud7hVNYcfnVPJqcVpscN5So8BhtHuGYqET5GDW5CV", "weight":"200"}],
      "authority": {
         "threshold":"10",
         "keys":[{"key":"EOS6MRyAjQq8ud7hVNYcfnVPJqcVpscN5So8BhtHuGYqET5GDW5CV", "weight":100},{"key":"EOS6MRyAjQq8ud7hVNYcfnVPJqcVpscN5So8BhtHuGYqET5GDW5CV", "weight":200}],
         "accounts":[{"permission":{"actor":"acc1","permission":"permname1"},"weight":"1"},{"permission":{"actor":"acc2","permission":"permname2"},"weight":"2"}],
         "waits":[]
       },
      "authority_arr": [{
         "threshold":"10",
         "keys":[{"key":"EOS6MRyAjQq8ud7hVNYcfnVPJqcVpscN5So8BhtHuGYqET5GDW5CV", "weight":"100"},{"key":"EOS6MRyAjQq8ud7hVNYcfnVPJqcVpscN5So8BhtHuGYqET5GDW5CV", "weight":"200"}],
         "accounts":[{"permission":{"actor":"acc1","permission":"permname1"},"weight":"1"},{"permission":{"actor":"acc2","permission":"permname2"},"weight":"2"}],
         "waits":[]
       },{
         "threshold":"10",
         "keys":[{"key":"EOS6MRyAjQq8ud7hVNYcfnVPJqcVpscN5So8BhtHuGYqET5GDW5CV", "weight":"100"},{"key":"EOS6MRyAjQq8ud7hVNYcfnVPJqcVpscN5So8BhtHuGYqET5GDW5CV", "weight":"200"}],
         "accounts":[{"permission":{"actor":"acc1","permission":"permname1"},"weight":"1"},{"permission":{"actor":"acc2","permission":"permname2"},"weight":"2"}],
         "waits":[]
       }],
      "typedef" : {"new_type_name":"new", "type":"old"},
      "typedef_arr": [{"new_type_name":"new", "type":"old"},{"new_type_name":"new", "type":"old"}],
      "actiondef"       : {"name":"actionname1", "type":"type1", "ricardian_contract":"ricardian1"},
      "actiondef_arr"   : [{"name":"actionname1", "type":"type1","ricardian_contract":"ricardian1"},{"name":"actionname2", "type":"type2","ricardian_contract":"ricardian2"}],
      "tabledef": {"name":"table1","index_type":"indextype1","key_names":["keyname1"],"key_types":["typename1"],"type":"type1"},
      "tabledef_arr": [
         {"name":"table1","index_type":"indextype1","key_names":["keyname1"],"key_types":["typename1"],"type":"type1"},
         {"name":"table2","index_type":"indextype2","key_names":["keyname2"],"key_types":["typename2"],"type":"type2"}
      ],
      "abidef":{
        "version": "eosio::abi/1.0",
        "types" : [{"new_type_name":"new", "type":"old"}],
        "structs" : [{"name":"struct1", "base":"base1", "fields": [{"name":"name1", "type": "type1"}, {"name":"name2", "type": "type2"}] }],
        "actions" : [{"name":"action1","type":"type1", "ricardian_contract":""}],
        "tables" : [{"name":"table1","index_type":"indextype1","key_names":["keyname1"],"key_types":["typename1"],"type":"type1"}],
        "ricardian_clauses": [],
        "abi_extensions": []
      },
      "abidef_arr": [{
        "version": "eosio::abi/1.0",
        "types" : [{"new_type_name":"new", "type":"old"}],
        "structs" : [{"name":"struct1", "base":"base1", "fields": [{"name":"name1", "type": "type1"}, {"name":"name2", "type": "type2"}] }],
        "actions" : [{"name":"action1","type":"type1", "ricardian_contract":""}],
        "tables" : [{"name":"table1","index_type":"indextype1","key_names":["keyname1"],"key_types":["typename1"],"type":"type1"}],
        "ricardian_clauses": [],
        "abi_extensions": []
      },{
        "version": "eosio::abi/1.0",
        "types" : [{"new_type_name":"new", "type":"old"}],
        "structs" : [{"name":"struct1", "base":"base1", "fields": [{"name":"name1", "type": "type1"}, {"name":"name2", "type": "type2"}] }],
        "actions" : [{"name":"action1","type":"type1", "ricardian_contract": ""}],
        "tables" : [{"name":"table1","index_type":"indextype1","key_names":["keyname1"],"key_types":["typename1"],"type":"type1"}],
        "ricardian_clauses": [],
        "abi_extensions": []
      }]
    }
   )=====";

   auto var = fc::json::from_string(my_other);
   verify_byte_round_trip_conversion(abi_serializer{abi, abi_serializer::create_yield_function( max_serialization_time )}, "A", var);

} FC_LOG_AND_RETHROW() }

BOOST_AUTO_TEST_CASE(abi_cycle)
{ try {

   const char* typedef_cycle_abi = R"=====(
   {
       "types": [{
          "new_type_name": "A",
          "type": "name"
        },{
          "new_type_name": "name",
          "type": "A"
        }],
       "structs": [],
       "actions": [],
       "tables": [],
       "ricardian_clauses": []
   }
   )=====";

   const char* struct_cycle_abi = R"=====(
   {
       "version": "eosio::abi/1.0",
       "types": [],
       "structs": [{
         "name": "A",
         "base": "B",
         "fields": []
       },{
         "name": "B",
         "base": "C",
         "fields": []
       },{
         "name": "C",
         "base": "A",
         "fields": []
       }],
       "actions": [],
       "tables": [],
       "ricardian_clauses": []
   }
   )=====";

   auto abi = eosio_contract_abi(fc::json::from_string(typedef_cycle_abi).as<abi_def>());

   auto is_assert_exception = [](const auto& e) -> bool {
      wlog(e.to_string()); return true;
   };
   BOOST_CHECK_EXCEPTION( abi_serializer abis(abi, abi_serializer::create_yield_function( max_serialization_time )), duplicate_abi_type_def_exception, is_assert_exception);

   abi = fc::json::from_string(struct_cycle_abi).as<abi_def>();
   abi_serializer abis;
   BOOST_CHECK_EXCEPTION( abis.set_abi(abi, abi_serializer::create_yield_function( max_serialization_time )), abi_circular_def_exception, is_assert_exception );

} FC_LOG_AND_RETHROW() }

BOOST_AUTO_TEST_CASE(linkauth_test)
{ try {

   abi_serializer abis(eosio_contract_abi(abi_def()), abi_serializer::create_yield_function( max_serialization_time ));

   BOOST_CHECK(true);
   const char* test_data = R"=====(
   {
     "account" : "lnkauth.acct",
     "code" : "lnkauth.code",
     "type" : "lnkauth.type",
     "requirement" : "lnkauth.rqm",
   }
   )=====";

   auto var = fc::json::from_string(test_data);

   auto lauth = var.as<linkauth>();
   BOOST_TEST(name("lnkauth.acct") == lauth.account);
   BOOST_TEST(name("lnkauth.code") == lauth.code);
   BOOST_TEST(name("lnkauth.type") == lauth.type);
   BOOST_TEST(name("lnkauth.rqm") == lauth.requirement);

   auto var2 = verify_byte_round_trip_conversion( abis, "linkauth", var );
   auto linkauth2 = var2.as<linkauth>();
   BOOST_TEST(lauth.account == linkauth2.account);
   BOOST_TEST(lauth.code == linkauth2.code);
   BOOST_TEST(lauth.type == linkauth2.type);
   BOOST_TEST(lauth.requirement == linkauth2.requirement);

   verify_type_round_trip_conversion<linkauth>( abis, "linkauth", var);

} FC_LOG_AND_RETHROW() }

BOOST_AUTO_TEST_CASE(unlinkauth_test)
{ try {

   abi_serializer abis(eosio_contract_abi(abi_def()), abi_serializer::create_yield_function( max_serialization_time ));

   BOOST_CHECK(true);
   const char* test_data = R"=====(
   {
     "account" : "lnkauth.acct",
     "code" : "lnkauth.code",
     "type" : "lnkauth.type",
   }
   )=====";

   auto var = fc::json::from_string(test_data);

   auto unlauth = var.as<unlinkauth>();
   BOOST_TEST(name("lnkauth.acct") == unlauth.account);
   BOOST_TEST(name("lnkauth.code") == unlauth.code);
   BOOST_TEST(name("lnkauth.type") == unlauth.type);

   auto var2 = verify_byte_round_trip_conversion( abis, "unlinkauth", var );
   auto unlinkauth2 = var2.as<unlinkauth>();
   BOOST_TEST(unlauth.account == unlinkauth2.account);
   BOOST_TEST(unlauth.code == unlinkauth2.code);
   BOOST_TEST(unlauth.type == unlinkauth2.type);

   verify_type_round_trip_conversion<unlinkauth>( abis, "unlinkauth", var);

} FC_LOG_AND_RETHROW() }

BOOST_AUTO_TEST_CASE(updateauth_test)
{ try {

   abi_serializer abis(eosio_contract_abi(abi_def()), abi_serializer::create_yield_function( max_serialization_time ));

   BOOST_CHECK(true);
   const char* test_data = R"=====(
   {
     "account" : "updauth.acct",
     "permission" : "updauth.prm",
     "parent" : "updauth.prnt",
     "auth" : {
        "threshold" : "2147483145",
        "keys" : [ {"key" : "EOS65rXebLhtk2aTTzP4e9x1AQZs7c5NNXJp89W8R3HyaA6Zyd4im", "weight" : 57005},
                   {"key" : "EOS5eVr9TVnqwnUBNwf9kwMTbrHvX5aPyyEG97dz2b2TNeqWRzbJf", "weight" : 57605} ],
        "accounts" : [ {"permission" : {"actor" : "prm.acct1", "permission" : "prm.prm1"}, "weight" : 53005 },
                       {"permission" : {"actor" : "prm.acct2", "permission" : "prm.prm2"}, "weight" : 53405 } ],
        "waits" : []
     }
   }
   )=====";

   auto var = fc::json::from_string(test_data);

   auto updauth = var.as<updateauth>();
   BOOST_TEST(name("updauth.acct") == updauth.account);
   BOOST_TEST(name("updauth.prm") == updauth.permission);
   BOOST_TEST(name("updauth.prnt") == updauth.parent);
   BOOST_TEST(2147483145u == updauth.auth.threshold);

   BOOST_TEST_REQUIRE(2u == updauth.auth.keys.size());
   BOOST_TEST("EOS65rXebLhtk2aTTzP4e9x1AQZs7c5NNXJp89W8R3HyaA6Zyd4im" == updauth.auth.keys[0].key.to_string());
   BOOST_TEST(57005u == updauth.auth.keys[0].weight);
   BOOST_TEST("EOS5eVr9TVnqwnUBNwf9kwMTbrHvX5aPyyEG97dz2b2TNeqWRzbJf" == updauth.auth.keys[1].key.to_string());
   BOOST_TEST(57605u == updauth.auth.keys[1].weight);

   BOOST_TEST_REQUIRE(2u == updauth.auth.accounts.size());
   BOOST_TEST(name("prm.acct1") == updauth.auth.accounts[0].permission.actor);
   BOOST_TEST(name("prm.prm1") == updauth.auth.accounts[0].permission.permission);
   BOOST_TEST(53005u == updauth.auth.accounts[0].weight);
   BOOST_TEST(name("prm.acct2") == updauth.auth.accounts[1].permission.actor);
   BOOST_TEST(name("prm.prm2") == updauth.auth.accounts[1].permission.permission);
   BOOST_TEST(53405u == updauth.auth.accounts[1].weight);

   auto var2 = verify_byte_round_trip_conversion( abis, "updateauth", var );
   auto updateauth2 = var2.as<updateauth>();
   BOOST_TEST(updauth.account == updateauth2.account);
   BOOST_TEST(updauth.permission == updateauth2.permission);
   BOOST_TEST(updauth.parent == updateauth2.parent);

   BOOST_TEST(updauth.auth.threshold == updateauth2.auth.threshold);

   BOOST_TEST_REQUIRE(updauth.auth.keys.size() == updateauth2.auth.keys.size());
   BOOST_TEST(updauth.auth.keys[0].key == updateauth2.auth.keys[0].key);
   BOOST_TEST(updauth.auth.keys[0].weight == updateauth2.auth.keys[0].weight);
   BOOST_TEST(updauth.auth.keys[1].key == updateauth2.auth.keys[1].key);
   BOOST_TEST(updauth.auth.keys[1].weight == updateauth2.auth.keys[1].weight);

   BOOST_TEST_REQUIRE(updauth.auth.accounts.size() == updateauth2.auth.accounts.size());
   BOOST_TEST(updauth.auth.accounts[0].permission.actor == updateauth2.auth.accounts[0].permission.actor);
   BOOST_TEST(updauth.auth.accounts[0].permission.permission == updateauth2.auth.accounts[0].permission.permission);
   BOOST_TEST(updauth.auth.accounts[0].weight == updateauth2.auth.accounts[0].weight);
   BOOST_TEST(updauth.auth.accounts[1].permission.actor == updateauth2.auth.accounts[1].permission.actor);
   BOOST_TEST(updauth.auth.accounts[1].permission.permission == updateauth2.auth.accounts[1].permission.permission);
   BOOST_TEST(updauth.auth.accounts[1].weight == updateauth2.auth.accounts[1].weight);

   verify_type_round_trip_conversion<updateauth>( abis, "updateauth", var);

} FC_LOG_AND_RETHROW() }

BOOST_AUTO_TEST_CASE(deleteauth_test)
{ try {

   abi_serializer abis(eosio_contract_abi(abi_def()), abi_serializer::create_yield_function( max_serialization_time ));

   BOOST_CHECK(true);
   const char* test_data = R"=====(
   {
     "account" : "delauth.acct",
     "permission" : "delauth.prm"
   }
   )=====";

   auto var = fc::json::from_string(test_data);

   auto delauth = var.as<deleteauth>();
   BOOST_TEST(name("delauth.acct") == delauth.account);
   BOOST_TEST(name("delauth.prm") == delauth.permission);

   auto var2 = verify_byte_round_trip_conversion( abis, "deleteauth", var );
   auto deleteauth2 = var2.as<deleteauth>();
   BOOST_TEST(delauth.account == deleteauth2.account);
   BOOST_TEST(delauth.permission == deleteauth2.permission);

   verify_type_round_trip_conversion<deleteauth>( abis, "deleteauth", var);

} FC_LOG_AND_RETHROW() }

BOOST_AUTO_TEST_CASE(newaccount_test)
{ try {

   abi_serializer abis(eosio_contract_abi(abi_def()), abi_serializer::create_yield_function( max_serialization_time ));

   BOOST_CHECK(true);
   const char* test_data = R"=====(
   {
     "creator" : "newacct.crtr",
     "name" : "newacct.name",
     "owner" : {
        "threshold" : 2147483145,
        "keys" : [ {"key" : "EOS65rXebLhtk2aTTzP4e9x1AQZs7c5NNXJp89W8R3HyaA6Zyd4im", "weight" : 57005},
                   {"key" : "EOS5eVr9TVnqwnUBNwf9kwMTbrHvX5aPyyEG97dz2b2TNeqWRzbJf", "weight" : 57605} ],
        "accounts" : [ {"permission" : {"actor" : "prm.acct1", "permission" : "prm.prm1"}, "weight" : 53005 },
                       {"permission" : {"actor" : "prm.acct2", "permission" : "prm.prm2"}, "weight" : 53405 }],
        "waits" : []
     },
     "active" : {
        "threshold" : 2146483145,
        "keys" : [ {"key" : "EOS65rXebLhtk2aTTzP4e9x1AQZs7c5NNXJp89W8R3HyaA6Zyd4im", "weight" : 57005},
                   {"key" : "EOS5eVr9TVnqwnUBNwf9kwMTbrHvX5aPyyEG97dz2b2TNeqWRzbJf", "weight" : 57605} ],
        "accounts" : [ {"permission" : {"actor" : "prm.acct1", "permission" : "prm.prm1"}, "weight" : 53005 },
                       {"permission" : {"actor" : "prm.acct2", "permission" : "prm.prm2"}, "weight" : 53405 }],
        "waits" : []
     }   }
   )=====";

   auto var = fc::json::from_string(test_data);

   auto newacct = var.as<newaccount>();
   BOOST_TEST(name("newacct.crtr") == newacct.creator);
   BOOST_TEST(name("newacct.name") == newacct.name);

   BOOST_TEST(2147483145u == newacct.owner.threshold);

   BOOST_TEST_REQUIRE(2u == newacct.owner.keys.size());
   BOOST_TEST("EOS65rXebLhtk2aTTzP4e9x1AQZs7c5NNXJp89W8R3HyaA6Zyd4im" == newacct.owner.keys[0].key.to_string());
   BOOST_TEST(57005u == newacct.owner.keys[0].weight);
   BOOST_TEST("EOS5eVr9TVnqwnUBNwf9kwMTbrHvX5aPyyEG97dz2b2TNeqWRzbJf" == newacct.owner.keys[1].key.to_string());
   BOOST_TEST(57605u == newacct.owner.keys[1].weight);

   BOOST_TEST_REQUIRE(2u == newacct.owner.accounts.size());
   BOOST_TEST(name("prm.acct1") == newacct.owner.accounts[0].permission.actor);
   BOOST_TEST(name("prm.prm1") == newacct.owner.accounts[0].permission.permission);
   BOOST_TEST(53005u == newacct.owner.accounts[0].weight);
   BOOST_TEST(name("prm.acct2") == newacct.owner.accounts[1].permission.actor);
   BOOST_TEST(name("prm.prm2") == newacct.owner.accounts[1].permission.permission);
   BOOST_TEST(53405u == newacct.owner.accounts[1].weight);

   BOOST_TEST(2146483145u == newacct.active.threshold);

   BOOST_TEST_REQUIRE(2u == newacct.active.keys.size());
   BOOST_TEST("EOS65rXebLhtk2aTTzP4e9x1AQZs7c5NNXJp89W8R3HyaA6Zyd4im" == newacct.active.keys[0].key.to_string());
   BOOST_TEST(57005u == newacct.active.keys[0].weight);
   BOOST_TEST("EOS5eVr9TVnqwnUBNwf9kwMTbrHvX5aPyyEG97dz2b2TNeqWRzbJf" == newacct.active.keys[1].key.to_string());
   BOOST_TEST(57605u == newacct.active.keys[1].weight);

   BOOST_TEST_REQUIRE(2u == newacct.active.accounts.size());
   BOOST_TEST(name("prm.acct1") == newacct.active.accounts[0].permission.actor);
   BOOST_TEST(name("prm.prm1") == newacct.active.accounts[0].permission.permission);
   BOOST_TEST(53005u == newacct.active.accounts[0].weight);
   BOOST_TEST(name("prm.acct2") == newacct.active.accounts[1].permission.actor);
   BOOST_TEST(name("prm.prm2") == newacct.active.accounts[1].permission.permission);
   BOOST_TEST(53405u == newacct.active.accounts[1].weight);


   auto var2 = verify_byte_round_trip_conversion( abis, "newaccount", var );
   auto newaccount2 = var2.as<newaccount>();
   BOOST_TEST(newacct.creator == newaccount2.creator);
   BOOST_TEST(newacct.name == newaccount2.name);

   BOOST_TEST(newacct.owner.threshold == newaccount2.owner.threshold);

   BOOST_TEST_REQUIRE(newacct.owner.keys.size() == newaccount2.owner.keys.size());
   BOOST_TEST(newacct.owner.keys[0].key == newaccount2.owner.keys[0].key);
   BOOST_TEST(newacct.owner.keys[0].weight == newaccount2.owner.keys[0].weight);
   BOOST_TEST(newacct.owner.keys[1].key == newaccount2.owner.keys[1].key);
   BOOST_TEST(newacct.owner.keys[1].weight == newaccount2.owner.keys[1].weight);

   BOOST_TEST_REQUIRE(newacct.owner.accounts.size() == newaccount2.owner.accounts.size());
   BOOST_TEST(newacct.owner.accounts[0].permission.actor == newaccount2.owner.accounts[0].permission.actor);
   BOOST_TEST(newacct.owner.accounts[0].permission.permission == newaccount2.owner.accounts[0].permission.permission);
   BOOST_TEST(newacct.owner.accounts[0].weight == newaccount2.owner.accounts[0].weight);
   BOOST_TEST(newacct.owner.accounts[1].permission.actor == newaccount2.owner.accounts[1].permission.actor);
   BOOST_TEST(newacct.owner.accounts[1].permission.permission == newaccount2.owner.accounts[1].permission.permission);
   BOOST_TEST(newacct.owner.accounts[1].weight == newaccount2.owner.accounts[1].weight);

   BOOST_TEST(newacct.active.threshold == newaccount2.active.threshold);

   BOOST_TEST_REQUIRE(newacct.active.keys.size() == newaccount2.active.keys.size());
   BOOST_TEST(newacct.active.keys[0].key == newaccount2.active.keys[0].key);
   BOOST_TEST(newacct.active.keys[0].weight == newaccount2.active.keys[0].weight);
   BOOST_TEST(newacct.active.keys[1].key == newaccount2.active.keys[1].key);
   BOOST_TEST(newacct.active.keys[1].weight == newaccount2.active.keys[1].weight);

   BOOST_TEST_REQUIRE(newacct.active.accounts.size() == newaccount2.active.accounts.size());
   BOOST_TEST(newacct.active.accounts[0].permission.actor == newaccount2.active.accounts[0].permission.actor);
   BOOST_TEST(newacct.active.accounts[0].permission.permission == newaccount2.active.accounts[0].permission.permission);
   BOOST_TEST(newacct.active.accounts[0].weight == newaccount2.active.accounts[0].weight);
   BOOST_TEST(newacct.active.accounts[1].permission.actor == newaccount2.active.accounts[1].permission.actor);
   BOOST_TEST(newacct.active.accounts[1].permission.permission == newaccount2.active.accounts[1].permission.permission);
   BOOST_TEST(newacct.active.accounts[1].weight == newaccount2.active.accounts[1].weight);


   verify_type_round_trip_conversion<newaccount>( abis, "newaccount", var);

} FC_LOG_AND_RETHROW() }


BOOST_AUTO_TEST_CASE(setcode_test)
{ try {

   abi_serializer abis(eosio_contract_abi(abi_def()), abi_serializer::create_yield_function( max_serialization_time ));

   const char* test_data = R"=====(
   {
     "account" : "setcode.acc",
     "vmtype" : "0",
     "vmversion" : "0",
     "code" : "0061736d0100000001390a60037e7e7f017f60047e7e7f7f017f60017e0060057e7e7e7f7f"
   }
   )=====";

   auto var = fc::json::from_string(test_data);

   auto set_code = var.as<setcode>();
   BOOST_TEST(name("setcode.acc") == set_code.account);
   BOOST_TEST(0 == set_code.vmtype);
   BOOST_TEST(0 == set_code.vmversion);
   BOOST_TEST("0061736d0100000001390a60037e7e7f017f60047e7e7f7f017f60017e0060057e7e7e7f7f" == fc::to_hex(set_code.code.data(), set_code.code.size()));

   auto var2 = verify_byte_round_trip_conversion( abis, "setcode", var );
   auto setcode2 = var2.as<setcode>();
   BOOST_TEST(set_code.account == setcode2.account);
   BOOST_TEST(set_code.vmtype == setcode2.vmtype);
   BOOST_TEST(set_code.vmversion == setcode2.vmversion);
   BOOST_TEST(set_code.code == setcode2.code);

   verify_type_round_trip_conversion<setcode>( abis, "setcode", var);

} FC_LOG_AND_RETHROW() }

BOOST_AUTO_TEST_CASE(setabi_test)
{ try {

   const char* abi_def_abi = R"=====(
      {
         "version": "eosio::abi/1.0",
         "types": [{
            "new_type_name": "type_name",
            "type": "string"
         },{
            "new_type_name": "field_name",
            "type": "string"
         }],
         "structs": [{
            "name": "abi_extension",
            "base": "",
            "fields": [{
               "name": "type",
               "type": "uint16"
            },{
               "name": "data",
               "type": "bytes"
            }]
         },{
            "name": "type_def",
            "base": "",
            "fields": [{
               "name": "new_type_name",
               "type": "type_name"
            },{
               "name": "type",
               "type": "type_name"
            }]
         },{
            "name": "field_def",
            "base": "",
            "fields": [{
               "name": "name",
               "type": "field_name"
            },{
               "name": "type",
               "type": "type_name"
            }]
         },{
            "name": "struct_def",
            "base": "",
            "fields": [{
               "name": "name",
               "type": "type_name"
            },{
               "name": "base",
               "type": "type_name"
            }{
               "name": "fields",
               "type": "field_def[]"
            }]
         },{
               "name": "action_def",
               "base": "",
               "fields": [{
                  "name": "name",
                  "type": "action_name"
               },{
                  "name": "type",
                  "type": "type_name"
               },{
                  "name": "ricardian_contract",
                  "type": "string"
               }]
         },{
               "name": "table_def",
               "base": "",
               "fields": [{
                  "name": "name",
                  "type": "table_name"
               },{
                  "name": "index_type",
                  "type": "type_name"
               },{
                  "name": "key_names",
                  "type": "field_name[]"
               },{
                  "name": "key_types",
                  "type": "type_name[]"
               },{
                  "name": "type",
                  "type": "type_name"
               }]
         },{
            "name": "clause_pair",
            "base": "",
            "fields": [{
               "name": "id",
               "type": "string"
            },{
               "name": "body",
               "type": "string"
            }]
         },{
               "name": "abi_def",
               "base": "",
               "fields": [{
                  "name": "version",
                  "type": "string"
               },{
                  "name": "types",
                  "type": "type_def[]"
               },{
                  "name": "structs",
                  "type": "struct_def[]"
               },{
                  "name": "actions",
                  "type": "action_def[]"
               },{
                  "name": "tables",
                  "type": "table_def[]"
               },{
                  "name": "ricardian_clauses",
                  "type": "clause_pair[]"
               },{
                  "name": "abi_extensions",
                  "type": "abi_extension[]"
               }]
         }],
         "actions": [],
         "tables": [],
         "ricardian_clauses": [],
         "abi_extensions": []
      }
   )=====";

   auto v = fc::json::from_string(abi_def_abi);

   abi_serializer abis(eosio_contract_abi(v.as<abi_def>()), abi_serializer::create_yield_function( max_serialization_time ));

   const char* abi_string = R"=====(
      {
        "version": "eosio::abi/1.0",
        "types": [{
            "new_type_name": "account_name",
            "type": "name"
          }
        ],
        "structs": [{
            "name": "transfer_base",
            "base": "",
            "fields": [{
               "name": "memo",
               "type": "string"
            }]
          },{
            "name": "transfer",
            "base": "transfer_base",
            "fields": [{
               "name": "from",
               "type": "account_name"
            },{
               "name": "to",
               "type": "account_name"
            },{
               "name": "amount",
               "type": "uint64"
            }]
          },{
            "name": "account",
            "base": "",
            "fields": [{
               "name": "account",
               "type": "name"
            },{
               "name": "balance",
               "type": "uint64"
            }]
          }
        ],
        "actions": [{
            "name": "transfer",
            "type": "transfer",
            "ricardian_contract": "transfer contract"
          }
        ],
        "tables": [{
            "name": "account",
            "type": "account",
            "index_type": "i64",
            "key_names" : ["account"],
            "key_types" : ["name"]
          }
        ],
       "ricardian_clauses": [],
       "abi_extensions": []
      }
   )=====";

   auto var = fc::json::from_string(abi_string);
   auto abi = var.as<abi_def>();

   BOOST_TEST_REQUIRE(1u == abi.types.size());

   BOOST_TEST("account_name" == abi.types[0].new_type_name);
   BOOST_TEST("name" == abi.types[0].type);

   BOOST_TEST_REQUIRE(3u == abi.structs.size());

   BOOST_TEST("transfer_base" == abi.structs[0].name);
   BOOST_TEST("" == abi.structs[0].base);
   BOOST_TEST_REQUIRE(1u == abi.structs[0].fields.size());
   BOOST_TEST("memo" == abi.structs[0].fields[0].name);
   BOOST_TEST("string" == abi.structs[0].fields[0].type);

   BOOST_TEST("transfer" == abi.structs[1].name);
   BOOST_TEST("transfer_base" == abi.structs[1].base);
   BOOST_TEST_REQUIRE(3u == abi.structs[1].fields.size());
   BOOST_TEST("from" == abi.structs[1].fields[0].name);
   BOOST_TEST("account_name" == abi.structs[1].fields[0].type);
   BOOST_TEST("to" == abi.structs[1].fields[1].name);
   BOOST_TEST("account_name" == abi.structs[1].fields[1].type);
   BOOST_TEST("amount" == abi.structs[1].fields[2].name);
   BOOST_TEST("uint64" == abi.structs[1].fields[2].type);

   BOOST_TEST("account" == abi.structs[2].name);
   BOOST_TEST("" == abi.structs[2].base);
   BOOST_TEST_REQUIRE(2u == abi.structs[2].fields.size());
   BOOST_TEST("account" == abi.structs[2].fields[0].name);
   BOOST_TEST("name" == abi.structs[2].fields[0].type);
   BOOST_TEST("balance" == abi.structs[2].fields[1].name);
   BOOST_TEST("uint64" == abi.structs[2].fields[1].type);

   BOOST_TEST_REQUIRE(1u == abi.actions.size());
   BOOST_TEST(name("transfer") == abi.actions[0].name);
   BOOST_TEST("transfer" == abi.actions[0].type);

   BOOST_TEST_REQUIRE(1u == abi.tables.size());
   BOOST_TEST(name("account") == abi.tables[0].name);
   BOOST_TEST("account" == abi.tables[0].type);
   BOOST_TEST("i64" == abi.tables[0].index_type);
   BOOST_TEST_REQUIRE(1u == abi.tables[0].key_names.size());
   BOOST_TEST("account" == abi.tables[0].key_names[0]);
   BOOST_TEST_REQUIRE(1u == abi.tables[0].key_types.size());
   BOOST_TEST("name" == abi.tables[0].key_types[0]);

   auto var2 = verify_byte_round_trip_conversion( abis, "abi_def", var );
   auto abi2 = var2.as<abi_def>();

   BOOST_TEST_REQUIRE(abi.types.size() == abi2.types.size());

   BOOST_TEST(abi.types[0].new_type_name == abi2.types[0].new_type_name);
   BOOST_TEST(abi.types[0].type == abi2.types[0].type);

   BOOST_TEST_REQUIRE(abi.structs.size() == abi2.structs.size());

   BOOST_TEST(abi.structs[0].name == abi2.structs[0].name);
   BOOST_TEST(abi.structs[0].base == abi2.structs[0].base);
   BOOST_TEST_REQUIRE(abi.structs[0].fields.size() == abi2.structs[0].fields.size());
   BOOST_TEST(abi.structs[0].fields[0].name == abi2.structs[0].fields[0].name);
   BOOST_TEST(abi.structs[0].fields[0].type == abi2.structs[0].fields[0].type);

   BOOST_TEST(abi.structs[1].name == abi2.structs[1].name);
   BOOST_TEST(abi.structs[1].base == abi2.structs[1].base);
   BOOST_TEST_REQUIRE(abi.structs[1].fields.size() == abi2.structs[1].fields.size());
   BOOST_TEST(abi.structs[1].fields[0].name == abi2.structs[1].fields[0].name);
   BOOST_TEST(abi.structs[1].fields[0].type == abi2.structs[1].fields[0].type);
   BOOST_TEST(abi.structs[1].fields[1].name == abi2.structs[1].fields[1].name);
   BOOST_TEST(abi.structs[1].fields[1].type == abi2.structs[1].fields[1].type);
   BOOST_TEST(abi.structs[1].fields[2].name == abi2.structs[1].fields[2].name);
   BOOST_TEST(abi.structs[1].fields[2].type == abi2.structs[1].fields[2].type);

   BOOST_TEST(abi.structs[2].name == abi2.structs[2].name);
   BOOST_TEST(abi.structs[2].base == abi2.structs[2].base);
   BOOST_TEST_REQUIRE(abi.structs[2].fields.size() == abi2.structs[2].fields.size());
   BOOST_TEST(abi.structs[2].fields[0].name == abi2.structs[2].fields[0].name);
   BOOST_TEST(abi.structs[2].fields[0].type == abi2.structs[2].fields[0].type);
   BOOST_TEST(abi.structs[2].fields[1].name == abi2.structs[2].fields[1].name);
   BOOST_TEST(abi.structs[2].fields[1].type == abi2.structs[2].fields[1].type);

   BOOST_TEST_REQUIRE(abi.actions.size() == abi2.actions.size());
   BOOST_TEST(abi.actions[0].name == abi2.actions[0].name);
   BOOST_TEST(abi.actions[0].type == abi2.actions[0].type);

   BOOST_TEST_REQUIRE(abi.tables.size() == abi2.tables.size());
   BOOST_TEST(abi.tables[0].name == abi2.tables[0].name);
   BOOST_TEST(abi.tables[0].type == abi2.tables[0].type);
   BOOST_TEST(abi.tables[0].index_type == abi2.tables[0].index_type);
   BOOST_TEST_REQUIRE(abi.tables[0].key_names.size() == abi2.tables[0].key_names.size());
   BOOST_TEST(abi.tables[0].key_names[0] == abi2.tables[0].key_names[0]);
   BOOST_TEST_REQUIRE(abi.tables[0].key_types.size() == abi2.tables[0].key_types.size());
   BOOST_TEST(abi.tables[0].key_types[0] == abi2.tables[0].key_types[0]);

} FC_LOG_AND_RETHROW() }




struct action1 {
   action1() = default;
   action1(uint64_t b1, uint32_t b2, uint8_t b3) : blah1(b1), blah2(b2), blah3(b3) {}
   uint64_t blah1;
   uint32_t blah2;
   uint8_t blah3;
   static account_name get_account() { return N(acount1); }
   static account_name get_name() { return N(action1); }

   template<typename Stream>
   friend Stream& operator<<( Stream& ds, const action1& act ) {
     ds << act.blah1 << act.blah2 << act.blah3;
     return ds;
   }

   template<typename Stream>
   friend Stream& operator>>( Stream& ds, action1& act ) {
      ds >> act.blah1 >> act.blah2 >> act.blah3;
     return ds;
   }
};

struct action2 {
   action2() = default;
   action2(uint32_t b1, uint64_t b2, uint8_t b3) : blah1(b1), blah2(b2), blah3(b3) {}
   uint32_t blah1;
   uint64_t blah2;
   uint8_t blah3;
   static account_name get_account() { return N(acount2); }
   static account_name get_name() { return N(action2); }

   template<typename Stream>
   friend Stream& operator<<( Stream& ds, const action2& act ) {
     ds << act.blah1 << act.blah2 << act.blah3;
     return ds;
   }

   template<typename Stream>
   friend Stream& operator>>( Stream& ds, action2& act ) {
      ds >> act.blah1 >> act.blah2 >> act.blah3;
     return ds;
   }
};

template<typename T>
void verify_action_equal(const chain::action& exp, const chain::action& act)
{
   BOOST_REQUIRE_EQUAL(exp.account.to_string(), act.account.to_string());
   BOOST_REQUIRE_EQUAL(exp.name.to_string(), act.name.to_string());
   BOOST_REQUIRE_EQUAL(exp.authorization.size(), act.authorization.size());
   for(unsigned int i = 0; i < exp.authorization.size(); ++i)
   {
      BOOST_REQUIRE_EQUAL(exp.authorization[i].actor.to_string(), act.authorization[i].actor.to_string());
      BOOST_REQUIRE_EQUAL(exp.authorization[i].permission.to_string(), act.authorization[i].permission.to_string());
   }
   BOOST_REQUIRE_EQUAL(exp.data.size(), act.data.size());
   BOOST_REQUIRE(!memcmp(exp.data.data(), act.data.data(), exp.data.size()));
}

private_key_type get_private_key( name keyname, string role ) {
   return private_key_type::regenerate<fc::ecc::private_key_shim>(fc::sha256::hash(keyname.to_string()+role));
}

public_key_type  get_public_key( name keyname, string role ) {
   return get_private_key( keyname, role ).get_public_key();
}

// This test causes the pack logic performed using the FC_REFLECT defined packing (because of
// packed_transaction::data), to be combined with the unpack logic performed using the abi_serializer,
// and thus the abi_def for non-built-in-types.  This test will expose if any of the transaction and
// its sub-types have different packing/unpacking orders in FC_REFLECT vs. their abi_def
BOOST_AUTO_TEST_CASE(packed_transaction)
{ try {

   chain::signed_transaction txn;
   txn.ref_block_num = 1;
   txn.ref_block_prefix = 2;
   fc::from_iso_string("2021-12-20T15:30", txn.expiration);
   name a = N(alice);
   txn.context_free_actions.emplace_back(
         vector<permission_level>{{N(testapi1), config::active_name}},
         newaccount{
               .creator  = config::system_account_name,
               .name     = a,
               .owner    = authority( get_public_key( a, "owner" )),
               .active   = authority( get_public_key( a, "active" ) )
         });
   txn.context_free_actions.emplace_back(
         vector<permission_level>{{N(testapi2), config::active_name}},
         action1{ 15, 23, (uint8_t)3});
   txn.actions.emplace_back(
         vector<permission_level>{{N(testapi3), config::active_name}},
         action2{ 42, 67, (uint8_t)1});
   txn.actions.emplace_back(
         vector<permission_level>{{N(testapi4), config::active_name}},
         action2{ 61, 23, (uint8_t)2});
   txn.max_net_usage_words = 15;
   txn.max_cpu_usage_ms = 43;

   // pack the transaction to verify that the var unpacking logic is correct
   auto packed_txn = chain::packed_transaction(txn);

   const char* packed_transaction_abi = R"=====(
   {
       "version": "eosio::abi/1.0",
       "types": [{
          "new_type_name": "compression_type",
          "type": "int64"
        }],
       "structs": [{
          "name": "packed_transaction",
          "base": "",
          "fields": [{
             "name": "signatures",
             "type": "signature[]"
          },{
             "name": "compression",
             "type": "compression_type"
          },{
             "name": "data",
             "type": "bytes"
          }]
       },{
          "name": "action1",
          "base": "",
          "fields": [{
             "name": "blah1",
             "type": "uint64"
          },{
             "name": "blah2",
             "type": "uint32"
          },{
             "name": "blah3",
             "type": "uint8"
          }]
       },{
          "name": "action2",
          "base": "",
          "fields": [{
             "name": "blah1",
             "type": "uint32"
          },{
             "name": "blah2",
             "type": "uint64"
          },{
             "name": "blah3",
             "type": "uint8"
          }]
       }]
       "actions": [{
           "name": "action1",
           "type": "action1"
         },{
           "name": "action2",
           "type": "action2"
         }
       ],
       "tables": [],
       "ricardian_clauses": []
   }
   )=====";
   fc::variant var;
   abi_serializer::to_variant(packed_txn, var, get_resolver(fc::json::from_string(packed_transaction_abi).as<abi_def>()), abi_serializer::create_yield_function( max_serialization_time ));

   chain::packed_transaction packed_txn2;
   abi_serializer::from_variant(var, packed_txn2, get_resolver(fc::json::from_string(packed_transaction_abi).as<abi_def>()), abi_serializer::create_yield_function( max_serialization_time ));

   const auto txn2 = packed_txn2.get_transaction();

   BOOST_REQUIRE_EQUAL(txn.ref_block_num, txn2.ref_block_num);
   BOOST_REQUIRE_EQUAL(txn.ref_block_prefix, txn2.ref_block_prefix);
   BOOST_REQUIRE(txn.expiration == txn2.expiration);
   BOOST_REQUIRE_EQUAL(txn.context_free_actions.size(), txn2.context_free_actions.size());
   for (unsigned int i = 0; i < txn.context_free_actions.size(); ++i)
      verify_action_equal<action1>(txn.context_free_actions[i], txn2.context_free_actions[i]);
   BOOST_REQUIRE_EQUAL(txn.actions.size(), txn2.actions.size());
   for (unsigned int i = 0; i < txn.actions.size(); ++i)
      verify_action_equal<action2>(txn.actions[i], txn2.actions[i]);
   BOOST_REQUIRE_EQUAL(txn.max_net_usage_words.value, txn2.max_net_usage_words.value);
   BOOST_REQUIRE_EQUAL(txn.max_cpu_usage_ms, txn2.max_cpu_usage_ms);
} FC_LOG_AND_RETHROW() }

BOOST_AUTO_TEST_CASE(abi_type_repeat)
{ try {

   const char* repeat_abi = R"=====(
   {
     "version": "eosio::abi/1.0",
     "types": [{
         "new_type_name": "actor_name",
         "type": "name"
       },{
         "new_type_name": "actor_name",
         "type": "name"
       }
     ],
     "structs": [{
         "name": "transfer",
         "base": "",
         "fields": [{
            "name": "from",
            "type": "actor_name"
         },{
            "name": "to",
            "type": "actor_name"
         },{
            "name": "amount",
            "type": "uint64"
         }]
       },{
         "name": "account",
         "base": "",
         "fields": [{
            "name": "account",
            "type": "name"
         },{
            "name": "balance",
            "type": "uint64"
         }]
       }
     ],
     "actions": [{
         "name": "transfer",
         "type": "transfer"
       }
     ],
     "tables": [{
         "name": "account",
         "type": "account",
         "index_type": "i64",
         "key_names" : ["account"],
         "key_types" : ["name"]
       }
     ],
    "ricardian_clauses": []
   }
   )=====";

   auto abi = eosio_contract_abi(fc::json::from_string(repeat_abi).as<abi_def>());
   auto is_table_exception = [](fc::exception const & e) -> bool { return e.to_detail_string().find("type already exists") != std::string::npos; };
   BOOST_CHECK_EXCEPTION( abi_serializer abis(abi, abi_serializer::create_yield_function( max_serialization_time )), duplicate_abi_type_def_exception, is_table_exception );
} FC_LOG_AND_RETHROW() }

BOOST_AUTO_TEST_CASE(abi_struct_repeat)
{ try {

   const char* repeat_abi = R"=====(
   {
     "version": "eosio::abi/1.0",
     "types": [{
         "new_type_name": "actor_name",
         "type": "name"
       }
     ],
     "structs": [{
         "name": "transfer",
         "base": "",
         "fields": [{
            "name": "from",
            "type": "actor_name"
         },{
            "name": "to",
            "type": "actor_name"
         },{
            "name": "amount",
            "type": "uint64"
         }]
       },{
         "name": "transfer",
         "base": "",
         "fields": [{
            "name": "account",
            "type": "name"
         },{
            "name": "balance",
            "type": "uint64"
         }]
       }
     ],
     "actions": [{
         "name": "transfer",
         "type": "transfer"
       }
     ],
     "tables": [{
         "name": "account",
         "type": "account",
         "index_type": "i64",
         "key_names" : ["account"],
         "key_types" : ["name"]
       }
     ],
     "ricardian_clauses": []
   }
   )=====";

   auto abi = eosio_contract_abi(fc::json::from_string(repeat_abi).as<abi_def>());
   BOOST_CHECK_THROW( abi_serializer abis(abi, abi_serializer::create_yield_function( max_serialization_time )), duplicate_abi_struct_def_exception );
} FC_LOG_AND_RETHROW() }

BOOST_AUTO_TEST_CASE(abi_action_repeat)
{ try {

   const char* repeat_abi = R"=====(
   {
     "version": "eosio::abi/1.0",
     "types": [{
         "new_type_name": "actor_name",
         "type": "name"
       }
     ],
     "structs": [{
         "name": "transfer",
         "base": "",
         "fields": [{
            "name": "from",
            "type": "actor_name"
         },{
            "name": "to",
            "type": "actor_name"
         },{
            "name": "amount",
            "type": "uint64"
         }]
       },{
         "name": "account",
         "base": "",
         "fields": [{
            "name": "account",
            "type": "name"
         },{
            "name": "balance",
            "type": "uint64"
         }]
       }
     ],
     "actions": [{
         "name": "transfer",
         "type": "transfer"
       },{
         "name": "transfer",
         "type": "transfer"
       }
     ],
     "tables": [{
         "name": "account",
         "type": "account",
         "index_type": "i64",
         "key_names" : ["account"],
         "key_types" : ["name"]
       }
     ],
    "ricardian_clauses": []
   }
   )=====";

   auto abi = eosio_contract_abi(fc::json::from_string(repeat_abi).as<abi_def>());
   BOOST_CHECK_THROW( abi_serializer abis(abi, abi_serializer::create_yield_function( max_serialization_time )), duplicate_abi_action_def_exception );
} FC_LOG_AND_RETHROW() }

BOOST_AUTO_TEST_CASE(abi_table_repeat)
{ try {

   const char* repeat_abi = R"=====(
   {
     "version": "eosio::abi/1.0",
     "types": [{
         "new_type_name": "actor_name",
         "type": "name"
       }
     ],
     "structs": [{
         "name": "transfer",
         "base": "",
         "fields": [{
            "name": "from",
            "type": "actor_name"
         },{
            "name": "to",
            "type": "actor_name"
         },{
            "name": "amount",
            "type": "uint64"
         }]
       },{
         "name": "account",
         "base": "",
         "fields": [{
            "name": "account",
            "type": "name"
         },{
            "name": "balance",
            "type": "uint64"
         }]
       }
     ],
     "actions": [{
         "name": "transfer",
         "type": "transfer",
         "ricardian_contract": "transfer contract"
       }
     ],
     "tables": [{
         "name": "account",
         "type": "account",
         "index_type": "i64",
         "key_names" : ["account"],
         "key_types" : ["name"]
       },{
         "name": "account",
         "type": "account",
         "index_type": "i64",
         "key_names" : ["account"],
         "key_types" : ["name"]
       }
     ]
   }
   )=====";

   auto abi = eosio_contract_abi(fc::json::from_string(repeat_abi).as<abi_def>());
   BOOST_CHECK_THROW( abi_serializer abis(abi, abi_serializer::create_yield_function( max_serialization_time )), duplicate_abi_table_def_exception );
} FC_LOG_AND_RETHROW() }

BOOST_AUTO_TEST_CASE(abi_type_def)
{ try {
   // inifinite loop in types
   const char* repeat_abi = R"=====(
   {
     "version": "eosio::abi/1.0",
     "types": [{
         "new_type_name": "account_name",
         "type": "name"
       }
     ],
     "structs": [{
         "name": "transfer",
         "base": "",
         "fields": [{
            "name": "from",
            "type": "account_name"
         },{
            "name": "to",
            "type": "name"
         },{
            "name": "amount",
            "type": "uint64"
         }]
       }
     ],
     "actions": [{
         "name": "transfer",
         "type": "transfer",
         "ricardian_contract": "transfer contract"
       }
     ],
     "tables": []
   }
   )=====";

   abi_serializer abis(fc::json::from_string(repeat_abi).as<abi_def>(), abi_serializer::create_yield_function( max_serialization_time ));
   BOOST_CHECK(abis.is_type("name", abi_serializer::create_yield_function( max_serialization_time )));
   BOOST_CHECK(abis.is_type("account_name", abi_serializer::create_yield_function( max_serialization_time )));

   const char* test_data = R"=====(
   {
     "from" : "kevin",
     "to" : "dan",
     "amount" : 16
   }
   )=====";

   auto var = fc::json::from_string(test_data);
   verify_byte_round_trip_conversion(abis, "transfer", var);

} FC_LOG_AND_RETHROW() }

BOOST_AUTO_TEST_CASE(abi_type_loop)
{ try {
   // inifinite loop in types
   const char* repeat_abi = R"=====(
   {
     "version": "eosio::abi/1.0",
     "types": [{
         "new_type_name": "account_name",
         "type": "name"
       },{
         "new_type_name": "name",
         "type": "account_name"
       }
     ],
     "structs": [{
         "name": "transfer",
         "base": "",
         "fields": [{
            "name": "from",
            "type": "account_name"
         },{
            "name": "to",
            "type": "name"
         },{
            "name": "amount",
            "type": "uint64"
         }]
       }
     ],
     "actions": [{
         "name": "transfer",
         "type": "transfer",
         "ricardian_contract": "transfer contract"
       }
     ],
     "tables": []
   }
   )=====";

   auto is_type_exception = [](fc::exception const & e) -> bool { return e.to_detail_string().find("type already exists") != std::string::npos; };
   BOOST_CHECK_EXCEPTION( abi_serializer abis(fc::json::from_string(repeat_abi).as<abi_def>(), abi_serializer::create_yield_function( max_serialization_time )), duplicate_abi_type_def_exception, is_type_exception );

} FC_LOG_AND_RETHROW() }

BOOST_AUTO_TEST_CASE(abi_type_redefine)
{ try {
   // inifinite loop in types
   const char* repeat_abi = R"=====(
   {
     "version": "eosio::abi/1.0",
     "types": [{
         "new_type_name": "account_name",
         "type": "account_name"
       }
     ],
     "structs": [{
         "name": "transfer",
         "base": "",
         "fields": [{
            "name": "from",
            "type": "account_name"
         },{
            "name": "to",
            "type": "name"
         },{
            "name": "amount",
            "type": "uint64"
         }]
       }
     ],
     "actions": [{
         "name": "transfer",
         "type": "transfer",
         "ricardian_contract": "transfer contract"
       }
     ],
     "tables": []
   }
   )=====";

   auto is_type_exception = [](fc::exception const & e) -> bool { return e.to_detail_string().find("Circular reference in type account_name") != std::string::npos; };
   BOOST_CHECK_EXCEPTION( abi_serializer abis(fc::json::from_string(repeat_abi).as<abi_def>(), abi_serializer::create_yield_function( max_serialization_time )), abi_circular_def_exception, is_type_exception );

} FC_LOG_AND_RETHROW() }

BOOST_AUTO_TEST_CASE(abi_type_redefine_to_name)
{ try {
      // inifinite loop in types
      const char* repeat_abi = R"=====(
   {
     "version": "eosio::abi/1.0",
     "types": [{
         "new_type_name": "name",
         "type": "name"
       }
     ],
     "structs": [],
     "actions": [],
     "tables": []
   }
   )=====";

   auto is_type_exception = [](fc::exception const & e) -> bool { return e.to_detail_string().find("type already exists") != std::string::npos; };
   BOOST_CHECK_EXCEPTION( abi_serializer abis(fc::json::from_string(repeat_abi).as<abi_def>(), abi_serializer::create_yield_function( max_serialization_time )), duplicate_abi_type_def_exception, is_type_exception );

} FC_LOG_AND_RETHROW() }

BOOST_AUTO_TEST_CASE(abi_type_nested_in_vector)
{ try {
      // inifinite loop in types
      const char* repeat_abi = R"=====(
   {
     "version": "eosio::abi/1.0",
     "types": [],
     "structs": [{
         "name": "store_t",
         "base": "",
         "fields": [{
            "name": "id",
            "type": "uint64"
         },{
            "name": "childs",
            "type": "store_t[]"
         }],
     "actions": [],
     "tables": []
   }
   )=====";

   BOOST_CHECK_THROW( abi_serializer abis(fc::json::from_string(repeat_abi).as<abi_def>(), abi_serializer::create_yield_function( max_serialization_time )), fc::exception );

} FC_LOG_AND_RETHROW() }

BOOST_AUTO_TEST_CASE(abi_account_name_in_eosio_abi)
{ try {
   // inifinite loop in types
   const char* repeat_abi = R"=====(
   {
     "version": "eosio::abi/1.0",
     "types": [{
         "new_type_name": "account_name",
         "type": "name"
       }
     ],
     "structs": [{
         "name": "transfer",
         "base": "",
         "fields": [{
            "name": "from",
            "type": "account_name"
         },{
            "name": "to",
            "type": "name"
         },{
            "name": "amount",
            "type": "uint64"
         }]
       }
     ],
     "actions": [{
         "name": "transfer",
         "type": "transfer",
         "ricardian_contract": "transfer contract"
       }
     ],
     "tables": []
   }
   )=====";

   auto abi = eosio_contract_abi(fc::json::from_string(repeat_abi).as<abi_def>());
   auto is_type_exception = [](fc::assert_exception const & e) -> bool { return e.to_detail_string().find("abi.types.size") != std::string::npos; };

} FC_LOG_AND_RETHROW() }


// Unlimited array size during abi serialization can exhaust memory and crash the process
BOOST_AUTO_TEST_CASE(abi_large_array)
{
   try {
      const char* abi_str = R"=====(
      {
        "version": "eosio::abi/1.0",
        "types": [],
        "structs": [{
           "name": "hi",
           "base": "",
           "fields": [
           ]
         }
       ],
       "actions": [{
           "name": "hi",
           "type": "hi[]",
           "ricardian_contract": ""
         }
       ],
       "tables": []
      }
      )=====";

      abi_serializer abis( fc::json::from_string( abi_str ).as<abi_def>(), abi_serializer::create_yield_function( max_serialization_time ) );
      // indicate a very large array, but don't actually provide a large array
      // curl http://127.0.0.1:8888/v1/chain/abi_bin_to_json -X POST -d '{"code":"eosio", "action":"hi", "binargs":"ffffffff08"}'
      bytes bin = {static_cast<char>(0xff),
                   static_cast<char>(0xff),
                   static_cast<char>(0xff),
                   static_cast<char>(0xff),
                   static_cast<char>(0x08)};
      BOOST_CHECK_THROW( abis.binary_to_variant( "hi[]", bin, abi_serializer::create_yield_function( max_serialization_time ) );, fc::exception );

   } FC_LOG_AND_RETHROW()
}

// Infinite recursion of abi_serializer is_type
BOOST_AUTO_TEST_CASE(abi_is_type_recursion)
{
   try {
      const char* abi_str = R"=====(
      {
       "version": "eosio::abi/1.0",
       "types": [
        {
            "new_type_name": "a[]",
            "type": "a[][]",
        },
        ],
        "structs": [
         {
            "name": "a[]",
            "base": "",
            "fields": []
         },
         {
            "name": "hi",
            "base": "",
            "fields": [{
                "name": "user",
                "type": "name"
              }
            ]
          }
        ],
        "actions": [{
            "name": "hi",
            "type": "hi",
            "ricardian_contract": ""
          }
        ],
        "tables": []
      }
      )=====";

      BOOST_CHECK_THROW( abi_serializer abis(fc::json::from_string(abi_str).as<abi_def>(), abi_serializer::create_yield_function( max_serialization_time )), fc::exception );

   } FC_LOG_AND_RETHROW()
}

// Infinite recursion of abi_serializer in struct definitions
BOOST_AUTO_TEST_CASE(abi_recursive_structs)
{
   try {
      const char* abi_str = R"=====(
      {
        "version": "eosio::abi/1.0",
        "types": [],
        "structs": [
          {
            "name": "a"
            "base": "",
            "fields": [
              {
              "name": "user",
              "type": "b"
              }
            ]
          },
          {
            "name": "b"
            "base": "",
            "fields": [
             {
               "name": "user",
               "type": "a"
             }
            ]
          },
          {
            "name": "hi",
            "base": "",
            "fields": [{
                "name": "user",
                "type": "name"
              },
              {
                "name": "arg2",
                "type": "a"
              }
            ]
         },
         {
           "name": "hi2",
           "base": "",
           "fields": [{
               "name": "user",
               "type": "name"
             }
           ]
         }
        ],
        "actions": [{
            "name": "hi",
            "type": "hi",
            "ricardian_contract": ""
          }
        ],
        "tables": []
      }
      )=====";

      abi_serializer abis(fc::json::from_string(abi_str).as<abi_def>(), abi_serializer::create_yield_function( max_serialization_time ));
      string hi_data = "{\"user\":\"eosio\"}";
      auto bin = abis.variant_to_binary("hi2", fc::json::from_string(hi_data), abi_serializer::create_yield_function( max_serialization_time ));
      BOOST_CHECK_THROW( abis.binary_to_variant("hi", bin, abi_serializer::create_yield_function( max_serialization_time ));, fc::exception );

   } FC_LOG_AND_RETHROW()
}

// Infinite recursion of abi_serializer in struct definitions
BOOST_AUTO_TEST_CASE(abi_very_deep_structs)
{
   try {
      abi_serializer abis( fc::json::from_string( large_nested_abi ).as<abi_def>(), abi_serializer::create_yield_function( max_serialization_time ) );
      string hi_data = "{\"f1\":{\"f1\":{\"f1\":{\"f1\":{\"f1\":{\"f1\":{\"f1\":{\"f1\":{\"f1\":{\"f1\":{\"f1\":{\"f1\":{\"f1\":{\"f1\":{\"f1\":{\"f1\":{\"f1\":{\"f1\":{\"f1\":{\"f1\":{\"f1\":{\"f1\":{\"f1\":{\"f1\":{\"f1\":{\"f1\":{\"f1\":{\"f1\":{\"f1\":{\"f1\":{\"f1\":{\"f1\":{\"f1\":{\"f1\":{\"f1\":{\"f1\":{\"f1\":{\"f1\":{\"f1\":{\"f1\":{\"f1\":{\"f1\":{\"f1\":{\"f1\":{\"f1\":{\"f1\":{\"f1\":{\"f1\":{\"f1\":{\"f1\":{\"f1\":{\"f1\":{\"f1\":{\"f1\":{\"f1\":{\"f1\":{\"f1\":{\"f1\":{\"f1\":{\"f1\":{\"f1\":{\"f1\":{\"f1\":{\"f1\":{\"f1\":{\"f1\":{\"f1\":{\"f1\":{\"f1\":{\"f1\":{\"f1\":{\"f1\":{\"f1\":{\"f1\":{\"f1\":{\"f1\":{\"f1\":{\"f1\":{\"f1\":{\"f1\":{\"f1\":{\"f1\":{\"f1\":{\"f1\":{\"f1\":{\"f1\":{\"f1\":{\"f1\":{\"f1\":{\"f1\":{\"f1\":{\"f1\":{\"f1\":{\"f1\":{\"f1\":{\"f1\":{\"f1\":{\"f1\":0}}}}}}}}}}}}}}}}}}}}}}}}}}}}}}}}}}}}}}}}}}}}}}}}}}}}}}}}}}}}}}}}}}}}}}}}}}}}}}}}}}}}}}}}}}}}}}}}}}}";
      BOOST_CHECK_THROW( abis.variant_to_binary( "s98", fc::json::from_string( hi_data ), abi_serializer::create_yield_function( max_serialization_time ) ), fc::exception );
   } FC_LOG_AND_RETHROW()
}

// Infinite recursion of abi_serializer in struct definitions
BOOST_AUTO_TEST_CASE(abi_very_deep_structs_1ms)
{
   try {
      BOOST_CHECK_THROW(
            abi_serializer abis( fc::json::from_string( large_nested_abi ).as<abi_def>(), abi_serializer::create_yield_function( fc::microseconds( 1 ) ) ),
            fc::exception );
   } FC_LOG_AND_RETHROW()
}

BOOST_AUTO_TEST_CASE(abi_deep_structs_validate)
{
   try {
      BOOST_CHECK_THROW(
            abi_serializer abis( fc::json::from_string( deep_nested_abi ).as<abi_def>(), abi_serializer::create_yield_function( max_serialization_time ) ),
            fc::exception );
   } FC_LOG_AND_RETHROW()
}

BOOST_AUTO_TEST_CASE(variants)
{
   using eosio::testing::fc_exception_message_starts_with;

   auto duplicate_variant_abi = R"({
      "version": "eosio::abi/1.1",
      "variants": [
         {"name": "v1", "types": ["int8", "string", "bool"]},
         {"name": "v1", "types": ["int8", "string", "bool"]},
      ],
   })";

   auto variant_abi_invalid_type = R"({
      "version": "eosio::abi/1.1",
      "variants": [
         {"name": "v1", "types": ["int91", "string", "bool"]},
      ],
   })";

   auto variant_abi = R"({
      "version": "eosio::abi/1.1",
      "types": [
         {"new_type_name": "foo", "type": "s"},
         {"new_type_name": "bar", "type": "s"},
      ],
      "structs": [
         {"name": "s", "base": "", "fields": [
            {"name": "i0", "type": "int8"},
            {"name": "i1", "type": "int8"},
         ]}
      ],
      "variants": [
         {"name": "v1", "types": ["int8", "string", "int16"]},
         {"name": "v2", "types": ["foo", "bar"]},
      ],
   })";

   try {
      // round-trip abi through multiple formats
      // json -> variant -> abi_def -> bin
      auto bin = fc::raw::pack(fc::json::from_string(variant_abi).as<abi_def>());
      // bin -> abi_def -> variant -> abi_def
      abi_serializer abis(variant(fc::raw::unpack<abi_def>(bin)).as<abi_def>(), abi_serializer::create_yield_function( max_serialization_time ) );

      // duplicate variant definition detected
      BOOST_CHECK_THROW( abi_serializer( fc::json::from_string(duplicate_variant_abi).as<abi_def>(), abi_serializer::create_yield_function( max_serialization_time ) ), duplicate_abi_variant_def_exception );

      // invalid_type_inside_abi
      BOOST_CHECK_THROW( abi_serializer( fc::json::from_string(variant_abi_invalid_type).as<abi_def>(), abi_serializer::create_yield_function( max_serialization_time ) ), invalid_type_inside_abi );

      // expected array containing variant
      BOOST_CHECK_EXCEPTION( abis.variant_to_binary("v1", fc::json::from_string(R"(9)"), abi_serializer::create_yield_function( max_serialization_time )),
                             pack_exception, fc_exception_message_starts_with("Expected input to be an array of two items while processing variant 'v1'") );
      BOOST_CHECK_EXCEPTION( abis.variant_to_binary("v1", fc::json::from_string(R"([4])"), abi_serializer::create_yield_function( max_serialization_time )),
                             pack_exception, fc_exception_message_starts_with("Expected input to be an array of two items while processing variant 'v1") );
      BOOST_CHECK_EXCEPTION( abis.variant_to_binary("v1", fc::json::from_string(R"([4, 5])"), abi_serializer::create_yield_function( max_serialization_time )),
                             pack_exception, fc_exception_message_starts_with("Encountered non-string as first item of input array while processing variant 'v1") );
      BOOST_CHECK_EXCEPTION( abis.variant_to_binary("v1", fc::json::from_string(R"(["4", 5, 6])"), abi_serializer::create_yield_function( max_serialization_time )),
                             pack_exception, fc_exception_message_starts_with("Expected input to be an array of two items while processing variant 'v1'") );

      // type is not valid within this variant
      BOOST_CHECK_EXCEPTION( abis.variant_to_binary("v1", fc::json::from_string(R"(["int9", 21])"), abi_serializer::create_yield_function( max_serialization_time )),
                             pack_exception, fc_exception_message_starts_with("Specified type 'int9' in input array is not valid within the variant 'v1'") );

      verify_round_trip_conversion(abis, "v1", R"(["int8",21])", "0015");
      verify_round_trip_conversion(abis, "v1", R"(["string","abcd"])", "010461626364");
      verify_round_trip_conversion(abis, "v1", R"(["int16",3])", "020300");
      verify_round_trip_conversion(abis, "v1", R"(["int16",4])", "020400");
      verify_round_trip_conversion(abis, "v2", R"(["foo",{"i0":5,"i1":6}])", "000506");
      verify_round_trip_conversion(abis, "v2", R"(["bar",{"i0":5,"i1":6}])", "010506");
   } FC_LOG_AND_RETHROW()
}

BOOST_AUTO_TEST_CASE(aliased_variants)
{
   using eosio::testing::fc_exception_message_starts_with;

   auto aliased_variant = R"({
      "version": "eosio::abi/1.1",
      "types": [
         { "new_type_name": "foo", "type": "foo_variant" }
      ],
      "variants": [
         {"name": "foo_variant", "types": ["int8", "string"]}
      ],
   })";

   try {
      // round-trip abi through multiple formats
      // json -> variant -> abi_def -> bin
      auto bin = fc::raw::pack(fc::json::from_string(aliased_variant).as<abi_def>());
      // bin -> abi_def -> variant -> abi_def
      abi_serializer abis(variant(fc::raw::unpack<abi_def>(bin)).as<abi_def>(), abi_serializer::create_yield_function( max_serialization_time ) );

      verify_round_trip_conversion(abis, "foo", R"(["int8",21])", "0015");
   } FC_LOG_AND_RETHROW()
}

BOOST_AUTO_TEST_CASE(variant_of_aliases)
{
   using eosio::testing::fc_exception_message_starts_with;

   auto aliased_variant = R"({
      "version": "eosio::abi/1.1",
      "types": [
         { "new_type_name": "foo_0", "type": "int8" },
         { "new_type_name": "foo_1", "type": "string" }
      ],
      "variants": [
         {"name": "foo", "types": ["foo_0", "foo_1"]}
      ],
   })";

   try {
      // round-trip abi through multiple formats
      // json -> variant -> abi_def -> bin
      auto bin = fc::raw::pack(fc::json::from_string(aliased_variant).as<abi_def>());
      // bin -> abi_def -> variant -> abi_def
      abi_serializer abis(variant(fc::raw::unpack<abi_def>(bin)).as<abi_def>(), abi_serializer::create_yield_function( max_serialization_time ) );

      verify_round_trip_conversion(abis, "foo", R"(["foo_0",21])", "0015");
   } FC_LOG_AND_RETHROW()
}

BOOST_AUTO_TEST_CASE(action_results)
{
   auto action_results_abi = R"({
      "version": "eosio::abi/1.2",
      "action_results": [
         {"name": "act1", "result_type": "string"},
         {"name": "act2", "result_type": "uint16"},
      ],
   })";

   try {
      // round-trip abi through multiple formats
      // json -> variant -> abi_def -> bin
      auto bin = fc::raw::pack(fc::json::from_string(action_results_abi).as<abi_def>());
      // bin -> abi_def -> variant -> abi_def
      auto def = variant(fc::raw::unpack<abi_def>(bin)).as<abi_def>();

      BOOST_REQUIRE_EQUAL(def.action_results.value.size(), 2);
      BOOST_REQUIRE_EQUAL(def.action_results.value[0].name, name{"act1"});
      BOOST_REQUIRE_EQUAL(def.action_results.value[0].result_type, "string");
      BOOST_REQUIRE_EQUAL(def.action_results.value[1].name, name{"act2"});
      BOOST_REQUIRE_EQUAL(def.action_results.value[1].result_type, "uint16");
   } FC_LOG_AND_RETHROW()
}

BOOST_AUTO_TEST_CASE(extend)
{
   using eosio::testing::fc_exception_message_starts_with;

   auto abi = R"({
      "version": "eosio::abi/1.1",
      "structs": [
         {"name": "s", "base": "", "fields": [
            {"name": "i0", "type": "int8"},
            {"name": "i1", "type": "int8"},
            {"name": "i2", "type": "int8$"},
            {"name": "a", "type": "int8[]$"},
            {"name": "o", "type": "int8?$"},
         ]},
         {"name": "s2", "base": "", "fields": [
            {"name": "i0", "type": "int8"},
            {"name": "i1", "type": "int8$"},
            {"name": "i2", "type": "int8"},
         ]}
      ],
   })";
   // NOTE: Ideally this ABI would be rejected during validation for an improper definition for struct "s2".
   //       Such a check is not yet implemented during validation, but it can check during serialization.

   try {
      abi_serializer abis(fc::json::from_string(abi).as<abi_def>(), abi_serializer::create_yield_function( max_serialization_time ) );

      // missing i1
      BOOST_CHECK_EXCEPTION( abis.variant_to_binary("s", fc::json::from_string(R"({"i0":5})"), abi_serializer::create_yield_function( max_serialization_time )),
                             pack_exception, fc_exception_message_starts_with("Missing field 'i1' in input object while processing struct") );

      // Unexpected 'a'
      BOOST_CHECK_EXCEPTION( abis.variant_to_binary("s", fc::json::from_string(R"({"i0":5,"i1":6,"a":[8,9,10]})"), abi_serializer::create_yield_function( max_serialization_time )),
                             pack_exception, fc_exception_message_starts_with("Unexpected field 'a' found in input object while processing struct") );

      verify_round_trip_conversion(abis, "s", R"({"i0":5,"i1":6})", "0506");
      verify_round_trip_conversion(abis, "s", R"({"i0":5,"i1":6,"i2":7})", "050607");
      verify_round_trip_conversion(abis, "s", R"({"i0":5,"i1":6,"i2":7,"a":[8,9,10]})", "0506070308090a");
      verify_round_trip_conversion(abis, "s", R"({"i0":5,"i1":6,"i2":7,"a":[8,9,10],"o":null})", "0506070308090a00");
      verify_round_trip_conversion(abis, "s", R"({"i0":5,"i1":6,"i2":7,"a":[8,9,10],"o":31})", "0506070308090a011f");

      verify_round_trip_conversion(abis, "s", R"([5,6])", "0506", R"({"i0":5,"i1":6})");
      verify_round_trip_conversion(abis, "s", R"([5,6,7])", "050607", R"({"i0":5,"i1":6,"i2":7})");
      verify_round_trip_conversion(abis, "s", R"([5,6,7,[8,9,10]])", "0506070308090a", R"({"i0":5,"i1":6,"i2":7,"a":[8,9,10]})");
      verify_round_trip_conversion(abis, "s", R"([5,6,7,[8,9,10],null])", "0506070308090a00", R"({"i0":5,"i1":6,"i2":7,"a":[8,9,10],"o":null})");
      verify_round_trip_conversion(abis, "s", R"([5,6,7,[8,9,10],31])", "0506070308090a011f", R"({"i0":5,"i1":6,"i2":7,"a":[8,9,10],"o":31})");

      BOOST_CHECK_EXCEPTION( abis.variant_to_binary("s2", fc::json::from_string(R"({"i0":1})"), abi_serializer::create_yield_function( max_serialization_time )),
                             abi_exception, fc_exception_message_starts_with("Encountered field 'i2' without binary extension designation while processing struct") );


   } FC_LOG_AND_RETHROW()
}

BOOST_AUTO_TEST_CASE(version)
{
   try {
      BOOST_CHECK_THROW( abi_serializer(fc::json::from_string(R"({})").as<abi_def>(), abi_serializer::create_yield_function( max_serialization_time )), unsupported_abi_version_exception );
      BOOST_CHECK_THROW( abi_serializer(fc::json::from_string(R"({"version": ""})").as<abi_def>(), abi_serializer::create_yield_function( max_serialization_time )), unsupported_abi_version_exception );
      BOOST_CHECK_THROW( abi_serializer(fc::json::from_string(R"({"version": "eosio::abi/9.0"})").as<abi_def>(), abi_serializer::create_yield_function( max_serialization_time )), unsupported_abi_version_exception );
      abi_serializer(fc::json::from_string(R"({"version": "eosio::abi/1.0"})").as<abi_def>(), abi_serializer::create_yield_function( max_serialization_time ));
      abi_serializer(fc::json::from_string(R"({"version": "eosio::abi/1.1"})").as<abi_def>(), abi_serializer::create_yield_function( max_serialization_time ));
   } FC_LOG_AND_RETHROW()
}

BOOST_AUTO_TEST_CASE(abi_serialize_incomplete_json_array)
{
   using eosio::testing::fc_exception_message_starts_with;

   auto abi = R"({
      "version": "eosio::abi/1.0",
      "structs": [
         {"name": "s", "base": "", "fields": [
            {"name": "i0", "type": "int8"},
            {"name": "i1", "type": "int8"},
            {"name": "i2", "type": "int8"}
         ]}
      ],
   })";

   try {
      abi_serializer abis( fc::json::from_string(abi).as<abi_def>(), abi_serializer::create_yield_function( max_serialization_time ) );

      BOOST_CHECK_EXCEPTION( abis.variant_to_binary("s", fc::json::from_string(R"([])"), abi_serializer::create_yield_function( max_serialization_time )),
                             pack_exception, fc_exception_message_starts_with("Early end to input array specifying the fields of struct") );

      BOOST_CHECK_EXCEPTION( abis.variant_to_binary("s", fc::json::from_string(R"([1,2])"), abi_serializer::create_yield_function( max_serialization_time )),
                             pack_exception, fc_exception_message_starts_with("Early end to input array specifying the fields of struct") );

      verify_round_trip_conversion(abis, "s", R"([1,2,3])", "010203", R"({"i0":1,"i1":2,"i2":3})");

   } FC_LOG_AND_RETHROW()
}

BOOST_AUTO_TEST_CASE(abi_serialize_incomplete_json_object)
{
   using eosio::testing::fc_exception_message_starts_with;

   auto abi = R"({
      "version": "eosio::abi/1.0",
      "structs": [
         {"name": "s1", "base": "", "fields": [
            {"name": "i0", "type": "int8"},
            {"name": "i1", "type": "int8"}
         ]},
         {"name": "s2", "base": "", "fields": [
            {"name": "f0", "type": "s1"}
            {"name": "i2", "type": "int8"}
         ]}
      ],
   })";

   try {
      abi_serializer abis( fc::json::from_string(abi).as<abi_def>(), abi_serializer::create_yield_function( max_serialization_time ) );

      BOOST_CHECK_EXCEPTION( abis.variant_to_binary("s2", fc::json::from_string(R"({})"), abi_serializer::create_yield_function( max_serialization_time )),
                             pack_exception, fc_exception_message_starts_with("Missing field 'f0' in input object") );

      BOOST_CHECK_EXCEPTION( abis.variant_to_binary("s2", fc::json::from_string(R"({"f0":{"i0":1}})"), abi_serializer::create_yield_function( max_serialization_time )),
                             pack_exception, fc_exception_message_starts_with("Missing field 'i1' in input object") );

      verify_round_trip_conversion(abis, "s2", R"({"f0":{"i0":1,"i1":2},"i2":3})", "010203");

   } FC_LOG_AND_RETHROW()
}

BOOST_AUTO_TEST_CASE(abi_serialize_json_mismatching_type)
{
   using eosio::testing::fc_exception_message_is;

   auto abi = R"({
      "version": "eosio::abi/1.0",
      "structs": [
         {"name": "s1", "base": "", "fields": [
            {"name": "i0", "type": "int8"},
         ]},
         {"name": "s2", "base": "", "fields": [
            {"name": "f0", "type": "s1"}
            {"name": "i1", "type": "int8"}
         ]}
      ],
   })";

   try {
      abi_serializer abis( fc::json::from_string(abi).as<abi_def>(), abi_serializer::create_yield_function( max_serialization_time ) );

      BOOST_CHECK_EXCEPTION( abis.variant_to_binary("s2", fc::json::from_string(R"({"f0":1,"i1":2})"), abi_serializer::create_yield_function( max_serialization_time )),
                             pack_exception, fc_exception_message_is("Unexpected input encountered while processing struct 's2.f0'") );

      verify_round_trip_conversion(abis, "s2", R"({"f0":{"i0":1},"i1":2})", "0102");

   } FC_LOG_AND_RETHROW()
}

// it is a bit odd to have an empty name for a field, but json seems to allow it
BOOST_AUTO_TEST_CASE(abi_serialize_json_empty_name)
{
   using eosio::testing::fc_exception_message_is;

   auto abi = R"({
      "version": "eosio::abi/1.0",
      "structs": [
         {"name": "s1", "base": "", "fields": [
            {"name": "", "type": "int8"},
         ]}
      ],
   })";

   try {
      abi_serializer abis( fc::json::from_string(abi).as<abi_def>(), abi_serializer::create_yield_function( max_serialization_time ) );

      auto bin = abis.variant_to_binary("s1", fc::json::from_string(R"({"":1})"), abi_serializer::create_yield_function( max_serialization_time ));

      verify_round_trip_conversion(abis, "s1", R"({"":1})", "01");

   } FC_LOG_AND_RETHROW()
}

BOOST_AUTO_TEST_CASE(abi_serialize_detailed_error_messages)
{
   using eosio::testing::fc_exception_message_is;

   auto abi = R"({
      "version": "eosio::abi/1.1",
      "types": [
         {"new_type_name": "foo", "type": "s2"},
         {"new_type_name": "bar", "type": "foo"},
         {"new_type_name": "s1array", "type": "s1[]"},
         {"new_type_name": "s1arrayarray", "type": "s1array[]"}
      ],
      "structs": [
         {"name": "s1", "base": "", "fields": [
            {"name": "i0", "type": "int8"},
            {"name": "i1", "type": "int8"}
         ]},
         {"name": "s2", "base": "", "fields": [
            {"name": "f0", "type": "s1"},
            {"name": "i2", "type": "int8"}
         ]},
         {"name": "s3", "base": "s1", "fields": [
            {"name": "i2", "type": "int8"},
            {"name": "f3", "type": "v2"},
            {"name": "f4", "type": "foo$"},
            {"name": "f5", "type": "s1$"}
         ]},
         {"name": "s4", "base": "", "fields": [
            {"name": "f0", "type": "int8[]"},
            {"name": "f1", "type": "s1[]"}
         ]},
         {"name": "s5", "base": "", "fields": [
            {"name": "f0", "type": "v2[]"},
         ]},
      ],
      "variants": [
         {"name": "v1", "types": ["s3", "int8", "s4"]},
         {"name": "v2", "types": ["foo", "bar"]},
      ],
   })";

   try {
      abi_serializer abis( fc::json::from_string(abi).as<abi_def>(), abi_serializer::create_yield_function( max_serialization_time ) );

      BOOST_CHECK_EXCEPTION( abis.variant_to_binary("bar", fc::json::from_string(R"({"f0":{"i0":1},"i2":3})"), abi_serializer::create_yield_function( max_serialization_time )),
                             pack_exception, fc_exception_message_is("Missing field 'i1' in input object while processing struct 's2.f0'") );

      BOOST_CHECK_EXCEPTION( abis.variant_to_binary("s3", fc::json::from_string(R"({"i0":1,"i2":3})"), abi_serializer::create_yield_function( max_serialization_time )),
                             pack_exception, fc_exception_message_is("Missing field 'i1' in input object while processing struct 's3'") );

      BOOST_CHECK_EXCEPTION( abis.variant_to_binary("s3", fc::json::from_string(R"({"i0":1,"i1":2,"i2":3,"f3":["s2",{}]})"), abi_serializer::create_yield_function( max_serialization_time )),
                             pack_exception, fc_exception_message_is("Specified type 's2' in input array is not valid within the variant 's3.f3'") );

      BOOST_CHECK_EXCEPTION( abis.variant_to_binary("s3", fc::json::from_string(R"({"i0":1,"i1":2,"i2":3,"f3":["bar",{"f0":{"i0":11},"i2":13}]})"), abi_serializer::create_yield_function( max_serialization_time )),
                             pack_exception, fc_exception_message_is("Missing field 'i1' in input object while processing struct 's3.f3.<variant(1)=bar>.f0'") );

      verify_round_trip_conversion(abis, "s3", R"({"i0":1,"i1":2,"i2":3,"f3":["bar",{"f0":{"i0":11,"i1":12},"i2":13}]})", "010203010b0c0d");

      BOOST_CHECK_EXCEPTION( abis.variant_to_binary("v1", fc::json::from_string(R"(["s3",{"i0":1,"i1":2,"i2":3,"f3":["bar",{"f0":{"i0":11,"i1":12},"i2":13}],"f5":0}])"), abi_serializer::create_yield_function( max_serialization_time )),
                             pack_exception, fc_exception_message_is("Unexpected field 'f5' found in input object while processing struct 'v1.<variant(0)=s3>'") );

      BOOST_CHECK_EXCEPTION( abis.variant_to_binary("v1", fc::json::from_string(R"(["s4",{"f0":[0,1],"f1":[{"i0":2,"i1":3},{"i1":5}]}])"), abi_serializer::create_yield_function( max_serialization_time )),
                             pack_exception, fc_exception_message_is("Missing field 'i0' in input object while processing struct 'v1.<variant(2)=s4>.f1[1]'") );

      BOOST_CHECK_EXCEPTION( abis.variant_to_binary("s2[]", fc::json::from_string(R"([{"f0":{"i0":1,"i1":2},"i2":3},{"f0":{"i0":4},"i2":6}])"), abi_serializer::create_yield_function( max_serialization_time )),
                             pack_exception, fc_exception_message_is("Missing field 'i1' in input object while processing struct 'ARRAY[1].f0'") );

      BOOST_CHECK_EXCEPTION( abis.variant_to_binary("s5", fc::json::from_string(R"({"f0":[["bar",{"f0":{"i0":1,"i1":2},"i2":3}],["foo",{"f0":{"i0":4},"i2":6}]]})"), abi_serializer::create_yield_function( max_serialization_time )),
                             pack_exception, fc_exception_message_is("Missing field 'i1' in input object while processing struct 's5.f0[1].<variant(0)=foo>.f0'") );

      verify_round_trip_conversion( abis, "s1arrayarray", R"([[{"i0":1,"i1":2},{"i0":3,"i1":4}],[{"i0":5,"i1":6},{"i0":7,"i1":8},{"i0":9,"i1":10}]])", "0202010203040305060708090a");

      BOOST_CHECK_EXCEPTION( abis.variant_to_binary("s1arrayarray", fc::json::from_string(R"([[{"i0":1,"i1":2},{"i0":3,"i1":4}],[{"i0":6,"i1":6},{"i0":7,"i1":8},{"i1":10}]])"), abi_serializer::create_yield_function( max_serialization_time )),
                             pack_exception, fc_exception_message_is("Missing field 'i0' in input object while processing struct 'ARRAY[1][2]'") );
   } FC_LOG_AND_RETHROW()
}

BOOST_AUTO_TEST_CASE(abi_serialize_short_error_messages)
{
   using eosio::testing::fc_exception_message_is;

   auto abi = R"({
      "version": "eosio::abi/1.1",
      "types": [
         {"new_type_name": "foo", "type": "s2"},
         {"new_type_name": "bar", "type": "foo"},
         {"new_type_name": "s1array", "type": "s1[]"},
         {"new_type_name": "s1arrayarray", "type": "s1array[]"}
      ],
      "structs": [
         {"name": "s1", "base": "", "fields": [
            {"name": "i0", "type": "int8"},
            {"name": "i1", "type": "int8"}
         ]},
         {"name": "s2", "base": "", "fields": [
            {"name": "f0", "type": "s1"},
            {"name": "i2", "type": "int8"}
         ]},
         {"name": "very_very_very_very_very_very_very_very_very_very_long_struct_name_s3", "base": "s1", "fields": [
            {"name": "i2", "type": "int8"},
            {"name": "f3", "type": "v2"},
            {"name": "f4", "type": "foo$"},
            {"name": "very_very_very_very_very_very_very_very_very_very_long_field_name_f5", "type": "s1$"}
         ]},
         {"name": "s4", "base": "", "fields": [
            {"name": "f0", "type": "int8[]"},
            {"name": "f1", "type": "s1[]"}
         ]},
         {"name": "s5", "base": "", "fields": [
            {"name": "f0", "type": "v2[]"},
         ]},
      ],
      "variants": [
         {"name": "v1", "types": ["very_very_very_very_very_very_very_very_very_very_long_struct_name_s3", "int8", "s4"]},
         {"name": "v2", "types": ["foo", "bar"]},
      ],
   })";

   try {
      abi_serializer abis( fc::json::from_string(abi).as<abi_def>(), abi_serializer::create_yield_function( max_serialization_time ) );

      BOOST_CHECK_EXCEPTION( abis.variant_to_binary("bar", fc::json::from_string(R"({"f0":{"i0":1},"i2":3})"), abi_serializer::create_yield_function( max_serialization_time ), true),
                             pack_exception, fc_exception_message_is("Missing field 'i1' in input object while processing struct 's1'") );

      BOOST_CHECK_EXCEPTION( abis.variant_to_binary( "very_very_very_very_very_very_very_very_very_very_long_struct_name_s3",
                                                     fc::json::from_string(R"({"i0":1,"i2":3})"), abi_serializer::create_yield_function( max_serialization_time ), true ),
                             pack_exception,
                             fc_exception_message_is("Missing field 'i1' in input object while processing struct 'very_very_very_very_very_very_very_very_very_very_long_...ame_s3'") );

      BOOST_CHECK_EXCEPTION( abis.variant_to_binary( "very_very_very_very_very_very_very_very_very_very_long_struct_name_s3",
                                                     fc::json::from_string(R"({"i0":1,"i1":2,"i2":3,"f3":["s2",{}]})"), abi_serializer::create_yield_function( max_serialization_time ), true ),
                             pack_exception, fc_exception_message_is("Specified type 's2' in input array is not valid within the variant 'v2'") );

      BOOST_CHECK_EXCEPTION( abis.variant_to_binary( "very_very_very_very_very_very_very_very_very_very_long_struct_name_s3",
                                                     fc::json::from_string(R"({"i0":1,"i1":2,"i2":3,"f3":["bar",{"f0":{"i0":11},"i2":13}]})"), abi_serializer::create_yield_function( max_serialization_time ), true ),
                             pack_exception, fc_exception_message_is("Missing field 'i1' in input object while processing struct 's1'") );

      BOOST_CHECK_EXCEPTION( abis.variant_to_binary( "v1",
         fc::json::from_string(R"(["very_very_very_very_very_very_very_very_very_very_long_struct_name_s3",{"i0":1,"i1":2,"i2":3,"f3":["bar",{"f0":{"i0":11,"i1":12},"i2":13}],"very_very_very_very_very_very_very_very_very_very_long_field_name_f5":0}])"),
                                                     abi_serializer::create_yield_function( max_serialization_time ), true ),
                             pack_exception,
                             fc_exception_message_is("Unexpected field 'very_very_very_very_very_very_very_very_very_very_long_...ame_f5' found in input object while processing struct 'very_very_very_very_very_very_very_very_very_very_long_...ame_s3'") );

      BOOST_CHECK_EXCEPTION( abis.variant_to_binary("v1", fc::json::from_string(R"(["s4",{"f0":[0,1],"f1":[{"i0":2,"i1":3},{"i1":5}]}])"), abi_serializer::create_yield_function( max_serialization_time ), true),
                             pack_exception, fc_exception_message_is("Missing field 'i0' in input object while processing struct 's1'") );

      BOOST_CHECK_EXCEPTION( abis.variant_to_binary("s2[]", fc::json::from_string(R"([{"f0":{"i0":1,"i1":2},"i2":3},{"f0":{"i0":4},"i2":6}])"), abi_serializer::create_yield_function( max_serialization_time ), true),
                             pack_exception, fc_exception_message_is("Missing field 'i1' in input object while processing struct 's1'") );

      BOOST_CHECK_EXCEPTION( abis.variant_to_binary("s5", fc::json::from_string(R"({"f0":[["bar",{"f0":{"i0":1,"i1":2},"i2":3}],["foo",{"f0":{"i0":4},"i2":6}]]})"), abi_serializer::create_yield_function( max_serialization_time ), true),
                             pack_exception, fc_exception_message_is("Missing field 'i1' in input object while processing struct 's1'") );

      BOOST_CHECK_EXCEPTION( abis.variant_to_binary("s1arrayarray", fc::json::from_string(R"([[{"i0":1,"i1":2},{"i0":3,"i1":4}],[{"i0":6,"i1":6},{"i0":7,"i1":8},{"i1":10}]])"), abi_serializer::create_yield_function( max_serialization_time ), true),
                             pack_exception, fc_exception_message_is("Missing field 'i0' in input object while processing struct 's1'") );
   } FC_LOG_AND_RETHROW()
}

BOOST_AUTO_TEST_CASE(abi_deserialize_detailed_error_messages)
{
   using eosio::testing::fc_exception_message_is;

   auto abi = R"({
      "version": "eosio::abi/1.1",
      "types": [
         {"new_type_name": "oint", "type": "int8?"},
         {"new_type_name": "os1", "type": "s1?"}
      ],
      "structs": [
         {"name": "s1", "base": "", "fields": [
            {"name": "i0", "type": "int8"},
            {"name": "i1", "type": "int8"}
         ]},
         {"name": "s2", "base": "", "fields": [
            {"name": "f0", "type": "int8[]"},
            {"name": "f1", "type": "s1[]"}
         ]},
         {"name": "s3", "base": "s1", "fields": [
            {"name": "i3", "type": "int8"},
            {"name": "i4", "type": "int8$"},
            {"name": "i5", "type": "int8"}
         ]},
         {"name": "s4", "base": "", "fields": [
            {"name": "f0", "type": "oint[]"}
         ]},
         {"name": "s5", "base": "", "fields": [
            {"name": "f0", "type": "os1[]"},
            {"name": "f1", "type": "v1[]"},
         ]},
         {"name": "s6", "base": "", "fields": [
         ]},
      ],
      "variants": [
         {"name": "v1", "types": ["int8", "s1"]},
      ],
   })";

   try {
      abi_serializer abis( fc::json::from_string(abi).as<abi_def>(), abi_serializer::create_yield_function( max_serialization_time ) );

      BOOST_CHECK_EXCEPTION( abis.binary_to_variant("s2", fc::variant("020102").as<bytes>(), abi_serializer::create_yield_function( max_serialization_time )),
                             unpack_exception, fc_exception_message_is("Stream unexpectedly ended; unable to unpack field 'f1' of struct 's2'") );

      BOOST_CHECK_EXCEPTION( abis.binary_to_variant("s2", fc::variant("0201020103").as<bytes>(), abi_serializer::create_yield_function( max_serialization_time )),
                             unpack_exception, fc_exception_message_is("Stream unexpectedly ended; unable to unpack field 'i1' of struct 's2.f1[0]'") );

      BOOST_CHECK_EXCEPTION( abis.binary_to_variant("s2", fc::variant("020102ff").as<bytes>(), abi_serializer::create_yield_function( max_serialization_time )),
                             unpack_exception, fc_exception_message_is("Unable to unpack size of array 's2.f1'") );

      BOOST_CHECK_EXCEPTION( abis.binary_to_variant("s3", fc::variant("010203").as<bytes>(), abi_serializer::create_yield_function( max_serialization_time )),
                             abi_exception, fc_exception_message_is("Encountered field 'i5' without binary extension designation while processing struct 's3'") );

      BOOST_CHECK_EXCEPTION( abis.binary_to_variant("s3", fc::variant("02010304").as<bytes>(), abi_serializer::create_yield_function( max_serialization_time )),
                             abi_exception, fc_exception_message_is("Encountered field 'i5' without binary extension designation while processing struct 's3'") );

      // This check actually points to a problem with the current abi_serializer.
      // An array of optionals (which is unfortunately not rejected in validation) leads to an unpack_exception here because one of the optional elements is not present.
      // However, abis.binary_to_variant("s4", fc::variant("03010101020103").as<bytes>(), max_serialization_time) would work just fine!
      BOOST_CHECK_EXCEPTION( abis.binary_to_variant("s4", fc::variant("030101000103").as<bytes>(), abi_serializer::create_yield_function( max_serialization_time )),
                             unpack_exception, fc_exception_message_is("Invalid packed array 's4.f0[1]'") );

      BOOST_CHECK_EXCEPTION( abis.binary_to_variant("s4", fc::variant("020101").as<bytes>(), abi_serializer::create_yield_function( max_serialization_time )),
                             unpack_exception, fc_exception_message_is("Unable to unpack optional of built-in type 'int8' while processing 's4.f0[1]'") );

      BOOST_CHECK_EXCEPTION( abis.binary_to_variant("s5", fc::variant("02010102").as<bytes>(), abi_serializer::create_yield_function( max_serialization_time )),
                             unpack_exception, fc_exception_message_is("Unable to unpack presence flag of optional 's5.f0[1]'") );

      BOOST_CHECK_EXCEPTION( abis.binary_to_variant("s5", fc::variant("0001").as<bytes>(), abi_serializer::create_yield_function( max_serialization_time )),
                             unpack_exception, fc_exception_message_is("Unable to unpack tag of variant 's5.f1[0]'") );

      BOOST_CHECK_EXCEPTION( abis.binary_to_variant("s5", fc::variant("00010501").as<bytes>(), abi_serializer::create_yield_function( max_serialization_time )),
                             unpack_exception, fc_exception_message_is("Unpacked invalid tag (5) for variant 's5.f1[0]'") );

      BOOST_CHECK_EXCEPTION( abis.binary_to_variant("s5", fc::variant("00010101").as<bytes>(), abi_serializer::create_yield_function( max_serialization_time )),
                             unpack_exception, fc_exception_message_is("Stream unexpectedly ended; unable to unpack field 'i1' of struct 's5.f1[0].<variant(1)=s1>'") );

   } FC_LOG_AND_RETHROW()
}

BOOST_AUTO_TEST_CASE(serialize_optional_struct_type)
{
   auto abi = R"({
      "version": "eosio::abi/1.0",
      "structs": [
         {"name": "s", "base": "", "fields": [
            {"name": "i0", "type": "int8"}
         ]},
      ],
   })";

   try {
      abi_serializer abis( fc::json::from_string(abi).as<abi_def>(), abi_serializer::create_yield_function( max_serialization_time ) );

      verify_round_trip_conversion(abis, "s?", R"({"i0":5})", "0105");
      verify_round_trip_conversion(abis, "s?", R"(null)", "00");

   } FC_LOG_AND_RETHROW()
}

BOOST_AUTO_TEST_SUITE_END()<|MERGE_RESOLUTION|>--- conflicted
+++ resolved
@@ -35,11 +35,7 @@
 
    auto var2 = abis.binary_to_variant(type, bytes, abi_serializer::create_yield_function( max_serialization_time ));
 
-<<<<<<< HEAD
-   std::string r = fc::json::to_string(var2, fc::now<fc::microseconds>() + max_serialization_time);
-=======
-   std::string r = fc::json::to_string(var2, fc::clock::now() + max_serialization_time);
->>>>>>> 8d4aa1bb
+   std::string r = fc::json::to_string(var2, fc::now() + max_serialization_time);
 
    auto bytes2 = abis.variant_to_binary(type, var2, abi_serializer::create_yield_function( max_serialization_time ));
 
@@ -54,11 +50,7 @@
    auto bytes = abis.variant_to_binary(type, var, abi_serializer::create_yield_function( max_serialization_time ));
    BOOST_REQUIRE_EQUAL(fc::to_hex(bytes), hex);
    auto var2 = abis.binary_to_variant(type, bytes, abi_serializer::create_yield_function( max_serialization_time ));
-<<<<<<< HEAD
-   BOOST_REQUIRE_EQUAL(fc::json::to_string(var2, fc::now<fc::microseconds>() + max_serialization_time), expected_json);
-=======
-   BOOST_REQUIRE_EQUAL(fc::json::to_string(var2, fc::clock::now() + max_serialization_time), expected_json);
->>>>>>> 8d4aa1bb
+   BOOST_REQUIRE_EQUAL(fc::json::to_string(var2, fc::now() + max_serialization_time), expected_json);
    auto bytes2 = abis.variant_to_binary(type, var2, abi_serializer::create_yield_function( max_serialization_time ));
    BOOST_REQUIRE_EQUAL(fc::to_hex(bytes2), hex);
 }
@@ -88,11 +80,7 @@
    fc::variant var2;
    abi_serializer::to_variant(obj, var2, get_resolver(), abi_serializer::create_yield_function( max_serialization_time ));
 
-<<<<<<< HEAD
-   std::string r = fc::json::to_string(var2, fc::now<fc::microseconds>() + max_serialization_time);
-=======
-   std::string r = fc::json::to_string(var2, fc::clock::now() + max_serialization_time);
->>>>>>> 8d4aa1bb
+   std::string r = fc::json::to_string(var2, fc::now() + max_serialization_time);
 
 
    auto bytes2 = abis.variant_to_binary(type, var2, abi_serializer::create_yield_function( max_serialization_time ));

#include <boost/test/unit_test.hpp>
#include <eosio/testing/tester.hpp>
#include <eosio/chain/abi_serializer.hpp>
#include <eosio/chain/contract_table_objects.hpp>
#include <eosio/chain/global_property_object.hpp>

#include <eosio.system/eosio.system.wast.hpp>
#include <eosio.system/eosio.system.abi.hpp>

#include <eosio.token/eosio.token.wast.hpp>
#include <eosio.token/eosio.token.abi.hpp>

#include <Runtime/Runtime.h>

#include <fc/variant_object.hpp>

#ifdef NON_VALIDATING_TEST
#define TESTER tester
#else
#define TESTER validating_tester
#endif

using namespace eosio::testing;
using namespace eosio;
using namespace eosio::chain;
using namespace eosio::testing;
using namespace fc;

using mvo = fc::mutable_variant_object;

class eosio_system_tester : public TESTER {
public:

   eosio_system_tester() {
      produce_blocks( 2 );

      create_accounts( { N(eosio.token) } );
      produce_blocks( 100 );

      set_code( config::system_account_name, eosio_system_wast );
      set_abi( config::system_account_name, eosio_system_abi );

      set_code( N(eosio.token), eosio_token_wast );
      set_abi( N(eosio.token), eosio_token_abi );

      create_currency( N(eosio.token), config::system_account_name, asset::from_string("1000000000.0000 EOS") );
      issue(config::system_account_name, "1000000000.0000 EOS");

      produce_blocks();

      BOOST_REQUIRE_EQUAL( asset::from_string("1000000000.0000 EOS"), get_balance( "eosio" ) );
      create_account_with_resources( N(alice), N(eosio), asset::from_string("1.0000 EOS"), false );//{ N(alice), N(bob), N(carol) } );
      create_account_with_resources( N(bob), N(eosio), asset::from_string("0.4500 EOS"), false );//{ N(alice), N(bob), N(carol) } );
      create_account_with_resources( N(carol), N(eosio), asset::from_string("1.0000 EOS"), false );//{ N(alice), N(bob), N(carol) } );
      BOOST_REQUIRE_EQUAL( asset::from_string("1000000000.0000 EOS"), get_balance( "eosio" ) );
      // eosio pays it self for these...
      //BOOST_REQUIRE_EQUAL( asset::from_string("999999998.5000 EOS"), get_balance( "eosio" ) );

      produce_blocks();

      const auto& accnt = control->db().get<account_object,by_name>( config::system_account_name );
      abi_def abi;
      BOOST_REQUIRE_EQUAL(abi_serializer::to_abi(accnt.abi, abi), true);
      abi_ser.set_abi(abi);
      /*
      const global_property_object &gpo = control->get_global_properties();
      FC_ASSERT(0 < gpo.active_producers.producers.size(), "No producers");
      producer_name = (string)gpo.active_producers.producers.front().producer_name;
      */
   }

   transaction_trace_ptr create_account_with_resources( account_name a, account_name creator, asset ramfunds, bool multisig ) {
      signed_transaction trx;
      set_transaction_headers(trx);

      authority owner_auth;
      if (multisig) {
         // multisig between account's owner key and creators active permission
         owner_auth = authority(2, {key_weight{get_public_key( a, "owner" ), 1}}, {permission_level_weight{{creator, config::active_name}, 1}});
      } else {
         owner_auth =  authority( get_public_key( a, "owner" ) );
      }

      trx.actions.emplace_back( vector<permission_level>{{creator,config::active_name}},
                                newaccount{
                                   .creator  = creator,
                                   .name     = a,
                                   .owner    = owner_auth,
                                   .active   = authority( get_public_key( a, "active" ) ),
                                   .recovery = authority( get_public_key( a, "recovery" ) ),
                                });

      trx.actions.emplace_back( get_action( N(eosio), N(buyram), vector<permission_level>{{creator,config::active_name}},
                                            mvo()
                                            ("payer", creator)
                                            ("receiver", a)
                                            ("quant", ramfunds) )
                              );

      set_transaction_headers(trx);
      trx.sign( get_private_key( creator, "active" ), chain_id_type()  );
      return push_transaction( trx );
   }

   action_result push_action( const account_name& signer, const action_name &name, const variant_object &data, bool auth = true ) {
         string action_type_name = abi_ser.get_action_type(name);
         FC_ASSERT( 0 < action_type_name.size(), "action ABI type is empty" );

         action act;
         act.account = config::system_account_name;
         act.name = name;
         act.data = abi_ser.variant_to_binary( action_type_name, data );

         return base_tester::push_action( std::move(act), auth ? uint64_t(signer) : signer == N(bob) ? N(alice) : N(bob) );
   }

   action_result stake( const account_name& from, const account_name& to, const string& net, const string& cpu ) {
      return push_action( name(from), N(delegatebw), mvo()
                          ("from",     from)
                          ("receiver", to)
                          ("stake_net_quantity", net)
                          ("stake_cpu_quantity", cpu)
      );
   }

   action_result stake( const account_name& acnt, const string& net, const string& cpu ) {
      return stake( acnt, acnt, net, cpu );
   }

   action_result unstake( const account_name& from, const account_name& to, const string& net, const string& cpu ) {
      return push_action( name(from), N(undelegatebw), mvo()
                          ("from",     from)
                          ("receiver", to)
                          ("unstake_net_quantity", net)
                          ("unstake_cpu_quantity", cpu)
      );
   }

   action_result unstake( const account_name& acnt, const string& net, const string& cpu ) {
      return unstake( acnt, acnt, net, cpu );
   }

   action_result buyram( const account_name& from, const account_name& to, const string& tokens ) {
      return push_action( name(from), N(buyram), mvo()
                          ("buyer",    from)
                          ("receiver", to)
                          ("tokens", tokens)
      );
   }

   action_result buyram( const account_name& acnt, const string& tokens ) {
      return buyram( acnt, acnt, tokens );
   }

   action_result sellram( const account_name& acnt, uint64_t bytes ) {
      return push_action( name(acnt), N(sellram), mvo()
                          ("receiver", acnt)
                          ("bytes", bytes)
      );
   }

   static fc::variant_object producer_parameters_example( int n ) {
      return mutable_variant_object()
         ("max_block_net_usage", 10000000 + n )
         ("target_block_net_usage_pct", 10 + n )
         ("max_transaction_net_usage", 1000000 + n )
         ("base_per_transaction_net_usage", 100 + n)
         ("context_free_discount_net_usage_num", 1 + n )
         ("context_free_discount_net_usage_den", 100 + n )
         ("max_block_cpu_usage", 10000000 + n )
         ("target_block_cpu_usage_pct", 10 + n )
         ("max_transaction_cpu_usage", 1000000 + n )
         ("base_per_transaction_cpu_usage", 100 + n)
         ("base_per_action_cpu_usage", 100 + n)
         ("base_setcode_cpu_usage", 100 + n)
         ("per_signature_cpu_usage", 100 + n)
         ("context_free_discount_cpu_usage_num", 1 + n )
         ("context_free_discount_cpu_usage_den", 100 + n )
         ("max_transaction_lifetime", 3600 + n)
         ("deferred_trx_expiration_window", 600 + n)
         ("max_transaction_delay", 10*86400+n)
         ("max_inline_action_size", 4096 + n)
         ("max_inline_action_depth", 4 + n)
         ("max_authority_depth", 6 + n)
         ("max_generated_transaction_count", 10 + n)
         ("max_storage_size", (n % 10 + 1) * 1024 * 1024)
         ("percent_of_max_inflation_rate", 50 + n)
         ("storage_reserve_ratio", 100 + n);
   }

   action_result regproducer( const account_name& acnt, int params_fixture = 1 ) {
      return push_action( acnt, N(regproducer), mvo()
                          ("producer",  acnt )
                          ("producer_key", get_public_key( acnt, "active" ) )
                          ("url", "http://block.one")
      );
   }

   uint32_t last_block_time() const {
      return time_point_sec( control->head_block_time() ).sec_since_epoch();
   }

   asset get_balance( const account_name& act ) {
      //return get_currency_balance( config::system_account_name, symbol(SY(4,EOS)), act );
      //temporary code. current get_currency_balancy uses table name N(accounts) from currency.h
      //generic_currency table name is N(account).
      const auto& db  = control->db();
      const auto* tbl = db.find<table_id_object, by_code_scope_table>(boost::make_tuple(N(eosio.token), act, N(accounts)));
      share_type result = 0;

      // the balance is implied to be 0 if either the table or row does not exist
      if (tbl) {
         const auto *obj = db.find<key_value_object, by_scope_primary>(boost::make_tuple(tbl->id, symbol(SY(4,EOS)).to_symbol_code()));
         if (obj) {
            // balance is the first field in the serialization
            fc::datastream<const char *> ds(obj->value.data(), obj->value.size());
            fc::raw::unpack(ds, result);
         }
      }
      return asset( result, symbol(SY(4,EOS)) );
   }

   fc::variant get_total_stake( const account_name& act ) {
      vector<char> data = get_row_by_account( config::system_account_name, act, N(userres), act );
      return data.empty() ? fc::variant() : abi_ser.binary_to_variant( "user_resources", data );
   }

   fc::variant get_voter_info( const account_name& act ) {
      vector<char> data = get_row_by_account( config::system_account_name, config::system_account_name, N(voters), act );
      return data.empty() ? fc::variant() : abi_ser.binary_to_variant( "voter_info", data );
   }

   fc::variant get_producer_info( const account_name& act ) {
      vector<char> data = get_row_by_account( config::system_account_name, config::system_account_name, N(producers), act );
      return abi_ser.binary_to_variant( "producer_info", data );
   }

   void create_currency( name contract, name manager, asset maxsupply ) {
      auto act =  mutable_variant_object()
         ("issuer",       manager )
         ("maximum_supply", maxsupply )
         ("can_freeze", 0)
         ("can_recall", 0)
         ("can_whitelist", 0);

      base_tester::push_action(contract, N(create), contract, act );
   }

   void issue( name to, const string& amount, name manager = config::system_account_name ) {
      base_tester::push_action( N(eosio.token), N(issue), manager, mutable_variant_object()
                                ("to",      to )
                                ("quantity", asset::from_string(amount) )
                                ("memo", "")
                                );
   }
   void transfer( name from, name to, const string& amount, name manager = config::system_account_name ) {
      base_tester::push_action( N(eosio.token), N(transfer), manager, mutable_variant_object()
                                ("from",    from)
                                ("to",      to )
                                ("quantity", asset::from_string(amount) )
                                ("memo", "")
                                );
   }


   abi_serializer abi_ser;
};

fc::mutable_variant_object voter( account_name acct ) {
   return mutable_variant_object()
      ("owner", acct)
      ("proxy", name(0).to_string())
      ("is_proxy", 0)
      ("staked", asset())
      ("unstaking", asset())
      ("unstake_per_week", asset())
      ("proxied_votes", 0)
      ("producers", variants() )
      ("deferred_trx_id", 0)
      ("last_unstake", 0);
}

fc::mutable_variant_object voter( account_name acct, const string& vote_stake ) {
   return voter( acct )( "staked", asset::from_string( vote_stake ) );
}

fc::mutable_variant_object proxy( account_name acct ) {
   return voter( acct )( "is_proxy", 1 );
}

inline uint64_t M( const string& eos_str ) {
   return asset::from_string( eos_str ).amount;
}

BOOST_AUTO_TEST_SUITE(eosio_system_tests)

BOOST_FIXTURE_TEST_CASE( stake_unstake, eosio_system_tester ) try {
<<<<<<< HEAD
   BOOST_REQUIRE_EQUAL( success(), buyram("eosio", "alice", "500.0000 EOS") );
   BOOST_REQUIRE_EQUAL( success(), stake( "eosio", "alice", "100.0000 EOS", "100.0000 EOS" ) );

   auto old_total = get_total_stake( "alice" );

   issue( "alice", "1000.0000 EOS", config::system_account_name );
   BOOST_REQUIRE_EQUAL( asset::from_string("1000.0000 EOS"), get_balance( "alice" ) );
   BOOST_REQUIRE_EQUAL( success(), buyram("alice", "alice", "500.0000 EOS") );
   BOOST_REQUIRE_EQUAL( asset::from_string("500.0000 EOS"), get_balance( "alice" ) );

   BOOST_REQUIRE_EQUAL( success(), stake( "alice", "200.0000 EOS", "100.0000 EOS" ) );
=======
   //issue( "eosio", "1000.0000 EOS", config::system_account_name );

   BOOST_REQUIRE_EQUAL( asset::from_string("1000000000.0000 EOS"), get_balance( "eosio" ) );
   BOOST_REQUIRE_EQUAL( asset::from_string("0.0000 EOS"), get_balance( "alice" ) );
   transfer( "eosio", "alice", "1000.0000 EOS", "eosio" );
   BOOST_REQUIRE_EQUAL( asset::from_string("999999000.0000 EOS"), get_balance( "eosio" ) );
   BOOST_REQUIRE_EQUAL( asset::from_string("1000.0000 EOS"), get_balance( "alice" ) );
   BOOST_REQUIRE_EQUAL( success(), stake( "eosio", "alice", "200.0000 EOS", "100.0000 EOS" ) );
   BOOST_REQUIRE_EQUAL( success(), stake( "alice", "alice", "200.0000 EOS", "100.0000 EOS" ) );
   BOOST_REQUIRE_EQUAL( asset::from_string("700.0000 EOS"), get_balance( "alice" ) );
   BOOST_REQUIRE_EQUAL( success(), unstake( "alice", "alice", "200.0000 EOS", "100.0000 EOS" ) );
   BOOST_REQUIRE_EQUAL( asset::from_string("700.0000 EOS"), get_balance( "alice" ) );

   produce_block( fc::hours(3*24-1) );
   produce_blocks(1);
   BOOST_REQUIRE_EQUAL( asset::from_string("700.0000 EOS"), get_balance( "alice" ) );
   //after 3 days funds should be released
   produce_block( fc::hours(1) );
   produce_blocks(1);
   BOOST_REQUIRE_EQUAL( asset::from_string("1000.0000 EOS"), get_balance( "alice" ) );
   BOOST_REQUIRE_EQUAL( success(), stake( "alice", "bob", "200.0000 EOS", "100.0000 EOS" ) );
   BOOST_REQUIRE_EQUAL( asset::from_string("700.0000 EOS"), get_balance( "alice" ) );


>>>>>>> e96253b8

   auto total = get_total_stake( "alice" );
   idump((total));
   return;

   BOOST_REQUIRE_EQUAL( asset::from_string("300.0000 EOS").amount, total["net_weight"].as<asset>().amount );
   BOOST_REQUIRE_EQUAL( asset::from_string("200.0000 EOS").amount, total["cpu_weight"].as<asset>().amount );
   BOOST_REQUIRE_EQUAL( asset::from_string("1000.0000 EOS").amount, total["storage_stake"].as<asset>().amount );

   REQUIRE_MATCHING_OBJECT( voter( "alice", "300.0000 EOS"), get_voter_info( "alice" ) );

   auto bytes = total["storage_bytes"].as_uint64() - old_total["storage_bytes"].as_uint64();
   BOOST_REQUIRE_EQUAL( true, 0 < bytes );

   BOOST_REQUIRE_EQUAL( asset::from_string("200.0000 EOS"), get_balance( "alice" ) );

   //unstake
   BOOST_REQUIRE_EQUAL( success(), unstake( "alice", "200.0000 EOS", "100.0000 EOS" ) );
   total = get_total_stake( "alice" );
   BOOST_REQUIRE_EQUAL( asset::from_string("100.0000 EOS").amount, total["net_weight"].as<asset>().amount);
   BOOST_REQUIRE_EQUAL( asset::from_string("100.0000 EOS").amount, total["cpu_weight"].as<asset>().amount);
   REQUIRE_MATCHING_OBJECT( voter( "alice", "0.0000 EOS" ), get_voter_info( "alice" ) );
   produce_blocks(1);
   BOOST_REQUIRE_EQUAL( asset::from_string("200.0000 EOS"), get_balance( "alice" ) );

   //after 2 days balance should not be available yet
   produce_block( fc::hours(3*24-1) );
   produce_blocks(1);
   BOOST_REQUIRE_EQUAL( asset::from_string("200.0000 EOS"), get_balance( "alice" ) );
   //after 3 days funds should be released
   produce_block( fc::hours(1) );
   produce_blocks(1);
   BOOST_REQUIRE_EQUAL( asset::from_string("500.0000 EOS"), get_balance( "alice" ) );

   BOOST_REQUIRE_EQUAL( success(), sellram( "alice", bytes ) );
   BOOST_REQUIRE_EQUAL( asset::from_string("700.0000 EOS"), get_balance( "alice" ) );
} FC_LOG_AND_RETHROW()

  /*
BOOST_FIXTURE_TEST_CASE( fail_without_auth, eosio_system_tester ) try {
   issue( "alice", "1000.0000 EOS",  config::system_account_name );

   BOOST_REQUIRE_EQUAL( error("missing authority of alice"),
                        push_action( N(alice), N(delegatebw), mvo()
                                    ("from",     "alice")
                                    ("receiver", "bob")
                                    ("stake_net_quantity", "10.0000 EOS")
                                    ("stake_cpu_quantity", "10.0000 EOS")
                                    ("stake_storage_quantity", "10.0000 EOS"),
                                    false
                        )
   );

   BOOST_REQUIRE_EQUAL( error("missing authority of alice"),
                        push_action(N(alice), N(undelegatebw), mvo()
                                    ("from",     "alice")
                                    ("receiver", "bob")
                                    ("unstake_net_quantity", "200.0000 EOS")
                                    ("unstake_cpu_quantity", "100.0000 EOS")
                                    ,false
                        )
   );
   //REQUIRE_MATCHING_OBJECT( , get_voter_info( "alice" ) );
} FC_LOG_AND_RETHROW()


BOOST_FIXTURE_TEST_CASE( stake_negative, eosio_system_tester ) try {
   issue( "alice", "1000.0000 EOS",  config::system_account_name );

   BOOST_REQUIRE_EQUAL( error("condition: assertion failed: must stake a positive amount"),
                        stake( "alice", "-0.0001 EOS", "0.0000 EOS", "0.0000 EOS" )
   );

   BOOST_REQUIRE_EQUAL( error("condition: assertion failed: must stake a positive amount"),
                        stake( "alice", "0.0000 EOS", "-0.0001 EOS", "0.0000 EOS" )
   );

   BOOST_REQUIRE_EQUAL( error("condition: assertion failed: must stake a positive amount"),
                        stake( "alice", "00.0000 EOS", "00.0000 EOS", "0.0000 EOS" )
   );

   BOOST_REQUIRE_EQUAL( error("condition: assertion failed: must stake a positive amount"),
                        stake( "alice", "0.0000 EOS", "00.0000 EOS", "0.0000 EOS" )
   );

   BOOST_REQUIRE_EQUAL( true, get_voter_info( "alice" ).is_null() );
} FC_LOG_AND_RETHROW()


BOOST_FIXTURE_TEST_CASE( unstake_negative, eosio_system_tester ) try {
   issue( "alice", "1000.0000 EOS",  config::system_account_name );

   BOOST_REQUIRE_EQUAL( success(), stake( "alice", "bob", "200.0001 EOS", "100.0001 EOS" ) );

   auto total = get_total_stake( "bob" );
   BOOST_REQUIRE_EQUAL( asset::from_string("200.0001 EOS"), total["net_weight"].as<asset>());
   REQUIRE_MATCHING_OBJECT( voter( "alice", "300.0002 EOS" ), get_voter_info( "alice" ) );

   BOOST_REQUIRE_EQUAL( error("condition: assertion failed: must unstake a positive amount"),
                        unstake( "alice", "bob", "-1.0000 EOS", "0.0000 EOS" )
   );

   BOOST_REQUIRE_EQUAL( error("condition: assertion failed: must unstake a positive amount"),
                        unstake( "alice", "bob", "0.0000 EOS", "-1.0000 EOS" )
   );

   //unstake all zeros
   BOOST_REQUIRE_EQUAL( error("condition: assertion failed: must unstake a positive amount"),
                        unstake( "alice", "bob", "0.0000 EOS", "0.0000 EOS" )
   );

} FC_LOG_AND_RETHROW()


BOOST_FIXTURE_TEST_CASE( unstake_more_than_at_stake, eosio_system_tester ) try {
   issue( "alice", "1000.0000 EOS",  config::system_account_name );
   BOOST_REQUIRE_EQUAL( success(), stake( "alice", "200.0000 EOS", "100.0000 EOS", "150.0000 EOS" ) );

   auto total = get_total_stake( "alice" );
   BOOST_REQUIRE_EQUAL( asset::from_string("200.0000 EOS"), total["net_weight"].as<asset>());
   BOOST_REQUIRE_EQUAL( asset::from_string("100.0000 EOS"), total["cpu_weight"].as<asset>());

   BOOST_REQUIRE_EQUAL( asset::from_string("300.0000 EOS"), get_balance( "alice" ) );

   //trying to unstake more net bandwith than at stake
   BOOST_REQUIRE_EQUAL( error("condition: assertion failed: insufficient staked net bandwidth"),
                        unstake( "alice", "200.0001 EOS", "0.0000 EOS", 0 )
   );

   //trying to unstake more cpu bandwith than at stake
   BOOST_REQUIRE_EQUAL( error("condition: assertion failed: insufficient staked cpu bandwidth"),
                        unstake( "alice", "000.0000 EOS", "100.0001 EOS", 0 )
   );

   //trying to unstake more storage than at stake
   BOOST_REQUIRE_EQUAL( error("condition: assertion failed: insufficient staked storage"),
                        unstake( "alice", "000.0000 EOS", "0.0000 EOS", bytes+1 )
   );

   //check that nothing has changed
   total = get_total_stake( "alice" );
   BOOST_REQUIRE_EQUAL( asset::from_string("200.0000 EOS"), total["net_weight"].as<asset>());
   BOOST_REQUIRE_EQUAL( asset::from_string("100.0000 EOS"), total["cpu_weight"].as<asset>());
   BOOST_REQUIRE_EQUAL( asset::from_string("150.0000 EOS"), total["storage_stake"].as<asset>());
   BOOST_REQUIRE_EQUAL( bytes, total["storage_bytes"].as_uint64() );
   BOOST_REQUIRE_EQUAL( asset::from_string("550.0000 EOS"), get_balance( "alice" ) );
} FC_LOG_AND_RETHROW()


BOOST_FIXTURE_TEST_CASE( delegate_to_another_user, eosio_system_tester ) try {
   issue( "alice", "1000.0000 EOS",  config::system_account_name );

   BOOST_REQUIRE_EQUAL( success(), stake ( "alice", "bob", "200.0000 EOS", "100.0000 EOS", "80.0000 EOS" ) );

   auto total = get_total_stake( "bob" );
   BOOST_REQUIRE_EQUAL( asset::from_string("200.0000 EOS"), total["net_weight"].as<asset>());
   BOOST_REQUIRE_EQUAL( asset::from_string("100.0000 EOS"), total["cpu_weight"].as<asset>());
   BOOST_REQUIRE_EQUAL( asset::from_string("80.0000 EOS"), total["storage_stake"].as<asset>());
   auto bytes = total["storage_bytes"].as_uint64();
   BOOST_REQUIRE_EQUAL( true, 0 < bytes );
   BOOST_REQUIRE_EQUAL( asset::from_string("620.0000 EOS"), get_balance( "alice" ) );
   //all voting power goes to alice
   REQUIRE_MATCHING_OBJECT( voter( "alice", "300.0000 EOS" ), get_voter_info( "alice" ) );
   //but not to bob
   BOOST_REQUIRE_EQUAL( true, get_voter_info( "bob" ).is_null() );

   //bob should not be able to unstake what was staked by alice
   BOOST_REQUIRE_EQUAL( error("condition: assertion failed: unable to find key"),
                        unstake( "bob", "0.0000 EOS", "10.0000 EOS", bytes )
   );

   issue( "carol", "1000.0000 EOS",  config::system_account_name );
   BOOST_REQUIRE_EQUAL( success(), stake( "carol", "bob", "20.0000 EOS", "10.0000 EOS", "8.0000 EOS" ) );
   total = get_total_stake( "bob" );
   BOOST_REQUIRE_EQUAL( asset::from_string("220.0000 EOS"), total["net_weight"].as<asset>());
   BOOST_REQUIRE_EQUAL( asset::from_string("110.0000 EOS"), total["cpu_weight"].as<asset>());
   BOOST_REQUIRE_EQUAL( asset::from_string("88.0000 EOS"), total["storage_stake"].as<asset>());
   auto bytes2 = total["storage_bytes"].as_uint64();
   BOOST_REQUIRE_EQUAL( true, bytes < bytes2 );
   BOOST_REQUIRE_EQUAL( asset::from_string("962.0000 EOS"), get_balance( "carol" ) );
   REQUIRE_MATCHING_OBJECT( voter( "carol", "30.0000 EOS" ), get_voter_info( "carol" ) );

   //alice should not be able to unstake money staked by carol
   BOOST_REQUIRE_EQUAL( error("condition: assertion failed: insufficient staked net bandwidth"),
                        unstake( "alice", "bob", "2001.0000 EOS", "1.0000 EOS", bytes-1 )
   );

   BOOST_REQUIRE_EQUAL( error("condition: assertion failed: insufficient staked cpu bandwidth"),
                        unstake( "alice", "bob", "1.0000 EOS", "101.0000 EOS", bytes-1 )
   );

    BOOST_REQUIRE_EQUAL( error("condition: assertion failed: insufficient staked storage"),
                         unstake( "alice", "bob", "1.0000 EOS", "1.0000 EOS", bytes+1 )
    );

   total = get_total_stake( "bob" );
   BOOST_REQUIRE_EQUAL( asset::from_string("220.0000 EOS"), total["net_weight"].as<asset>());
   BOOST_REQUIRE_EQUAL( asset::from_string("110.0000 EOS"), total["cpu_weight"].as<asset>());
   BOOST_REQUIRE_EQUAL( asset::from_string("88.0000 EOS"), total["storage_stake"].as<asset>());
   BOOST_REQUIRE_EQUAL( bytes2, total["storage_bytes"].as_uint64());
   //balance should not change after unsuccessfull attempts to unstake
   BOOST_REQUIRE_EQUAL( asset::from_string("620.0000 EOS"), get_balance( "alice" ) );
   //voting power too
   REQUIRE_MATCHING_OBJECT( voter( "alice", "300.0000 EOS" ), get_voter_info( "alice" ) );
   REQUIRE_MATCHING_OBJECT( voter( "carol", "30.0000 EOS" ), get_voter_info( "carol" ) );
   BOOST_REQUIRE_EQUAL( true, get_voter_info( "bob" ).is_null() );
} FC_LOG_AND_RETHROW()


BOOST_FIXTURE_TEST_CASE( stake_unstake_separate, eosio_system_tester ) try {
   issue( "alice", "1000.0000 EOS",  config::system_account_name );
   BOOST_REQUIRE_EQUAL( asset::from_string("1000.0000 EOS"), get_balance( "alice" ) );

   //everything at once
   BOOST_REQUIRE_EQUAL( success(), stake( "alice", "10.0000 EOS", "20.0000 EOS", "30.0000 EOS" ) );
   auto total = get_total_stake( "alice" );
   BOOST_REQUIRE_EQUAL( asset::from_string("10.0000 EOS"), total["net_weight"].as<asset>());
   BOOST_REQUIRE_EQUAL( asset::from_string("20.0000 EOS"), total["cpu_weight"].as<asset>());
   BOOST_REQUIRE_EQUAL( asset::from_string("30.0000 EOS"), total["storage_stake"].as<asset>());
   auto bytes = total["storage_bytes"].as_uint64();
   BOOST_REQUIRE_EQUAL( true, 0 < bytes );

   //cpu
   BOOST_REQUIRE_EQUAL( success(), stake( "alice", "100.0000 EOS", "0.0000 EOS", "0.0000 EOS" ) );
   total = get_total_stake( "alice" );
   BOOST_REQUIRE_EQUAL( asset::from_string("110.0000 EOS"), total["net_weight"].as<asset>());
   BOOST_REQUIRE_EQUAL( asset::from_string("20.0000 EOS"), total["cpu_weight"].as<asset>());
   BOOST_REQUIRE_EQUAL( asset::from_string("30.0000 EOS"), total["storage_stake"].as<asset>());
   BOOST_REQUIRE_EQUAL( bytes, total["storage_bytes"].as_uint64() );

   //net
   BOOST_REQUIRE_EQUAL( success(), stake( "alice", "0.0000 EOS", "200.0000 EOS", "0.0000 EOS" ) );
   total = get_total_stake( "alice" );
   BOOST_REQUIRE_EQUAL( asset::from_string("110.0000 EOS"), total["net_weight"].as<asset>());
   BOOST_REQUIRE_EQUAL( asset::from_string("220.0000 EOS"), total["cpu_weight"].as<asset>());
   BOOST_REQUIRE_EQUAL( asset::from_string("30.0000 EOS"), total["storage_stake"].as<asset>());
   BOOST_REQUIRE_EQUAL( bytes, total["storage_bytes"].as_uint64() );

   //storage
   BOOST_REQUIRE_EQUAL( success(), stake( "alice", "0.0000 EOS", "0.0000 EOS", "300.0000 EOS" ) );
   total = get_total_stake( "alice" );
   BOOST_REQUIRE_EQUAL( asset::from_string("110.0000 EOS"), total["net_weight"].as<asset>());
   BOOST_REQUIRE_EQUAL( asset::from_string("220.0000 EOS"), total["cpu_weight"].as<asset>());
   BOOST_REQUIRE_EQUAL( asset::from_string("330.0000 EOS"), total["storage_stake"].as<asset>());
   auto bytes2 = total["storage_bytes"].as_uint64();
   BOOST_REQUIRE_EQUAL( true, bytes < bytes2 );

   //unstake cpu
   BOOST_REQUIRE_EQUAL( success(), unstake( "alice", "100.0000 EOS", "0.0000 EOS", 0 ) );
   total = get_total_stake( "alice" );
   BOOST_REQUIRE_EQUAL( asset::from_string("10.0000 EOS"), total["net_weight"].as<asset>());
   BOOST_REQUIRE_EQUAL( asset::from_string("220.0000 EOS"), total["cpu_weight"].as<asset>());
   BOOST_REQUIRE_EQUAL( asset::from_string("330.0000 EOS"), total["storage_stake"].as<asset>());
   BOOST_REQUIRE_EQUAL( bytes2, total["storage_bytes"].as_uint64());

   //unstake net
   BOOST_REQUIRE_EQUAL( success(), unstake( "alice", "0.0000 EOS", "200.0000 EOS", 0 ) );
   total = get_total_stake( "alice" );
   BOOST_REQUIRE_EQUAL( asset::from_string("10.0000 EOS"), total["net_weight"].as<asset>());
   BOOST_REQUIRE_EQUAL( asset::from_string("20.0000 EOS"), total["cpu_weight"].as<asset>());
   BOOST_REQUIRE_EQUAL( asset::from_string("330.0000 EOS"), total["storage_stake"].as<asset>());
   BOOST_REQUIRE_EQUAL( bytes2, total["storage_bytes"].as_uint64());

   //unstake cpu
   BOOST_REQUIRE_EQUAL( success(), unstake( "alice", "0.0000 EOS", "0.0000 EOS", bytes2 / 2 ) );
   total = get_total_stake( "alice" );
   auto storage_left = M("330.0000 EOS") - M("330.0000 EOS") * (bytes2 / 2) / bytes2;
   BOOST_REQUIRE_EQUAL( asset::from_string("10.0000 EOS"), total["net_weight"].as<asset>());
   BOOST_REQUIRE_EQUAL( asset::from_string("20.0000 EOS"), total["cpu_weight"].as<asset>());
   BOOST_REQUIRE_EQUAL( storage_left, total["storage_stake"].as<asset>().amount);
   BOOST_REQUIRE_EQUAL( bytes2 - bytes2/2, total["storage_bytes"].as_uint64());
} FC_LOG_AND_RETHROW()


BOOST_FIXTURE_TEST_CASE( adding_stake_partial_unstake, eosio_system_tester ) try {
   issue( "alice", "1000.0000 EOS",  config::system_account_name );
   BOOST_REQUIRE_EQUAL( success(), stake( "alice", "bob", "200.0000 EOS", "100.0000 EOS", "80.0000 EOS" ) );

   auto total = get_total_stake( "bob" );
   auto bytes0 = total["storage_bytes"].as_uint64();
   REQUIRE_MATCHING_OBJECT( voter( "alice", "300.0000 EOS" ), get_voter_info( "alice" ) );

   BOOST_REQUIRE_EQUAL( success(), stake( "alice", "bob", "100.0000 EOS", "50.0000 EOS", "40.0000 EOS" ) );

   total = get_total_stake( "bob" );
   BOOST_REQUIRE_EQUAL( asset::from_string("300.0000 EOS"), total["net_weight"].as<asset>());
   BOOST_REQUIRE_EQUAL( asset::from_string("150.0000 EOS"), total["cpu_weight"].as<asset>());
   BOOST_REQUIRE_EQUAL( asset::from_string("120.0000 EOS"), total["storage_stake"].as<asset>());
   auto bytes = total["storage_bytes"].as_uint64();
   BOOST_REQUIRE_EQUAL( true, bytes0 < bytes );
   REQUIRE_MATCHING_OBJECT( voter( "alice", "450.0000 EOS" ), get_voter_info( "alice" ) );
   BOOST_REQUIRE_EQUAL( asset::from_string("430.0000 EOS"), get_balance( "alice" ) );

   //unstake a share
   BOOST_REQUIRE_EQUAL( success(), unstake( "alice", "bob", "150.0000 EOS", "75.0000 EOS", bytes / 2 ) );

   total = get_total_stake( "bob" );
   BOOST_REQUIRE_EQUAL( asset::from_string("150.0000 EOS"), total["net_weight"].as<asset>());
   BOOST_REQUIRE_EQUAL( asset::from_string("75.0000 EOS"), total["cpu_weight"].as<asset>());
   BOOST_REQUIRE_EQUAL( bytes-bytes/2, total["storage_bytes"].as_uint64() );
   BOOST_REQUIRE_EQUAL( asset::from_string("120.0000 EOS").amount - asset::from_string("120.0000 EOS").amount * (bytes/2)/bytes,
                        total["storage_stake"].as<asset>().amount);
   REQUIRE_MATCHING_OBJECT( voter( "alice", "225.0000 EOS" ), get_voter_info( "alice" ) );

   //unstake more
   BOOST_REQUIRE_EQUAL( success(), unstake( "alice", "bob", "50.0000 EOS", "25.0000 EOS", 0 ) );
   total = get_total_stake( "bob" );
   BOOST_REQUIRE_EQUAL( asset::from_string("100.0000 EOS"), total["net_weight"].as<asset>());
   BOOST_REQUIRE_EQUAL( asset::from_string("50.0000 EOS"), total["cpu_weight"].as<asset>());
   BOOST_REQUIRE_EQUAL( bytes-bytes/2, total["storage_bytes"].as_uint64() );
   REQUIRE_MATCHING_OBJECT( voter( "alice", "150.0000 EOS" ), get_voter_info( "alice" ) );

   //combined amount should be available only in 3 days
   produce_block( fc::days(2) );
   produce_blocks(1);
   BOOST_REQUIRE_EQUAL( asset::from_string("430.0000 EOS"), get_balance( "alice" ) );
   produce_block( fc::days(1) );
   produce_blocks(1);
   BOOST_REQUIRE_EQUAL( asset::from_string("790.0000 EOS"), get_balance( "alice" ) );

} FC_LOG_AND_RETHROW()

// Tests for voting

BOOST_FIXTURE_TEST_CASE( producer_register_unregister, eosio_system_tester ) try {
   issue( "alice", "1000.0000 EOS",  config::system_account_name );

   fc::variant params = producer_parameters_example(1);
   auto key = fc::crypto::public_key( std::string("EOS6MRyAjQq8ud7hVNYcfnVPJqcVpscN5So8BhtHuGYqET5GDW5CV") );
   BOOST_REQUIRE_EQUAL( success(), push_action(N(alice), N(regproducer), mvo()
                                               ("producer",  "alice")
                                               ("producer_key", key )
                                               ("url", "http://block.one")
                        )
   );

   auto info = get_producer_info( "alice" );
   BOOST_REQUIRE_EQUAL( "alice", info["owner"].as_string() );
   BOOST_REQUIRE_EQUAL( 0, info["total_votes"].as_uint64() );
   //REQUIRE_MATCHING_OBJECT( params, info["prefs"] );
   BOOST_REQUIRE_EQUAL( key, info["packed_key"].as<public_key_type>() );
   //BOOST_REQUIRE_EQUAL( "http://block.one", info["url"].as_string() );

   //call regproducer again to change parameters
   //fc::variant params2 = producer_parameters_example(2);

   auto key2 = fc::crypto::public_key( std::string("EOSR16EPHFSKVYHBjQgxVGQPrwCxTg7BbZ69H9i4gztN9deKTEXYne4") );
   BOOST_REQUIRE_EQUAL( success(), push_action(N(alice), N(regproducer), mvo()
                                               ("producer",  "alice")
                                               ("producer_key", key2 )
                                               ("url", "http://block.two")
                        )
   );

   info = get_producer_info( "alice" );
   BOOST_REQUIRE_EQUAL( "alice", info["owner"].as_string() );
   BOOST_REQUIRE_EQUAL( 0, info["total_votes"].as_uint64() );
   //REQUIRE_MATCHING_OBJECT( params2, info["prefs"] );
   BOOST_REQUIRE_EQUAL( key2, info["packed_key"].as<public_key_type>() );
   //BOOST_REQUIRE_EQUAL( "http://block.two", info["url"].as_string() );

   //unregister producer
   BOOST_REQUIRE_EQUAL( success(), push_action(N(alice), N(unregprod), mvo()
                                               ("producer",  "alice")
                        )
   );
   info = get_producer_info( "alice" );
   //key should be empty
   BOOST_REQUIRE_EQUAL( public_key_type(), info["packed_key"].as<public_key_type>() );
   //BOOST_REQUIRE_EQUAL( "http://block.one", info["url"].as_string() );

   //everything else should stay the same
   BOOST_REQUIRE_EQUAL( "alice", info["owner"].as_string() );
   BOOST_REQUIRE_EQUAL( 0, info["total_votes"].as_uint64() );
   //REQUIRE_MATCHING_OBJECT( params2, info["prefs"] );

   //unregister bob who is not a producer
   BOOST_REQUIRE_EQUAL( error( "condition: assertion failed: producer not found" ),
                        push_action( N(bob), N(unregprod), mvo()
                                     ("producer",  "bob")
                        )
   );

} FC_LOG_AND_RETHROW()


BOOST_FIXTURE_TEST_CASE( vote_for_producer, eosio_system_tester ) try {
   issue( "alice", "1000.0000 EOS",  config::system_account_name );
   fc::variant params = producer_parameters_example(1);
   auto key = get_public_key( N(alice), "active");
   BOOST_REQUIRE_EQUAL( success(), push_action( N(alice), N(regproducer), mvo()
                                               ("producer",  "alice")
                                               ("producer_key", key )
                                               ("url", "http://block.one")
                        )
   );
   auto prod = get_producer_info( "alice" );
   BOOST_REQUIRE_EQUAL( "alice", prod["owner"].as_string() );
   BOOST_REQUIRE_EQUAL( 0, prod["total_votes"].as_uint64() );
   ////REQUIRE_MATCHING_OBJECT( params, prod["prefs"]);
   BOOST_REQUIRE_EQUAL( key, prod["packed_key"].as<public_key_type>() );
   //BOOST_REQUIRE_EQUAL( "http://block.one", prod["url"].as_string() );

   issue( "bob", "2000.0000 EOS",  config::system_account_name );
   issue( "carol", "3000.0000 EOS",  config::system_account_name );

   //bob makes stake
   BOOST_REQUIRE_EQUAL( success(), stake( "bob", "11.0000 EOS", "0.1111 EOS", "0.0000 EOS" ) );
   BOOST_REQUIRE_EQUAL( asset::from_string("1988.8889 EOS"), get_balance( "bob" ) );
   REQUIRE_MATCHING_OBJECT( voter( "bob", "11.1111 EOS" ), get_voter_info( "bob" ) );

   //bob votes for alice
   BOOST_REQUIRE_EQUAL( success(), push_action(N(bob), N(voteproducer), mvo()
                                               ("voter",  "bob")
                                               ("proxy", name(0).to_string() )
                                               ("producers", vector<account_name>{ N(alice) } )
                        )
   );

   //check that producer parameters stay the same after voting
   prod = get_producer_info( "alice" );
   BOOST_REQUIRE_EQUAL( 111111, prod["total_votes"].as_uint64() );
   BOOST_REQUIRE_EQUAL( "alice", prod["owner"].as_string() );
   //REQUIRE_MATCHING_OBJECT( params, prod["prefs"]);
   BOOST_REQUIRE_EQUAL( key, prod["packed_key"].as<public_key_type>() );
   //BOOST_REQUIRE_EQUAL( "http://block.one", prod["url"].as_string() );

   //carol makes stake
   BOOST_REQUIRE_EQUAL( success(), stake( "carol", "22.0000 EOS", "0.2222 EOS", "0.0000 EOS" ) );
   REQUIRE_MATCHING_OBJECT( voter( "carol", "22.2222 EOS" ), get_voter_info( "carol" ) );
   BOOST_REQUIRE_EQUAL( asset::from_string("2977.7778 EOS"), get_balance( "carol" ) );
   //carol votes for alice
   BOOST_REQUIRE_EQUAL( success(), push_action(N(carol), N(voteproducer), mvo()
                                               ("voter",  "carol")
                                               ("proxy", name(0).to_string() )
                                               ("producers", vector<account_name>{ N(alice) } )
                        )
   );
   //new stake votes be added to alice's total_votes
   prod = get_producer_info( "alice" );
   BOOST_REQUIRE_EQUAL( 333333, prod["total_votes"].as_uint64() );

   //bob increases his stake
   BOOST_REQUIRE_EQUAL( success(), stake( "bob", "55.0000 EOS", "0.5555 EOS", "0.0000 EOS" ) );
   //should increase alice's total_votes
   prod = get_producer_info( "alice" );
   BOOST_REQUIRE_EQUAL( 888888, prod["total_votes"].as_uint64() );

   //carol unstakes part of the stake
   BOOST_REQUIRE_EQUAL( success(), unstake( "carol", "2.0000 EOS", "0.0002 EOS", 0 ) );
   //should decrease alice's total_votes
   prod = get_producer_info( "alice" );
   BOOST_REQUIRE_EQUAL( 868886, prod["total_votes"].as_uint64() );

   //bob revokes his vote
   BOOST_REQUIRE_EQUAL( success(), push_action( N(bob), N(voteproducer), mvo()
                                               ("voter",  "bob")
                                               ("proxy", name(0).to_string() )
                                               ("producers", vector<account_name>() )
                        )
   );
   //should decrease alice's total_votes
   prod = get_producer_info( "alice" );
   BOOST_REQUIRE_EQUAL( 202220, prod["total_votes"].as_uint64() );
   //but eos should still be at stake
   BOOST_REQUIRE_EQUAL( asset::from_string("1933.3334 EOS"), get_balance( "bob" ) );

   //carol unstakes rest of eos
   BOOST_REQUIRE_EQUAL( success(), unstake( "carol", "20.0000 EOS", "0.2220 EOS", 0 ) );
   //should decrease alice's total_votes to zero
   prod = get_producer_info( "alice" );
   BOOST_REQUIRE_EQUAL( 0, prod["total_votes"].as_uint64() );
   //check that the producer parameters stay the same after all
   BOOST_REQUIRE_EQUAL( "alice", prod["owner"].as_string() );
   //REQUIRE_MATCHING_OBJECT( params, prod["prefs"]);
   BOOST_REQUIRE_EQUAL( key, prod["packed_key"].as<public_key_type>() );
   //BOOST_REQUIRE_EQUAL( "http://block.one", prod["url"].as_string() );
   //carol should receive funds in 3 days
   produce_block( fc::days(3) );
   produce_block();
   BOOST_REQUIRE_EQUAL( asset::from_string("3000.0000 EOS"), get_balance( "carol" ) );

} FC_LOG_AND_RETHROW()


BOOST_FIXTURE_TEST_CASE( unregistered_producer_voting, eosio_system_tester ) try {
   issue( "bob", "2000.0000 EOS",  config::system_account_name );
   BOOST_REQUIRE_EQUAL( success(), stake( "bob", "13.0000 EOS", "0.5791 EOS", "0.0000 EOS" ) );
   REQUIRE_MATCHING_OBJECT( voter( "bob", "13.5791 EOS" ), get_voter_info( "bob" ) );

   //bob should not be able to vote for alice who is not a producer
   BOOST_REQUIRE_EQUAL( error( "condition: assertion failed: producer is not registered" ),
                        push_action( N(bob), N(voteproducer), mvo()
                                    ("voter",  "bob")
                                    ("proxy", name(0).to_string() )
                                    ("producers", vector<account_name>{ N(alice) } )
                        )
   );

   //alice registers as a producer
   issue( "alice", "1000.0000 EOS",  config::system_account_name );
   fc::variant params = producer_parameters_example(1);
   auto key = get_public_key( N(alice), "active");
   BOOST_REQUIRE_EQUAL( success(), push_action( N(alice), N(regproducer), mvo()
                                               ("producer",  "alice")
                                               ("producer_key", key )
                                               ("url", "http://block.one")
                        )
   );
   //and then unregisters
   BOOST_REQUIRE_EQUAL( success(), push_action( N(alice), N(unregprod), mvo()
                                               ("producer",  "alice")
                        )
   );
   //key should be empty
   auto prod = get_producer_info( "alice" );
   BOOST_REQUIRE_EQUAL( true, to_string(prod["packed_key"]).empty() );
   //BOOST_REQUIRE_EQUAL( "http://block.one", prod["url"].as_string() );

   //bob should not be able to vote for alice who is an unregistered producer
   BOOST_REQUIRE_EQUAL( error( "condition: assertion failed: producer is not currently registered" ),
                        push_action( N(bob), N(voteproducer), mvo()
                                    ("voter",  "bob")
                                    ("proxy", name(0).to_string() )
                                    ("producers", vector<account_name>{ N(alice) } )
                        )
   );

} FC_LOG_AND_RETHROW()


BOOST_FIXTURE_TEST_CASE( more_than_30_producer_voting, eosio_system_tester ) try {
   issue( "bob", "2000.0000 EOS",  config::system_account_name );
   BOOST_REQUIRE_EQUAL( success(), stake( "bob", "13.0000 EOS", "0.5791 EOS", "0.0000 EOS" ) );
   REQUIRE_MATCHING_OBJECT( voter( "bob", "13.5791 EOS" ), get_voter_info( "bob" ) );

   //bob should not be able to vote for alice who is not a producer
   BOOST_REQUIRE_EQUAL( error( "condition: assertion failed: attempt to vote for too many producers" ),
                        push_action( N(bob), N(voteproducer), mvo()
                                     ("voter",  "bob")
                                     ("proxy", name(0).to_string() )
                                     ("producers", vector<account_name>(31, N(alice)) )
                        )
   );

} FC_LOG_AND_RETHROW()


BOOST_FIXTURE_TEST_CASE( vote_same_producer_30_times, eosio_system_tester ) try {
   issue( "bob", "2000.0000 EOS",  config::system_account_name );
   BOOST_REQUIRE_EQUAL( success(), stake( "bob", "50.0000 EOS", "50.0000 EOS", "0.0000 EOS" ) );
   REQUIRE_MATCHING_OBJECT( voter( "bob", "100.0000 EOS" ), get_voter_info( "bob" ) );

   //alice becomes a producer
   issue( "alice", "1000.0000 EOS",  config::system_account_name );
   fc::variant params = producer_parameters_example(1);
   auto key = get_public_key( N(alice), "active");
   BOOST_REQUIRE_EQUAL( success(), push_action( N(alice), N(regproducer), mvo()
                                               ("producer",  "alice")
                                               ("producer_key", key )
                                               ("url", "http://block.one")
                        )
   );

   //bob should not be able to vote for alice who is not a producer
   BOOST_REQUIRE_EQUAL( error( "condition: assertion failed: producer votes must be unique and sorted" ),
                        push_action( N(bob), N(voteproducer), mvo()
                                     ("voter",  "bob")
                                     ("proxy", name(0).to_string() )
                                     ("producers", vector<account_name>(30, N(alice)) )
                        )
   );

   auto prod = get_producer_info( "alice" );
   BOOST_REQUIRE_EQUAL( 0, prod["total_votes"].as_uint64() );

} FC_LOG_AND_RETHROW()


BOOST_FIXTURE_TEST_CASE( producer_keep_votes, eosio_system_tester ) try {
   issue( "alice", "1000.0000 EOS",  config::system_account_name );
   fc::variant params = producer_parameters_example(1);
   auto key = get_public_key( N(alice), "active");
   BOOST_REQUIRE_EQUAL( success(), push_action( N(alice), N(regproducer), mvo()
                                               ("producer",  "alice")
                                               ("producer_key", key )
                                               ("url", "http://block.one")
                        )
   );

   //bob makes stake
   issue( "bob", "2000.0000 EOS",  config::system_account_name );
   BOOST_REQUIRE_EQUAL( success(), stake( "bob", "13.0000 EOS", "0.5791 EOS", "0.0000 EOS" ) );
   REQUIRE_MATCHING_OBJECT( voter( "bob", "13.5791 EOS" ), get_voter_info( "bob" ) );

   //bob votes for alice
   BOOST_REQUIRE_EQUAL( success(), push_action(N(bob), N(voteproducer), mvo()
                                               ("voter",  "bob")
                                               ("proxy", name(0).to_string() )
                                               ("producers", vector<account_name>{ N(alice) } )
                        )
   );

   auto prod = get_producer_info( "alice" );
   BOOST_REQUIRE_EQUAL( 135791, prod["total_votes"].as_uint64() );

   //unregister producer
   BOOST_REQUIRE_EQUAL( success(), push_action(N(alice), N(unregprod), mvo()
                                               ("producer",  "alice")
                        )
   );
   prod = get_producer_info( "alice" );
   //key should be empty
   BOOST_REQUIRE_EQUAL( true, to_string(prod["packed_key"]).empty() );
   //BOOST_REQUIRE_EQUAL( "http://block.one", prod["url"].as_string() );
   //check parameters just in case
   //REQUIRE_MATCHING_OBJECT( params, prod["prefs"]);
   //votes should stay the same
   BOOST_REQUIRE_EQUAL( 135791, prod["total_votes"].as_uint64() );

   //regtister the same producer again
   params = producer_parameters_example(2);
   BOOST_REQUIRE_EQUAL( success(), push_action( N(alice), N(regproducer), mvo()
                                               ("producer",  "alice")
                                               ("producer_key", key )
                                               ("url", "http://block.one")
                        )
   );
   prod = get_producer_info( "alice" );
   //votes should stay the same
   BOOST_REQUIRE_EQUAL( 135791, prod["total_votes"].as_uint64() );

   //change parameters
   params = producer_parameters_example(3);
   BOOST_REQUIRE_EQUAL( success(), push_action( N(alice), N(regproducer), mvo()
                                               ("producer",  "alice")
                                               ("producer_key", key )
                                               ("url", "http://block.one")
                        )
   );
   prod = get_producer_info( "alice" );
   //votes should stay the same
   BOOST_REQUIRE_EQUAL( 135791, prod["total_votes"].as_uint64() );
   //check parameters just in case
   //REQUIRE_MATCHING_OBJECT( params, prod["prefs"]);
   BOOST_REQUIRE_EQUAL( key, prod["packed_key"].as<public_key_type>() );
   //BOOST_REQUIRE_EQUAL( "http://block.one", prod["url"].as_string() );

} FC_LOG_AND_RETHROW()


BOOST_FIXTURE_TEST_CASE( vote_for_two_producers, eosio_system_tester ) try {
   //alice becomes a producer
   fc::variant params = producer_parameters_example(1);
   auto key = get_public_key( N(alice), "active");
   BOOST_REQUIRE_EQUAL( success(), push_action( N(alice), N(regproducer), mvo()
                                               ("producer",  "alice")
                                               ("producer_key", key )
                                               ("url", "http://block.one")
                        )
   );
   //bob becomes a producer
   params = producer_parameters_example(2);
   key = get_public_key( N(bob), "active");
   BOOST_REQUIRE_EQUAL( success(), push_action( N(bob), N(regproducer), mvo()
                                               ("producer",  "bob")
                                               ("producer_key", key )
                                               ("url", "http://block.one")
                        )
   );

   //carol votes for alice and bob
   issue( "carol", "1000.0000 EOS",  config::system_account_name );
   BOOST_REQUIRE_EQUAL( success(), stake( "carol", "15.0005 EOS", "5.0000 EOS", "0.0000 EOS" ) );
   BOOST_REQUIRE_EQUAL( success(), push_action(N(carol), N(voteproducer), mvo()
                                               ("voter",  "carol")
                                               ("proxy", name(0).to_string() )
                                               ("producers", vector<account_name>{ N(alice), N(bob) } )
                        )
   );

   auto alice_info = get_producer_info( "alice" );
   BOOST_REQUIRE_EQUAL( 200005, alice_info["total_votes"].as_uint64() );
   auto bob_info = get_producer_info( "bob" );
   BOOST_REQUIRE_EQUAL( 200005, bob_info["total_votes"].as_uint64() );

   //carol votes for alice (but revokes vote for bob)
   BOOST_REQUIRE_EQUAL( success(), push_action(N(carol), N(voteproducer), mvo()
                                               ("voter",  "carol")
                                               ("proxy", name(0).to_string() )
                                               ("producers", vector<account_name>{ N(alice) } )
                        )
   );

   alice_info = get_producer_info( "alice" );
   BOOST_REQUIRE_EQUAL( 200005, alice_info["total_votes"].as_uint64() );
   bob_info = get_producer_info( "bob" );
   BOOST_REQUIRE_EQUAL( 0, bob_info["total_votes"].as_uint64() );

   //alice votes for herself and bob
   issue( "alice", "2.0000 EOS",  config::system_account_name );
   BOOST_REQUIRE_EQUAL( success(), stake( "alice", "1.0000 EOS", "1.0000 EOS", "0.0000 EOS" ) );
   BOOST_REQUIRE_EQUAL( success(), push_action(N(alice), N(voteproducer), mvo()
                                               ("voter",  "alice")
                                               ("proxy", name(0).to_string() )
                                               ("producers", vector<account_name>{ N(alice), N(bob) } )
                        )
   );

   alice_info = get_producer_info( "alice" );
   BOOST_REQUIRE_EQUAL( 220005, alice_info["total_votes"].as_uint64() );
   bob_info = get_producer_info( "bob" );
   BOOST_REQUIRE_EQUAL( 20000, bob_info["total_votes"].as_uint64() );

} FC_LOG_AND_RETHROW()


BOOST_FIXTURE_TEST_CASE( proxy_register_unregister_keeps_stake, eosio_system_tester ) try {
   //register proxy by first action for this user ever
   BOOST_REQUIRE_EQUAL( success(), push_action(N(alice), N(regproxy), mvo()
                                               ("proxy",  "alice")
                        )
   );
   REQUIRE_MATCHING_OBJECT( proxy( "alice" ), get_voter_info( "alice" ) );

   //unregister proxy
   BOOST_REQUIRE_EQUAL( success(), push_action(N(alice), N(unregproxy), mvo()
                                               ("proxy",  "alice")
                        )
   );
   REQUIRE_MATCHING_OBJECT( voter( "alice" ), get_voter_info( "alice" ) );

   //stake and then register as a proxy
   issue( "bob", "1000.0000 EOS",  config::system_account_name );
   BOOST_REQUIRE_EQUAL( success(), stake( "bob", "200.0002 EOS", "100.0001 EOS", "80.0000 EOS" ) );
   BOOST_REQUIRE_EQUAL( success(), push_action( N(bob), N(regproxy), mvo()
                                               ("proxy",  "bob")
                        )
   );
   REQUIRE_MATCHING_OBJECT( proxy( "bob" )( "staked", "300.0003 EOS" ), get_voter_info( "bob" ) );
   //unrgister and check that stake is still in place
   BOOST_REQUIRE_EQUAL( success(), push_action( N(bob), N(unregproxy), mvo()
                                               ("proxy",  "bob")
                        )
   );
   REQUIRE_MATCHING_OBJECT( voter( "bob", "300.0003 EOS" ), get_voter_info( "bob" ) );

   //register as a proxy and then stake
   BOOST_REQUIRE_EQUAL( success(), push_action( N(carol), N(regproxy), mvo()
                                               ("proxy",  "carol")
                        )
   );
   issue( "carol", "1000.0000 EOS",  config::system_account_name );
   BOOST_REQUIRE_EQUAL( success(), stake( "carol", "246.0002 EOS", "531.0001 EOS", "80.0000 EOS" ) );
   //check that both proxy flag and stake a correct
   REQUIRE_MATCHING_OBJECT( proxy( "carol" )( "staked", "777.0003 EOS" ), get_voter_info( "carol" ) );

   //unregister
   BOOST_REQUIRE_EQUAL( success(), push_action( N(carol), N(unregproxy), mvo()
                                                ("proxy",  "carol")
                        )
   );
   REQUIRE_MATCHING_OBJECT( voter( "carol", "777.0003 EOS" ), get_voter_info( "carol" ) );

} FC_LOG_AND_RETHROW()


BOOST_FIXTURE_TEST_CASE( proxy_stake_unstake_keeps_proxy_flag, eosio_system_tester ) try {
   BOOST_REQUIRE_EQUAL( success(), push_action( N(alice), N(regproxy), mvo()
                                               ("proxy",  "alice")
                        )
   );
   issue( "alice", "1000.0000 EOS",  config::system_account_name );
   REQUIRE_MATCHING_OBJECT( proxy( "alice" ), get_voter_info( "alice" ) );

   //stake
   BOOST_REQUIRE_EQUAL( success(), stake( "alice", "100.0000 EOS", "50.0000 EOS", "80.0000 EOS" ) );
   //check that account is still a proxy
   REQUIRE_MATCHING_OBJECT( proxy( "alice" )( "staked", "150.0000 EOS" ), get_voter_info( "alice" ) );

   //stake more
   BOOST_REQUIRE_EQUAL( success(), stake( "alice", "30.0000 EOS", "20.0000 EOS", "80.0000 EOS" ) );
   //check that account is still a proxy
   REQUIRE_MATCHING_OBJECT( proxy( "alice" )("staked", "200.0000 EOS" ), get_voter_info( "alice" ) );

   //unstake more
   BOOST_REQUIRE_EQUAL( success(), unstake( "alice", "65.0000 EOS", "35.0000 EOS", 0 ) );
   REQUIRE_MATCHING_OBJECT( proxy( "alice" )("staked", "100.0000 EOS" ), get_voter_info( "alice" ) );

   //unstake the rest
   BOOST_REQUIRE_EQUAL( success(), unstake( "alice", "65.0000 EOS", "35.0000 EOS", 0 ) );
   REQUIRE_MATCHING_OBJECT( proxy( "alice" )( "staked", "0.0000 EOS" ), get_voter_info( "alice" ) );

} FC_LOG_AND_RETHROW()


BOOST_FIXTURE_TEST_CASE( proxy_actions_affect_producers, eosio_system_tester ) try {
   create_accounts( {  N(producer1), N(producer2), N(producer3) } );
   BOOST_REQUIRE_EQUAL( success(), regproducer( "producer1", 1) );
   BOOST_REQUIRE_EQUAL( success(), regproducer( "producer2", 2) );
   BOOST_REQUIRE_EQUAL( success(), regproducer( "producer3", 3) );

   //register as a proxy
   BOOST_REQUIRE_EQUAL( success(), push_action( N(alice), N(regproxy), mvo()
                                                ("proxy",  "alice")
                        )
   );

   //accumulate proxied votes
   issue( "bob", "1000.0000 EOS",  config::system_account_name );
   BOOST_REQUIRE_EQUAL( success(), stake( "bob", "100.0002 EOS", "50.0001 EOS", "50.0000 EOS" ) );
   BOOST_REQUIRE_EQUAL( success(), push_action(N(bob), N(voteproducer), mvo()
                                               ("voter",  "bob")
                                               ("proxy", "alice" )
                                               ("producers", vector<account_name>() )
                        )
   );
   REQUIRE_MATCHING_OBJECT( proxy( "alice" )( "proxied_votes", 1500003 ), get_voter_info( "alice" ) );

   //vote for producers
   BOOST_REQUIRE_EQUAL( success(), push_action(N(alice), N(voteproducer), mvo()
                                               ("voter",  "alice")
                                               ("proxy", name(0).to_string() )
                                               ("producers", vector<account_name>{ N(producer1), N(producer2) } )
                        )
   );
   BOOST_REQUIRE_EQUAL( 1500003, get_producer_info( "producer1" )["total_votes"].as_uint64() );
   BOOST_REQUIRE_EQUAL( 1500003, get_producer_info( "producer2" )["total_votes"].as_uint64() );
   BOOST_REQUIRE_EQUAL( 0, get_producer_info( "producer3" )["total_votes"].as_uint64() );

   //vote for another producers
   BOOST_REQUIRE_EQUAL( success(), push_action(N(alice), N(voteproducer), mvo()
                                               ("voter",  "alice")
                                               ("proxy", name(0).to_string() )
                                               ("producers", vector<account_name>{ N(producer1), N(producer3) } )
                        )
   );
   BOOST_REQUIRE_EQUAL( 1500003, get_producer_info( "producer1" )["total_votes"].as_uint64() );
   BOOST_REQUIRE_EQUAL( 0, get_producer_info( "producer2" )["total_votes"].as_uint64() );
   BOOST_REQUIRE_EQUAL( 1500003, get_producer_info( "producer3" )["total_votes"].as_uint64() );

   //unregister proxy
   BOOST_REQUIRE_EQUAL( success(), push_action( N(alice), N(unregproxy), mvo()
                                                ("proxy",  "alice")
                        )
   );
   //REQUIRE_MATCHING_OBJECT( voter( "alice" )( "proxied_votes", 1500003 ), get_voter_info( "alice" ) );
   BOOST_REQUIRE_EQUAL( 0, get_producer_info( "producer1" )["total_votes"].as_uint64() );
   BOOST_REQUIRE_EQUAL( 0, get_producer_info( "producer2" )["total_votes"].as_uint64() );
   BOOST_REQUIRE_EQUAL( 0, get_producer_info( "producer3" )["total_votes"].as_uint64() );

   //register proxy again
   BOOST_REQUIRE_EQUAL( success(), push_action( N(alice), N(regproxy), mvo()
                                                ("proxy",  "alice")
                        )
   );
   BOOST_REQUIRE_EQUAL( 1500003, get_producer_info( "producer1" )["total_votes"].as_uint64() );
   BOOST_REQUIRE_EQUAL( 0, get_producer_info( "producer2" )["total_votes"].as_uint64() );
   BOOST_REQUIRE_EQUAL( 1500003, get_producer_info( "producer3" )["total_votes"].as_uint64() );

   //stake increase by proxy itself affects producers
   issue( "alice", "1000.0000 EOS",  config::system_account_name );
   BOOST_REQUIRE_EQUAL( success(), stake( "alice", "30.0001 EOS", "20.0001 EOS", "50.0000 EOS" ) );
   BOOST_REQUIRE_EQUAL( 2000005, get_producer_info( "producer1" )["total_votes"].as_uint64() );
   BOOST_REQUIRE_EQUAL( 0, get_producer_info( "producer2" )["total_votes"].as_uint64() );
   BOOST_REQUIRE_EQUAL( 2000005, get_producer_info( "producer3" )["total_votes"].as_uint64() );

   //stake decrease by proxy itself affects producers
   BOOST_REQUIRE_EQUAL( success(), unstake( "alice", "10.0001 EOS", "10.0001 EOS", 0 ) );
   BOOST_REQUIRE_EQUAL( 1800003, get_producer_info( "producer1" )["total_votes"].as_uint64() );
   BOOST_REQUIRE_EQUAL( 0, get_producer_info( "producer2" )["total_votes"].as_uint64() );
   BOOST_REQUIRE_EQUAL( 1800003, get_producer_info( "producer3" )["total_votes"].as_uint64() );

} FC_LOG_AND_RETHROW()

BOOST_FIXTURE_TEST_CASE(producer_pay, eosio_system_tester) try {
   issue( "alice", "100.0000 EOS", config::system_account_name);
   BOOST_REQUIRE_EQUAL( asset::from_string("100.0000 EOS"), get_balance( "alice" ) );

   fc::variant params = producer_parameters_example(50);
   auto key = get_public_key(N(alice), "active");

   // 1 block produced

   BOOST_REQUIRE_EQUAL(success(), push_action(N(alice), N(regproducer), mvo()
                                              ("producer",  "alice")
                                              ("producer_key", key )
                                              ("url", "http://block.one")
                                              )
                       );

   auto prod = get_producer_info( N(alice) );

   BOOST_REQUIRE_EQUAL("alice", prod["owner"].as_string());
   BOOST_REQUIRE_EQUAL(0, prod["total_votes"].as_uint64());
   //REQUIRE_EQUAL_OBJECTS(params, prod["prefs"]);
   BOOST_REQUIRE_EQUAL( key, prod["packed_key"].as<public_key_type>() );
   //BOOST_REQUIRE_EQUAL( "http://block.one", prod["url"].as_string() );


   issue("bob", "2000.0000 EOS", config::system_account_name);
   BOOST_REQUIRE_EQUAL( asset::from_string("2000.0000 EOS"), get_balance( "bob" ) );

   // bob makes stake
   // 1 block produced

   BOOST_REQUIRE_EQUAL(success(), stake("bob", "11.0000 EOS", "10.1111 EOS", "10.1111 EOS"));

   // bob votes for alice
   // 1 block produced
   BOOST_REQUIRE_EQUAL(success(), push_action(N(bob), N(voteproducer), mvo()
                                              ("voter",  "bob")
                                              ("proxy", name(0).to_string())
                                              ("producers", vector<account_name>{ N(alice) })
                                              )
                       );

   produce_blocks(10);
   prod = get_producer_info("alice");
   BOOST_REQUIRE(prod["per_block_payments"].as_uint64() > 0);
   BOOST_REQUIRE_EQUAL(success(), push_action(N(alice), N(claimrewards), mvo()
                                              ("owner",     "alice")
                                              )
                       );
   prod = get_producer_info("alice");
   BOOST_REQUIRE_EQUAL(0, prod["per_block_payments"].as_uint64());

 } FC_LOG_AND_RETHROW()



BOOST_FIXTURE_TEST_CASE( voters_actions_affect_proxy_and_producers, eosio_system_tester ) try {
   create_accounts( { N(donald), N(producer1), N(producer2), N(producer3) } );
   BOOST_REQUIRE_EQUAL( success(), regproducer( "producer1", 1) );
   BOOST_REQUIRE_EQUAL( success(), regproducer( "producer2", 2) );
   BOOST_REQUIRE_EQUAL( success(), regproducer( "producer3", 3) );

   //alice becomes a producer
   BOOST_REQUIRE_EQUAL( success(), push_action( N(alice), N(regproxy), mvo()
                                                ("proxy",  "alice")
                        )
   );
   REQUIRE_MATCHING_OBJECT( proxy( "alice" ), get_voter_info( "alice" ) );

   //alice makes stake and votes
   issue( "alice", "1000.0000 EOS",  config::system_account_name );
   BOOST_REQUIRE_EQUAL( success(), stake( "alice", "30.0001 EOS", "20.0001 EOS", "50.0000 EOS" ) );
   BOOST_REQUIRE_EQUAL( success(), push_action(N(alice), N(voteproducer), mvo()
                                               ("voter",  "alice")
                                               ("proxy", name(0).to_string() )
                                               ("producers", vector<account_name>{ N(producer1), N(producer2) } )
                        )
   );
   BOOST_REQUIRE_EQUAL( 500002, get_producer_info( "producer1" )["total_votes"].as_uint64() );
   BOOST_REQUIRE_EQUAL( 500002, get_producer_info( "producer2" )["total_votes"].as_uint64() );
   BOOST_REQUIRE_EQUAL( 0, get_producer_info( "producer3" )["total_votes"].as_uint64() );

   BOOST_REQUIRE_EQUAL( success(), push_action( N(donald), N(regproxy), mvo()
                                                ("proxy",  "donald")
                        )
   );
   REQUIRE_MATCHING_OBJECT( proxy( "donald" ), get_voter_info( "donald" ) );

   //bob chooses alice as a proxy
   issue( "bob", "1000.0000 EOS",  config::system_account_name );
   BOOST_REQUIRE_EQUAL( success(), stake( "bob", "100.0002 EOS", "50.0001 EOS", "50.0000 EOS" ) );
   BOOST_REQUIRE_EQUAL( success(), push_action( N(bob), N(voteproducer), mvo()
                                                ("voter",  "bob")
                                                ("proxy", "alice" )
                                                ("producers", vector<account_name>() )
                        )
   );
   BOOST_REQUIRE_EQUAL( 1500003, get_voter_info( "alice" )["proxied_votes"].as_uint64() );
   BOOST_REQUIRE_EQUAL( 2000005, get_producer_info( "producer1" )["total_votes"].as_uint64() );
   BOOST_REQUIRE_EQUAL( 2000005, get_producer_info( "producer2" )["total_votes"].as_uint64() );
   BOOST_REQUIRE_EQUAL( 0, get_producer_info( "producer3" )["total_votes"].as_uint64() );

   //carol chooses alice as a proxy
   issue( "carol", "1000.0000 EOS",  config::system_account_name );
   BOOST_REQUIRE_EQUAL( success(), stake( "carol", "30.0001 EOS", "20.0001 EOS", "80.0000 EOS" ) );
   BOOST_REQUIRE_EQUAL( success(), push_action( N(carol), N(voteproducer), mvo()
                                                ("voter",  "carol")
                                                ("proxy", "alice" )
                                                ("producers", vector<account_name>() )
                        )
   );
   BOOST_REQUIRE_EQUAL( 2000005, get_voter_info( "alice" )["proxied_votes"].as_uint64() );
   BOOST_REQUIRE_EQUAL( 2500007, get_producer_info( "producer1" )["total_votes"].as_uint64() );
   BOOST_REQUIRE_EQUAL( 2500007, get_producer_info( "producer2" )["total_votes"].as_uint64() );
   BOOST_REQUIRE_EQUAL( 0, get_producer_info( "producer3" )["total_votes"].as_uint64() );


   //proxied voter carol increases stake
   BOOST_REQUIRE_EQUAL( success(), stake( "carol", "50.0000 EOS", "70.0000 EOS", "0.0000 EOS" ) );
   BOOST_REQUIRE_EQUAL( 3200005, get_voter_info( "alice" )["proxied_votes"].as_uint64() );
   BOOST_REQUIRE_EQUAL( 3700007, get_producer_info( "producer1" )["total_votes"].as_uint64() );
   BOOST_REQUIRE_EQUAL( 3700007, get_producer_info( "producer2" )["total_votes"].as_uint64() );
   BOOST_REQUIRE_EQUAL( 0, get_producer_info( "producer3" )["total_votes"].as_uint64() );

   //proxied voter bob decreases stake
   BOOST_REQUIRE_EQUAL( success(), unstake( "bob", "50.0001 EOS", "50.0001 EOS", 0 ) );
   BOOST_REQUIRE_EQUAL( 2200003, get_voter_info( "alice" )["proxied_votes"].as_uint64() );
   BOOST_REQUIRE_EQUAL( 2700005, get_producer_info( "producer1" )["total_votes"].as_uint64() );
   BOOST_REQUIRE_EQUAL( 2700005, get_producer_info( "producer2" )["total_votes"].as_uint64() );
   BOOST_REQUIRE_EQUAL( 0, get_producer_info( "producer3" )["total_votes"].as_uint64() );

   //proxied voter carol chooses another proxy
   BOOST_REQUIRE_EQUAL( success(), push_action( N(carol), N(voteproducer), mvo()
                                                ("voter",  "carol")
                                                ("proxy", "donald" )
                                                ("producers", vector<account_name>() )
                        )
   );
   BOOST_REQUIRE_EQUAL( 500001, get_voter_info( "alice" )["proxied_votes"].as_uint64() );
   BOOST_REQUIRE_EQUAL( 1700002, get_voter_info( "donald" )["proxied_votes"].as_uint64() );
   BOOST_REQUIRE_EQUAL( 1000003, get_producer_info( "producer1" )["total_votes"].as_uint64() );
   BOOST_REQUIRE_EQUAL( 1000003, get_producer_info( "producer2" )["total_votes"].as_uint64() );
   BOOST_REQUIRE_EQUAL( 0, get_producer_info( "producer3" )["total_votes"].as_uint64() );

   //bob switches to direct voting and votes for one of the same producers, but not for another one
   BOOST_REQUIRE_EQUAL( success(), push_action( N(bob), N(voteproducer), mvo()
                                                ("voter",  "bob")
                                                ("proxy", "")
                                                ("producers", vector<account_name>{ N(producer2) } )
                        )
   );
   BOOST_REQUIRE_EQUAL( 0, get_voter_info( "alice" )["proxied_votes"].as_uint64() );
   BOOST_REQUIRE_EQUAL(  500002, get_producer_info( "producer1" )["total_votes"].as_uint64() );
   BOOST_REQUIRE_EQUAL( 1000003, get_producer_info( "producer2" )["total_votes"].as_uint64() );
   BOOST_REQUIRE_EQUAL( 0, get_producer_info( "producer3" )["total_votes"].as_uint64() );

} FC_LOG_AND_RETHROW()


BOOST_FIXTURE_TEST_CASE( vote_both_proxy_and_producers, eosio_system_tester ) try {
   //alice becomes a proxy
   BOOST_REQUIRE_EQUAL( success(), push_action( N(alice), N(regproxy), mvo()
                                                ("proxy",  "alice")
                        )
   );
   REQUIRE_MATCHING_OBJECT( proxy( "alice" ), get_voter_info( "alice" ) );

   //carol becomes a producer
   BOOST_REQUIRE_EQUAL( success(), regproducer( "carol", 1) );

   //bob chooses alice as a proxy
   issue( "bob", "1000.0000 EOS",  config::system_account_name );
   BOOST_REQUIRE_EQUAL( success(), stake( "bob", "100.0002 EOS", "50.0001 EOS", "50.0000 EOS" ) );
   BOOST_REQUIRE_EQUAL( error("condition: assertion failed: cannot vote for producers and proxy at same time"),
                        push_action( N(bob), N(voteproducer), mvo()
                                     ("voter",  "bob")
                                     ("proxy", "alice" )
                                     ("producers", vector<account_name>{ N(carol) } )
                        )
   );

} FC_LOG_AND_RETHROW()


BOOST_FIXTURE_TEST_CASE( select_invalid_proxy, eosio_system_tester ) try {
   //accumulate proxied votes
   issue( "bob", "1000.0000 EOS",  config::system_account_name );
   BOOST_REQUIRE_EQUAL( success(), stake( "bob", "100.0002 EOS", "50.0001 EOS", "50.0000 EOS" ) );

   //selecting account not registered as a proxy
   BOOST_REQUIRE_EQUAL( error( "condition: assertion failed: proxy not found" ),
                        push_action(N(bob), N(voteproducer), mvo()
                                    ("voter",  "bob")
                                    ("proxy", "alice" )
                                    ("producers", vector<account_name>() )
                        )
   );

   //selecting not existing account as a proxy
   BOOST_REQUIRE_EQUAL( error( "condition: assertion failed: proxy not found" ),
                        push_action(N(bob), N(voteproducer), mvo()
                                    ("voter",  "bob")
                                    ("proxy", "notexist" )
                                    ("producers", vector<account_name>() )
                        )
   );

} FC_LOG_AND_RETHROW()


BOOST_FIXTURE_TEST_CASE( double_register_unregister_proxy_keeps_votes, eosio_system_tester ) try {
   //alice becomes a proxy
   BOOST_REQUIRE_EQUAL( success(), push_action( N(alice), N(regproxy), mvo()
                                                ("proxy",  "alice")
                        )
   );
   issue( "alice", "1000.0000 EOS",  config::system_account_name );
   BOOST_REQUIRE_EQUAL( success(), stake( "alice", "5.0000 EOS", "5.0000 EOS", "50.0000 EOS" ) );
   REQUIRE_MATCHING_OBJECT( proxy( "alice" )( "staked", "10.0000 EOS" ), get_voter_info( "alice" ) );

   //bob stakes and selects alice as a proxy
   issue( "bob", "1000.0000 EOS",  config::system_account_name );
   BOOST_REQUIRE_EQUAL( success(), stake( "bob", "100.0002 EOS", "50.0001 EOS", "50.0000 EOS" ) );
   BOOST_REQUIRE_EQUAL( success(), push_action( N(bob), N(voteproducer), mvo()
                                                ("voter",  "bob")
                                                ("proxy", "alice" )
                                                ("producers", vector<account_name>() )
                        )
   );
   REQUIRE_MATCHING_OBJECT( proxy( "alice" )( "proxied_votes", 1500003 )( "staked", "10.0000 EOS" ), get_voter_info( "alice" ) );

   //double regestering should fail without affecting total votes and stake
   BOOST_REQUIRE_EQUAL( error( "condition: assertion failed: account is already a proxy" ),
                        push_action( N(alice), N(regproxy), mvo()
                                     ("proxy",  "alice")
                        )
   );
   REQUIRE_MATCHING_OBJECT( proxy( "alice" )( "proxied_votes", 1500003 )( "staked", "10.0000 EOS" ), get_voter_info( "alice" ) );

   //uregister
   BOOST_REQUIRE_EQUAL( success(), push_action( N(alice), N(unregproxy), mvo()
                                                ("proxy",  "alice")
                        )
   );
   REQUIRE_MATCHING_OBJECT( voter( "alice" )( "proxied_votes", 1500003 )( "staked", "10.0000 EOS" ), get_voter_info( "alice" ) );

   //double unregistering should not affect proxied_votes and stake
   BOOST_REQUIRE_EQUAL( error( "condition: assertion failed: account is not a proxy" ),
                        push_action( N(alice), N(unregproxy), mvo()
                                     ("proxy",  "alice")
                        )
   );
   REQUIRE_MATCHING_OBJECT( voter( "alice" )( "proxied_votes", 1500003 )( "staked", "10.0000 EOS" ), get_voter_info( "alice" ) );

} FC_LOG_AND_RETHROW()


BOOST_FIXTURE_TEST_CASE( proxy_cannot_use_another_proxy, eosio_system_tester ) try {
   //alice becomes a proxy
   BOOST_REQUIRE_EQUAL( success(), push_action( N(alice), N(regproxy), mvo()
                                                ("proxy",  "alice")
                        )
   );

   //bob becomes a proxy
   BOOST_REQUIRE_EQUAL( success(), push_action( N(bob), N(regproxy), mvo()
                                                ("proxy",  "bob")
                        )
   );
   //proxy should not be able to use a proxy
   issue( "bob", "1000.0000 EOS",  config::system_account_name );
   BOOST_REQUIRE_EQUAL( success(), stake( "bob", "100.0002 EOS", "50.0001 EOS", "50.0000 EOS" ) );
   BOOST_REQUIRE_EQUAL( error( "condition: assertion failed: account registered as a proxy is not allowed to use a proxy" ),
                        push_action( N(bob), N(voteproducer), mvo()
                                     ("voter",  "bob")
                                     ("proxy", "alice" )
                                     ("producers", vector<account_name>() )
                        )
   );

   //voter that uses a proxy should not be allowed to become a proxy
   issue( "carol", "1000.0000 EOS",  config::system_account_name );
   BOOST_REQUIRE_EQUAL( success(), stake( "carol", "100.0002 EOS", "50.0001 EOS", "50.0000 EOS" ) );
   BOOST_REQUIRE_EQUAL( success(), push_action( N(carol), N(voteproducer), mvo()
                                                ("voter",  "carol")
                                                ("proxy", "alice" )
                                                ("producers", vector<account_name>() )
                        )
   );
   BOOST_REQUIRE_EQUAL( error( "condition: assertion failed: account that uses a proxy is not allowed to become a proxy" ),
                        push_action( N(carol), N(regproxy), mvo()
                                     ("proxy",  "carol")
                        )
   );

   //proxy should not be able to use itself as a proxy
   BOOST_REQUIRE_EQUAL( error( "condition: assertion failed: account registered as a proxy is not allowed to use a proxy" ),
                        push_action( N(bob), N(voteproducer), mvo()
                                     ("voter",  "bob")
                                     ("proxy", "bob" )
                                     ("producers", vector<account_name>() )
                        )
   );

} FC_LOG_AND_RETHROW()

fc::mutable_variant_object config_to_variant( const eosio::chain::chain_config& config ) {
   return mutable_variant_object()
      ( "max_block_net_usage", config.max_block_net_usage )
      ( "target_block_net_usage_pct", config.target_block_net_usage_pct )
      ( "max_transaction_net_usage", config.max_transaction_net_usage )
      ( "base_per_transaction_net_usage", config.base_per_transaction_net_usage )
      ( "context_free_discount_net_usage_num", config.context_free_discount_net_usage_num )
      ( "context_free_discount_net_usage_den", config.context_free_discount_net_usage_den )
      ( "max_block_cpu_usage", config.max_block_cpu_usage )
      ( "target_block_cpu_usage_pct", config.target_block_cpu_usage_pct )
      ( "max_transaction_cpu_usage", config.max_transaction_cpu_usage )
      ( "base_per_transaction_cpu_usage", config.base_per_transaction_cpu_usage )
      ( "base_per_action_cpu_usage", config.base_per_action_cpu_usage )
      ( "base_setcode_cpu_usage", config.base_setcode_cpu_usage )
      ( "per_signature_cpu_usage", config.per_signature_cpu_usage )
      ( "context_free_discount_cpu_usage_num", config.context_free_discount_cpu_usage_num )
      ( "context_free_discount_cpu_usage_den", config.context_free_discount_cpu_usage_den )
      ( "max_transaction_lifetime", config.max_transaction_lifetime )
      ( "deferred_trx_expiration_window", config.deferred_trx_expiration_window )
      ( "max_transaction_delay", config.max_transaction_delay )
      ( "max_inline_action_size", config.max_inline_action_size )
      ( "max_inline_action_depth", config.max_inline_action_depth )
      ( "max_authority_depth", config.max_authority_depth )
      ( "max_generated_transaction_count", config.max_generated_transaction_count );
}

BOOST_FIXTURE_TEST_CASE( elect_producers_and_parameters, eosio_system_tester ) try {
   create_accounts( {  N(producer1), N(producer2), N(producer3) } );
   BOOST_REQUIRE_EQUAL( success(), regproducer( "producer1", 1) );
   BOOST_REQUIRE_EQUAL( success(), regproducer( "producer2", 2) );
   BOOST_REQUIRE_EQUAL( success(), regproducer( "producer3", 3) );

   issue( "alice", "1000.0000 EOS",  config::system_account_name );
   BOOST_REQUIRE_EQUAL( success(), stake( "alice", "100.0000 EOS", "50.0000 EOS", "50.0000 EOS" ) );
   //vote for producers
   BOOST_REQUIRE_EQUAL( success(), push_action(N(alice), N(voteproducer), mvo()
                                               ("voter",  "alice")
                                               ("proxy", name(0).to_string() )
                                               ("producers", vector<account_name>{ N(producer1) } )
                        )
   );
   produce_blocks(50);
   auto producer_keys = control->head_block_state()->active_schedule.producers;
   BOOST_REQUIRE_EQUAL( 1, producer_keys.size() );
   BOOST_REQUIRE_EQUAL( name("producer1"), producer_keys[0].producer_name );

   auto config = config_to_variant( control->get_global_properties().configuration );
   auto prod1_config = testing::filter_fields( config, producer_parameters_example( 1 ) );
   REQUIRE_EQUAL_OBJECTS(prod1_config, config);

   // elect 2 producers
   issue( "bob", "1000.0000 EOS",  config::system_account_name );
   BOOST_REQUIRE_EQUAL( success(), stake( "bob", "200.0000 EOS", "100.0000 EOS", "50.0000 EOS" ) );
   BOOST_REQUIRE_EQUAL( success(), push_action(N(bob), N(voteproducer), mvo()
                                               ("voter",  "bob")
                                               ("proxy", name(0).to_string() )
                                               ("producers", vector<account_name>{ N(producer2) } )
                        )
   );
   produce_blocks(50);
   producer_keys = control->head_block_state()->active_schedule.producers;
   BOOST_REQUIRE_EQUAL( 2, producer_keys.size() );
   BOOST_REQUIRE_EQUAL( name("producer2"), producer_keys[0].producer_name );
   BOOST_REQUIRE_EQUAL( name("producer1"), producer_keys[1].producer_name );
   config = config_to_variant( control->get_global_properties().configuration );
   auto prod2_config = testing::filter_fields( config, producer_parameters_example( 2 ) );
   REQUIRE_EQUAL_OBJECTS(prod2_config, config);

   // elect 3 producers
   BOOST_REQUIRE_EQUAL( success(), push_action(N(bob), N(voteproducer), mvo()
                                               ("voter",  "bob")
                                               ("proxy", name(0).to_string() )
                                               ("producers", vector<account_name>{ N(producer2), N(producer3) } )
                        )
   );
   produce_blocks(50);
   producer_keys = control->head_block_state()->active_schedule.producers;
   BOOST_REQUIRE_EQUAL( 3, producer_keys.size() );
   BOOST_REQUIRE_EQUAL( name("producer3"), producer_keys[0].producer_name );
   BOOST_REQUIRE_EQUAL( name("producer2"), producer_keys[1].producer_name );
   BOOST_REQUIRE_EQUAL( name("producer1"), producer_keys[2].producer_name );
   config = config_to_variant( control->get_global_properties().configuration );
   REQUIRE_EQUAL_OBJECTS(prod2_config, config);

   //back to 2 producers
   BOOST_REQUIRE_EQUAL( success(), push_action(N(bob), N(voteproducer), mvo()
                                               ("voter",  "bob")
                                               ("proxy", name(0).to_string() )
                                               ("producers", vector<account_name>{ N(producer3) } )
                        )
   );
   produce_blocks(100);
   producer_keys = control->head_block_state()->active_schedule.producers;
   BOOST_REQUIRE_EQUAL( 2, producer_keys.size() );
   BOOST_REQUIRE_EQUAL( name("producer3"), producer_keys[0].producer_name );
   BOOST_REQUIRE_EQUAL( name("producer1"), producer_keys[1].producer_name );
   config = config_to_variant( control->get_global_properties().configuration );
   auto prod3_config = testing::filter_fields( config, producer_parameters_example( 3 ) );
   REQUIRE_EQUAL_OBJECTS(prod3_config, config);

} FC_LOG_AND_RETHROW()
  */
BOOST_AUTO_TEST_SUITE_END()<|MERGE_RESOLUTION|>--- conflicted
+++ resolved
@@ -295,7 +295,7 @@
 BOOST_AUTO_TEST_SUITE(eosio_system_tests)
 
 BOOST_FIXTURE_TEST_CASE( stake_unstake, eosio_system_tester ) try {
-<<<<<<< HEAD
+   /* my
    BOOST_REQUIRE_EQUAL( success(), buyram("eosio", "alice", "500.0000 EOS") );
    BOOST_REQUIRE_EQUAL( success(), stake( "eosio", "alice", "100.0000 EOS", "100.0000 EOS" ) );
 
@@ -307,8 +307,10 @@
    BOOST_REQUIRE_EQUAL( asset::from_string("500.0000 EOS"), get_balance( "alice" ) );
 
    BOOST_REQUIRE_EQUAL( success(), stake( "alice", "200.0000 EOS", "100.0000 EOS" ) );
-=======
+   */
    //issue( "eosio", "1000.0000 EOS", config::system_account_name );
+
+   /* beginning of slim */
 
    BOOST_REQUIRE_EQUAL( asset::from_string("1000000000.0000 EOS"), get_balance( "eosio" ) );
    BOOST_REQUIRE_EQUAL( asset::from_string("0.0000 EOS"), get_balance( "alice" ) );
@@ -332,7 +334,7 @@
    BOOST_REQUIRE_EQUAL( asset::from_string("700.0000 EOS"), get_balance( "alice" ) );
 
 
->>>>>>> e96253b8
+   /* end of slim */
 
    auto total = get_total_stake( "alice" );
    idump((total));

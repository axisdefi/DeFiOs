--- conflicted
+++ resolved
@@ -314,19 +314,11 @@
 }
 
 string generate_nonce_string() {
-<<<<<<< HEAD
-   return fc::to_string(fc::now<fc::microseconds>().time_since_epoch().count());
+   return fc::to_string(fc::clock::now().time_since_epoch().count());
 }
 
 chain::action generate_nonce_action() {
-   return chain::action( {}, config::null_account_name, name("nonce"), fc::raw::pack(fc::now<fc::microseconds>().time_since_epoch().count()));
-=======
-   return fc::to_string(fc::clock::now().time_since_epoch().count());
-}
-
-chain::action generate_nonce_action() {
-   return chain::action( {}, config::null_account_name, name("nonce"), fc::raw::pack(fc::clock::now().time_since_epoch().count()));
->>>>>>> 8d4aa1bb
+   return chain::action( {}, config::null_account_name, name("nonce"), fc::raw::pack(fc::now().time_since_epoch().count()));
 }
 
 //resolver for ABI serializer to decode actions in proposed transaction in multisig contract
@@ -2384,12 +2376,7 @@
 
       if( res.refund_request.is_object() ) {
          auto obj = res.refund_request.get_object();
-<<<<<<< HEAD
 	      auto request_time = fc::from_iso_string<fc::time_point_sec>( obj["request_time"].as_string() );
-=======
-	 fc::time_point_sec  request_time;
-	 fc::from_iso_string( obj["request_time"].as_string(), request_time );
->>>>>>> 8d4aa1bb
          fc::time_point refund_time = request_time + fc::days(3);
          auto now = res.head_block_time;
          asset net = asset::from_string( obj["net_amount"].as_string() );

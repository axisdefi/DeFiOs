#pragma once
#include <eosio/abi.hpp>
#include <fc/log/logger.hpp>

namespace b1 {

struct streamer_t {
   virtual ~streamer_t() {}
   virtual void start_block(uint32_t block_num) {};
   virtual void stream_data(const char* data, uint64_t data_size) = 0;
   virtual void stop_block(uint32_t block_num) {}
};

class stream_handler {
 public:
   virtual ~stream_handler() {}
<<<<<<< HEAD
   virtual const std::vector<eosio::name>& get_routes() const = 0;
   virtual void start_block(uint32_t block_num) {};
   virtual void publish(const std::vector<char>& data, const eosio::name& routing_key) = 0;
   virtual void stop_block(uint32_t block_num) {}
=======
   virtual const std::vector<eosio::name>& get_routes() const                                 = 0;
   virtual void publish(const char* data, uint64_t data_size, const eosio::name& routing_key) = 0;
>>>>>>> 4d4ce398

   bool check_route(const eosio::name& stream_route) {
      if (get_routes().size() == 0) {
         return true;
      }

      for (const auto& name : get_routes()) {
         if (name == stream_route) {
            return true;
         }
      }

      return false;
   }
};

inline std::vector<eosio::name> extract_routes(const std::string& routes_str) {
   std::vector<eosio::name> streaming_routes{};
   bool                     star     = false;
   std::string              routings = routes_str;
   while (routings.size() > 0) {
      size_t      pos          = routings.find(",");
      size_t      route_length = pos == std::string::npos ? routings.length() : pos;
      std::string route        = routings.substr(0, pos);
      ilog("extracting route ${route}", ("route", route));
      if (route != "*") {
         streaming_routes.emplace_back(eosio::name(route));
      } else {
         star = true;
      }
      routings.erase(0, route_length + 1);
   }
   if (star && !streaming_routes.empty()) {
      throw std::runtime_error(std::string("Invalid routes '") + routes_str + "'");
   }
   return streaming_routes;
}

} // namespace b1<|MERGE_RESOLUTION|>--- conflicted
+++ resolved
@@ -14,15 +14,10 @@
 class stream_handler {
  public:
    virtual ~stream_handler() {}
-<<<<<<< HEAD
    virtual const std::vector<eosio::name>& get_routes() const = 0;
    virtual void start_block(uint32_t block_num) {};
    virtual void publish(const std::vector<char>& data, const eosio::name& routing_key) = 0;
    virtual void stop_block(uint32_t block_num) {}
-=======
-   virtual const std::vector<eosio::name>& get_routes() const                                 = 0;
-   virtual void publish(const char* data, uint64_t data_size, const eosio::name& routing_key) = 0;
->>>>>>> 4d4ce398
 
    bool check_route(const eosio::name& stream_route) {
       if (get_routes().size() == 0) {

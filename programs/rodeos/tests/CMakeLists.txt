--- conflicted
+++ resolved
@@ -1,10 +1,6 @@
 add_executable(test_rodeos_cli test_rodeos_cli.cpp)
 target_link_libraries(test_rodeos_cli
-<<<<<<< HEAD
-    PRIVATE rodeos_lib fc appbase amqpcpp amqp ${CMAKE_DL_LIBS} ${PLATFORM_SPECIFIC_LIBS}
-=======
-    PRIVATE rodeos_lib eosio_chain fc amqpcpp ${CMAKE_DL_LIBS} ${PLATFORM_SPECIFIC_LIBS}
->>>>>>> 4d4ce398
+    PRIVATE rodeos_lib eosio_chain fc appbase amqpcpp amqp ${CMAKE_DL_LIBS} ${PLATFORM_SPECIFIC_LIBS}
     PRIVATE Boost::unit_test_framework
 )
 

--- conflicted
+++ resolved
@@ -10,22 +10,15 @@
     ./"$@"
     EXIT_STATUS=$?
 else # Linux
-<<<<<<< HEAD
     COMMANDS="$MOUNTED_DIR/$@"
     if [[ $USE_CONAN == 'true' ]]; then
         sed -n '/## Environment/,/## Build/p' $CONAN_DIR/$IMAGE_TAG.md | grep -v -e '```' -e '\#\#' -e '^$' -e 'export' | sed -e 's/^/RUN /' >> $CICD_DIR/platforms/$PLATFORM_TYPE/$IMAGE_TAG.dockerfile
         COMMANDS="ln -s $MOUNTED_DIR/build/conan ~/.conan && $COMMANDS"    
     fi
-    . $HELPERS_DIR/file-hash.sh $CICD_DIR/platforms/$PLATFORM_TYPE/$IMAGE_TAG.dockerfile
-    echo "$ docker run --rm --init -v $(pwd):$MOUNTED_DIR $(buildkite-intrinsics) $FULL_TAG bash -c \"$COMMANDS\""
-    set +e # defer error handling to end
-    eval docker run --rm --init -v $(pwd):$MOUNTED_DIR $(buildkite-intrinsics) $FULL_TAG bash -c \"$COMMANDS\"
-=======
     . $HELPERS_DIR/file-hash.sh $CICD_DIR/platforms/$IMAGE_TAG.dockerfile
     echo "$ docker run --rm --init -v $(pwd):$MOUNTED_DIR $(buildkite-intrinsics) -e JOBS $FULL_TAG bash -c \"$MOUNTED_DIR/$@\""
     set +e # defer error handling to end
     eval docker run --rm --init -v $(pwd):$MOUNTED_DIR $(buildkite-intrinsics) -e JOBS $FULL_TAG bash -c \"$MOUNTED_DIR/$@\"
->>>>>>> 44d99224
     EXIT_STATUS=$?
 fi
 # buildkite

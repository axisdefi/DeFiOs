--- conflicted
+++ resolved
@@ -12,39 +12,20 @@
     cmake ..
     echo "$ make -j $CPU_CORES"
     make -j $CPU_CORES
-<<<<<<< HEAD
-    echo 'Running unit tests.'
-    echo "$ ctest -j $CPU_CORES -LE _tests --output-on-failure -T Test"
-    ctest -j $CPU_CORES -LE _tests --output-on-failure -T Test # run unit tests
-=======
     ctest -j$(getconf _NPROCESSORS_ONLN) -LE _tests --output-on-failure -T Test
->>>>>>> 2a37715c
 else # linux
     echo 'Detected Linux, building in Docker.'
     echo "$ docker pull eosio/producer:ci-$IMAGE_TAG"
     docker pull eosio/producer:ci-$IMAGE_TAG
-<<<<<<< HEAD
-    # per-distro additions to docker commands
+
+    # Per distro additions to docker command
     [[ $IMAGE_TAG  == centos-7 ]] && PRE_COMMANDS="source /opt/rh/devtoolset-8/enable && source /opt/rh/rh-python36/enable &&"
     [[ $IMAGE_TAG == amazonlinux-2 ]] && CMAKE_EXTRAS="-DCMAKE_CXX_COMPILER='clang++' -DCMAKE_C_COMPILER='clang'" # explicitly set to clang as gcc is default
     [[ $IMAGE_TAG == ubuntu-16.04 ]] && CMAKE_EXTRAS="$CMAKE_EXTRAS -DCMAKE_TOOLCHAIN_FILE='/tmp/pinned_toolchain.cmake'" # pinned only
     [[ $IMAGE_TAG == amazonlinux-2 || $IMAGE_TAG == centos-7 ]] && EXPORTS="export PATH=/usr/lib64/ccache:$PATH &&" || EXPORTS="export PATH=/usr/lib/ccache:$PATH &&" # ccache needs to come first in the list (devtoolset-8 overrides that if we include this in the Dockerfile)
-    # docker
-    docker run --rm -v $(pwd):/eos -v /usr/lib/ccache -v $HOME/.ccache:/opt/.ccache -e CCACHE_DIR=/opt/.ccache eosio/producer:ci-$IMAGE_TAG bash -c "echo \$CXX && echo \$CC && $PRE_COMMANDS ccache -s && mkdir /eos/build && cd /eos/build && $EXPORTS cmake -DCMAKE_BUILD_TYPE='Release' -DCORE_SYMBOL_NAME='SYS' -DOPENSSL_ROOT_DIR='/usr/include/openssl' -DBUILD_MONGO_DB_PLUGIN=true $CMAKE_EXTRAS /eos && make -j $(getconf _NPROCESSORS_ONLN)"
-=======
-
-    # Per distro additions to docker command
-    [[ $IMAGE_TAG  == centos-7 ]] \
-        && PRE_COMMANDS="source /opt/rh/devtoolset-8/enable && source /opt/rh/rh-python36/enable &&"
-    [[ $IMAGE_TAG == amazonlinux-2 ]] \
-        && CMAKE_EXTRAS="-DCMAKE_CXX_COMPILER='clang++' -DCMAKE_C_COMPILER='clang'" # Explicitly set to clang else it will try and use gcc that's installed by default
-    ## Ubuntu 16 is pinned only
-    [[ $IMAGE_TAG == ubuntu-16.04 ]] && CMAKE_EXTRAS="$CMAKE_EXTRAS -DCMAKE_TOOLCHAIN_FILE='/tmp/pinned_toolchain.cmake'"
-    ( [[ $IMAGE_TAG == amazonlinux-2 ]] || [[ $IMAGE_TAG == centos-7 ]] ) && EXPORTS="export PATH=/usr/lib64/ccache:$PATH &&" || EXPORTS="export PATH=/usr/lib/ccache:$PATH &&" # ccache needs to come first in the list (devtoolset-8 overrides that if we include this in the Dockerfile)
     # DOCKER
     docker run --rm -v $(pwd):/eos -v /usr/lib/ccache -v $HOME/.ccache:/opt/.ccache -e CCACHE_DIR=/opt/.ccache eosio/producer:ci-$IMAGE_TAG bash -c " \
         $PRE_COMMANDS ccache -s && \
         mkdir /eos/build && cd /eos/build && $EXPORTS cmake -DCMAKE_BUILD_TYPE='Release' -DCORE_SYMBOL_NAME='SYS' -DOPENSSL_ROOT_DIR='/usr/include/openssl' -DBUILD_MONGO_DB_PLUGIN=true $CMAKE_EXTRAS /eos && make -j $(getconf _NPROCESSORS_ONLN) 
         ctest -j$(getconf _NPROCESSORS_ONLN) -LE _tests --output-on-failure -T Test"
->>>>>>> 2a37715c
 fi
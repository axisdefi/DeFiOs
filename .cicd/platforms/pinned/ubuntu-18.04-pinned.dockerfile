FROM ubuntu:18.04
ENV VERSION 1
# install dependencies.
RUN apt-get update && \
    apt-get upgrade -y && \
    DEBIAN_FRONTEND=noninteractive apt-get install -y git make \
    bzip2 automake libbz2-dev libssl-dev doxygen graphviz libgmp3-dev \
<<<<<<< HEAD
    autotools-dev libicu-dev python2.7 python2.7-dev python3 python3-dev python3-pip \
=======
    autotools-dev libicu-dev python2.7 python2.7-dev python3 \
    python3-dev python-configparser python-requests python-pip \
>>>>>>> 3bbdc37b
    autoconf libtool g++ gcc curl zlib1g-dev sudo ruby libusb-1.0-0-dev \
    libcurl4-gnutls-dev pkg-config patch vim-common jq
# build cmake
RUN curl -LO https://github.com/Kitware/CMake/releases/download/v3.16.2/cmake-3.16.2.tar.gz && \
    tar -xzf cmake-3.16.2.tar.gz && \
    cd cmake-3.16.2 && \
    ./bootstrap --prefix=/usr/local && \
    make -j$(nproc) && \
    make install && \
    cd / && \
    rm -rf cmake-3.16.2.tar.gz cmake-3.16.2
# build clang8
RUN git clone --single-branch --branch release_80 https://git.llvm.org/git/llvm.git clang8 && cd clang8 && git checkout 18e41dc && \
    cd tools && git clone --single-branch --branch release_80 https://git.llvm.org/git/lld.git && cd lld && git checkout d60a035 && \
    cd ../ && git clone --single-branch --branch release_80 https://git.llvm.org/git/polly.git && cd polly && git checkout 1bc06e5 && \
    cd ../ && git clone --single-branch --branch release_80 https://git.llvm.org/git/clang.git clang && cd clang && git checkout a03da8b && \
    cd tools && mkdir extra && cd extra && git clone --single-branch --branch release_80 https://git.llvm.org/git/clang-tools-extra.git && cd clang-tools-extra && git checkout 6b34834 && \
    cd /clang8/projects && git clone --single-branch --branch release_80 https://git.llvm.org/git/libcxx.git && cd libcxx && git checkout 1853712 && \
    cd ../ && git clone --single-branch --branch release_80 https://git.llvm.org/git/libcxxabi.git && cd libcxxabi && git checkout d7338a4 && \
    cd ../ && git clone --single-branch --branch release_80 https://git.llvm.org/git/libunwind.git && cd libunwind && git checkout 57f6739 && \
    cd ../ && git clone --single-branch --branch release_80 https://git.llvm.org/git/compiler-rt.git && cd compiler-rt && git checkout 5bc7979 && \
    mkdir /clang8/build && cd /clang8/build && \
    cmake -G 'Unix Makefiles' -DCMAKE_INSTALL_PREFIX='/usr/local' -DLLVM_BUILD_EXTERNAL_COMPILER_RT=ON -DLLVM_BUILD_LLVM_DYLIB=ON -DLLVM_ENABLE_LIBCXX=ON -DLLVM_ENABLE_RTTI=ON -DLLVM_INCLUDE_DOCS=OFF -DLLVM_OPTIMIZED_TABLEGEN=ON -DLLVM_TARGETS_TO_BUILD=X86 -DCMAKE_BUILD_TYPE=Release .. && \
    make -j $(nproc) && \
    make install && \
    cd / && \
    rm -rf /clang8
COPY ./.cicd/helpers/clang.make /tmp/clang.cmake
# build llvm8
RUN git clone --depth 1 --single-branch --branch release_80 https://github.com/llvm-mirror/llvm.git llvm && \
    cd llvm && \
    mkdir build && \
    cd build && \
    cmake -G 'Unix Makefiles' -DLLVM_TARGETS_TO_BUILD=host -DLLVM_BUILD_TOOLS=false -DLLVM_ENABLE_RTTI=1 -DCMAKE_BUILD_TYPE=Release -DCMAKE_INSTALL_PREFIX=/usr/local -DCMAKE_TOOLCHAIN_FILE='/tmp/clang.cmake' -DCMAKE_EXE_LINKER_FLAGS=-pthread -DCMAKE_SHARED_LINKER_FLAGS=-pthread -DLLVM_ENABLE_PIC=NO -DLLVM_ENABLE_TERMINFO=OFF .. && \
    make -j$(nproc) && \
    make install && \
    cd / && \
    rm -rf /llvm
# build boost
RUN curl -LO https://dl.bintray.com/boostorg/release/1.71.0/source/boost_1_71_0.tar.bz2 && \
    tar -xjf boost_1_71_0.tar.bz2 && \
    cd boost_1_71_0 && \
    ./bootstrap.sh --with-toolset=clang --prefix=/usr/local && \
    ./b2 toolset=clang cxxflags='-stdlib=libc++ -D__STRICT_ANSI__ -nostdinc++ -I/usr/local/include/c++/v1 -D_FORTIFY_SOURCE=2 -fstack-protector-strong -fpie' linkflags='-stdlib=libc++ -pie' link=static threading=multi --with-iostreams --with-date_time --with-filesystem --with-system --with-program_options --with-chrono --with-test -q -j$(nproc) install && \
    cd / && \
    rm -rf boost_1_71_0.tar.bz2 /boost_1_71_0
# build mongodb
RUN curl -LO http://downloads.mongodb.org/linux/mongodb-linux-x86_64-ubuntu1804-4.1.1.tgz && \
    tar -xzf mongodb-linux-x86_64-ubuntu1804-4.1.1.tgz && \
    rm -f mongodb-linux-x86_64-ubuntu1804-4.1.1.tgz
# build mongodb c driver
RUN curl -LO https://github.com/mongodb/mongo-c-driver/releases/download/1.13.0/mongo-c-driver-1.13.0.tar.gz && \
    tar -xzf mongo-c-driver-1.13.0.tar.gz && \
    cd mongo-c-driver-1.13.0 && \
    mkdir -p build && \
    cd build && \
    cmake -DCMAKE_BUILD_TYPE=Release -DCMAKE_INSTALL_PREFIX=/usr/local -DENABLE_BSON=ON -DENABLE_SSL=OPENSSL -DENABLE_AUTOMATIC_INIT_AND_CLEANUP=OFF -DENABLE_STATIC=ON -DCMAKE_TOOLCHAIN_FILE='/tmp/clang.cmake' .. && \
    make -j$(nproc) && \
    make install && \
    cd / && \
    rm -rf mongo-c-driver-1.13.0.tar.gz /mongo-c-driver-1.13.0
# build mongodb cxx driver
RUN curl -L https://github.com/mongodb/mongo-cxx-driver/archive/r3.4.0.tar.gz -o mongo-cxx-driver-r3.4.0.tar.gz && \
    tar -xzf mongo-cxx-driver-r3.4.0.tar.gz && \
    cd mongo-cxx-driver-r3.4.0 && \
    sed -i 's/\"maxAwaitTimeMS\", count/\"maxAwaitTimeMS\", static_cast<int64_t>(count)/' src/mongocxx/options/change_stream.cpp && \
    sed -i 's/add_subdirectory(test)//' src/mongocxx/CMakeLists.txt src/bsoncxx/CMakeLists.txt && \
    cd build && \
    cmake -DBUILD_SHARED_LIBS=OFF -DCMAKE_BUILD_TYPE=Release -DCMAKE_INSTALL_PREFIX=/usr/local -DCMAKE_TOOLCHAIN_FILE='/tmp/clang.cmake' .. && \
    make -j$(nproc) && \
    make install && \
    cd / && \
    rm -rf mongo-cxx-driver-r3.4.0.tar.gz /mongo-cxx-driver-r3.4.0
# add mongodb to path
ENV PATH=${PATH}:/mongodb-linux-x86_64-ubuntu1804-4.1.1/bin
# install pip dependencies.
RUN python3 -m pip install --upgrade pip && \
    python3 -m pip install requests
# install nvm
RUN curl -o- https://raw.githubusercontent.com/nvm-sh/nvm/v0.35.0/install.sh | bash
# load nvm in non-interactive shells
RUN cp ~/.bashrc ~/.bashrc.bak && \
    cat ~/.bashrc.bak | tail -3 > ~/.bashrc && \
    cat ~/.bashrc.bak | head -n '-3' >> ~/.bashrc && \
    rm ~/.bashrc.bak
# install node 10
RUN bash -c '. ~/.bashrc; nvm install --lts=dubnium' && \
    ln -s "/root/.nvm/versions/node/$(ls -p /root/.nvm/versions/node | sort -Vr | head -1)bin/node" /usr/local/bin/node
RUN curl -sL https://deb.nodesource.com/setup_13.x | sudo -E bash -
RUN sudo apt-get install -y nodejs<|MERGE_RESOLUTION|>--- conflicted
+++ resolved
@@ -5,12 +5,8 @@
     apt-get upgrade -y && \
     DEBIAN_FRONTEND=noninteractive apt-get install -y git make \
     bzip2 automake libbz2-dev libssl-dev doxygen graphviz libgmp3-dev \
-<<<<<<< HEAD
-    autotools-dev libicu-dev python2.7 python2.7-dev python3 python3-dev python3-pip \
-=======
     autotools-dev libicu-dev python2.7 python2.7-dev python3 \
     python3-dev python-configparser python-requests python-pip \
->>>>>>> 3bbdc37b
     autoconf libtool g++ gcc curl zlib1g-dev sudo ruby libusb-1.0-0-dev \
     libcurl4-gnutls-dev pkg-config patch vim-common jq
 # build cmake

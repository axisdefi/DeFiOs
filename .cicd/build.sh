--- conflicted
+++ resolved
@@ -12,8 +12,7 @@
     else
         CMAKE_EXTRAS="$CMAKE_EXTRAS -DBUILD_MONGO_DB_PLUGIN=true"
     fi
-<<<<<<< HEAD
-    [[ ! "$PINNED" == 'false' || "$UNPINNED" == 'true' ]] && CMAKE_EXTRAS="$CMAKE_EXTRAS -DCMAKE_TOOLCHAIN_FILE=$HELPERS_DIR/clang.make"
+    [[ ! "$PINNED" == 'false' ]] && CMAKE_EXTRAS="$CMAKE_EXTRAS -DCMAKE_TOOLCHAIN_FILE=$HELPERS_DIR/clang.make"
     if [[ "$USE_CONAN" == 'true' ]]; then
         sed -n '/## Build Steps/,/make -j/p' $CONAN_DIR/$IMAGE_TAG.md | grep -v -e '```' -e '^$' -e 'git' -e 'cd eos' >> $CONAN_DIR/conan-build.sh
         bash -c "$CONAN_DIR/conan-build.sh && cp -r ~/.conan $BUILD_DIR/conan"
@@ -24,14 +23,6 @@
         echo "make -j$JOBS"
         make -j$JOBS
     fi
-=======
-    [[ ! "$PINNED" == 'false' ]] && CMAKE_EXTRAS="$CMAKE_EXTRAS -DCMAKE_TOOLCHAIN_FILE=$HELPERS_DIR/clang.make"
-    cd $BUILD_DIR
-    echo "cmake $CMAKE_EXTRAS .."
-    cmake $CMAKE_EXTRAS ..
-    echo "make -j$JOBS"
-    make -j$JOBS
->>>>>>> 6569702f
 else # Linux
     CMAKE_EXTRAS="$CMAKE_EXTRAS -DBUILD_MONGO_DB_PLUGIN=true"
     ARGS=${ARGS:-"--rm --init -v $(pwd):$MOUNTED_DIR"}

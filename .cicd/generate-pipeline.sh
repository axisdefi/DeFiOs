--- conflicted
+++ resolved
@@ -133,13 +133,8 @@
           failover-registries:
             - 'registry_1'
             - 'registry_2'
-<<<<<<< HEAD
-          pre-execute-sleep: 10
+          pre-execute-ping-sleep: "8.8.8.8"
           pre-commands:
-=======
-          pre-execute-ping-sleep: "8.8.8.8"
-          pre-commands: 
->>>>>>> ec2f25dc
             - "rm -rf mac-anka-fleet; git clone git@github.com:EOSIO/mac-anka-fleet.git && cd mac-anka-fleet && . ./ensure-tag.bash -u 12 -r 25G -a '-n'"
       - thedyrt/skip-checkout#v0.1.1:
           cd: ~

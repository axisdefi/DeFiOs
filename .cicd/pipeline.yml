env:
  BUILD_TIMEOUT: 120
  TEST_TIMEOUT: 60
  TIMEOUT: 120
  VERBOSE: true
  DEBUG: true

steps:
  - wait

  - label: ":webhook: Trigger Travis CI Build"
<<<<<<< HEAD
    command:
      - "./.cicd/travis/travis-trigger.sh"
=======
    command: |
      . ./.cicd/trigger-travis.sh
>>>>>>> 894d559b
    agents:
      queue: "automation-basic-builder-fleet"

  - trigger: "eosio-base-images-beta"
    label: ":docker: Ensure Base Images"
    build:
      commit: "${BUILDKITE_COMMIT}"
      branch: "${BUILDKITE_BRANCH}"

  - wait

<<<<<<< HEAD
  - label: ":aws: [Amazon] 2 Build & Test"
=======
  - label: ":aws: Amazon_Linux 2 - Build"
>>>>>>> 894d559b
    agents:
      queue: "automation-eos-builder-fleet"
    plugins:
      - docker#v3.2.0:
          debug: $DEBUG
          image: "eosio/producer:eosio-amazonlinux-2-cc8d19ea479663d98189ce2473aacc2a7567a8be"
          environment:
            - "BUILDKITE_AGENT_ACCESS_TOKEN" # Needed for buildkite-agent upload/download
          mount-buildkite-agent: false # Mounting bk-agent doesn't work, so disable it
          propagate-environment: true # Need for buildkite-agent upload/download (JOB_ID, etc)
    timeout: $BUILD_TIMEOUT
    skip: $SKIP_AMAZON_LINUX_2

<<<<<<< HEAD
  - label: ":centos: [CentOS] 7 Build & Test"
=======
  - label: ":centos: CentOS 7.6 - Build"
>>>>>>> 894d559b
    command:
      - ""
    agents:
      queue: "automation-eos-builder-fleet"
    plugins:
      - docker#v3.2.0:
          debug: true
          image: "eosio/producer:eosio-centos-7-61150e3338126b91bd9384821be93de5e9f8b3fe"
          environment:
            # - "ENABLE_LR_TESTS=true"
            - "BUILDKITE_AGENT_ACCESS_TOKEN" # Needed for buildkite-agent upload/download
          mount-buildkite-agent: false # Mounting bk-agent doesn't work, so disable it
          propagate-environment: true # Need for buildkite-agent upload/download (JOB_ID, etc)
    timeout: $BUILD_TIMEOUT
    skip: $SKIP_CENTOS_7

<<<<<<< HEAD
  - label: ":ubuntu: [Ubuntu] 16.04 Build & Test"
=======
  - label: ":ubuntu: Ubuntu 16.04 - Build"
>>>>>>> 894d559b
    agents:
      queue: "automation-eos-builder-fleet"
    plugins:
      - docker#v3.2.0:
          debug: $DEBUG
          image: "eosio/producer:eosio-ubuntu-16.04-8c7529f2357cadbf6dc8d1be8fca379efd25af64"
          environment:
            - "BUILDKITE_AGENT_ACCESS_TOKEN" # Needed for buildkite-agent upload/download
          mount-buildkite-agent: false # Mounting bk-agent doesn't work, so disable it
          propagate-environment: true # Need for buildkite-agent upload/download (JOB_ID, etc)
    timeout: $BUILD_TIMEOUT
    skip: $SKIP_UBUNTU_16

<<<<<<< HEAD
  - label: ":ubuntu: [Ubuntu] 18.04 Build & Test"
=======
  - label: ":ubuntu: Ubuntu 18.04 - Build"
>>>>>>> 894d559b
    agents:
      queue: "automation-eos-builder-fleet"
    plugins:
      - docker#v3.2.0:
          debug: $DEBUG
          image: "eosio/producer:eosio-ubuntu-18.04-45ddde8129587d53014a8cb7ef2214a01ea346da"
          environment:
            - "BUILDKITE_AGENT_ACCESS_TOKEN" # Needed for buildkite-agent upload/download
          mount-buildkite-agent: false # Mounting bk-agent doesn't work, so disable it
          propagate-environment: true # Need for buildkite-agent upload/download (JOB_ID, etc)
    timeout: $BUILD_TIMEOUT
    skip: $SKIP_UBUNTU_18

<<<<<<< HEAD
  - label: ":darwin: [Darwin] 10.14 Build & Test"
=======
  - label: ":darwin: macOS 10.14 - Build"
>>>>>>> 894d559b
    command:
      - "brew install git graphviz libtool gmp llvm@4 pkgconfig python python@2 doxygen libusb openssl boost@1.70 cmake mongodb"
      - "git clone $BUILDKITE_REPO eos && cd eos && git checkout $BUILDKITE_COMMIT && git submodule update --init --recursive"
      - "cd eos && mkdir -p build && cd build && cmake .."
      - "cd eos/build && make -j$(getconf _NPROCESSORS_ONLN)"
      - "if ${ENABLE_PARALLEL_TESTS:-true}; then cd eos/build && ctest -j$(getconf _NPROCESSORS_ONLN) -LE _tests --output-on-failure -T Test; fi"
      - "if ${ENABLE_SERIAL_TESTS:-true}; then cd eos/build && mkdir -p ./mongodb && mongod --dbpath ./mongodb --fork --logpath mongod.log && ctest -L nonparallelizable_tests --output-on-failure -T Test; fi"
      - "if ${ENABLE_LR_TESTS:-false}; then cd eos/build && ctest -L long_running_tests --output-on-failure -T Test; fi"
      - "cd eos && tar -pczf build.tar.gz build && buildkite-agent artifact upload build.tar.gz"
    plugins:
      - chef/anka#v0.5.1:
          no-volume: true
          inherit-environment-vars: true
          vm-name: 10.14.4_6C_14G_40G
          vm-registry-tag: "clean::cicd::git-ssh::nas::brew::buildkite-agent"
          modify-cpu: 12
          modify-ram: 24
          always-pull: true
          debug: true
          wait-network: true
    agents:
      - "queue=mac-anka-large-node-fleet"
    timeout: $BUILD_TIMEOUT
    skip: $SKIP_MOJAVE

  - wait:
    continue_on_failure: true

  # - command: |
  #     echo '+++ :compression: Extracting Test Metrics Code'
  #     tar -zxf .cicd/metrics/test-metrics.tar.gz
  #     echo '+++ :javascript: Running test-metrics.js'
  #     node --max-old-space-size=32768 test-metrics.js
  #   label: ":bar_chart: Test Metrics"
  #   agents:
  #     queue: "automation-eos-builder-fleet"
  #   timeout: 10
  #   soft_fail: true

  # - wait

  - label: ":centos: [Centos] 7 PB"
    command:
      - "cd /workdir && buildkite-agent artifact download build.tar.gz . --step ':centos: [CentOS] 7 Build & Test' --agent-access-token $$BUILDKITE_AGENT_ACCESS_TOKEN && tar -xzf build.tar.gz"
      - "./.cicd/package-builder.sh"
    plugins:
      - docker#v3.2.0:
          debug: true
          image: "eosio/producer:eosio-centos-7-61150e3338126b91bd9384821be93de5e9f8b3fe"
          environment:
            # - "ENABLE_LR_TESTS=true"
            - "BUILDKITE_AGENT_ACCESS_TOKEN" # Needed for buildkite-agent upload/download
          mount-buildkite-agent: false # Mounting bk-agent doesn't work, so disable it
          propagate-environment: true # Need for buildkite-agent upload/download (JOB_ID, etc)
    agents:
      queue: "automation-eos-builder-fleet"
    timeout: 10

  - label: ":ubuntu: [Ubuntu] 16.04 PB"
    command:
      - "cd /workdir && buildkite-agent artifact download build.tar.gz . --step ':ubuntu: [Ubuntu] 16.04 Build & Test' --agent-access-token $$BUILDKITE_AGENT_ACCESS_TOKEN && tar -xzf build.tar.gz"
      - "./.cicd/package-builder.sh"
    plugins:
      - docker#v3.2.0:
          debug: $DEBUG
          image: "eosio/producer:eosio-ubuntu-16.04-8c7529f2357cadbf6dc8d1be8fca379efd25af64"
          environment:
            - "BUILDKITE_AGENT_ACCESS_TOKEN" # Needed for buildkite-agent upload/download
          mount-buildkite-agent: false # Mounting bk-agent doesn't work, so disable it
          propagate-environment: true # Need for buildkite-agent upload/download (JOB_ID, etc)
    agents:
      queue: "automation-eos-builder-fleet"
    timeout: 10

  - label: ":ubuntu: [Ubuntu] 18.04 PB"
    command:
      - "cd /workdir && buildkite-agent artifact download build.tar.gz . --step ':ubuntu: [Ubuntu] 18.04 Build & Test' --agent-access-token $$BUILDKITE_AGENT_ACCESS_TOKEN && tar -xzf build.tar.gz"
      - "./.cicd/package-builder.sh"
    plugins:
      - docker#v3.2.0:
          debug: $DEBUG
          image: "eosio/producer:eosio-ubuntu-18.04-45ddde8129587d53014a8cb7ef2214a01ea346da"
          environment:
            - "BUILDKITE_AGENT_ACCESS_TOKEN" # Needed for buildkite-agent upload/download
          mount-buildkite-agent: false # Mounting bk-agent doesn't work, so disable it
          propagate-environment: true # Need for buildkite-agent upload/download (JOB_ID, etc)
    agents:
      queue: "automation-eos-builder-fleet"
    timeout: 10

  - label: ":darwin: [Mojave] PB"
    command:
      - "git clone $BUILDKITE_REPO eos && cd eos && git checkout $BUILDKITE_COMMIT"
      - "cd eos && buildkite-agent artifact download build.tar.gz . --step ':darwin: [Darwin] 10.14 Build & Test' && tar -xzf build.tar.gz"
      - "cd eos && ./.cicd/package-builder.sh"
    plugins:
      - chef/anka#v0.5.1:
          no-volume: true
          inherit-environment-vars: true
          vm-name: 10.14.4_6C_14G_40G
          vm-registry-tag: "clean::cicd::git-ssh::nas::brew::buildkite-agent"
          always-pull: true
          debug: true
          wait-network: true
    agents:
      - "queue=mac-anka-node-fleet"
    timeout: 10

  - label: ":git: Git Submodule Regression Check"
    command:
      - "./.cicd/submodule-regression-checker.sh"
    agents:
      queue: "automation-basic-builder-fleet"
    timeout: 5<|MERGE_RESOLUTION|>--- conflicted
+++ resolved
@@ -9,13 +9,8 @@
   - wait
 
   - label: ":webhook: Trigger Travis CI Build"
-<<<<<<< HEAD
     command:
       - "./.cicd/travis/travis-trigger.sh"
-=======
-    command: |
-      . ./.cicd/trigger-travis.sh
->>>>>>> 894d559b
     agents:
       queue: "automation-basic-builder-fleet"
 
@@ -27,11 +22,7 @@
 
   - wait
 
-<<<<<<< HEAD
-  - label: ":aws: [Amazon] 2 Build & Test"
-=======
-  - label: ":aws: Amazon_Linux 2 - Build"
->>>>>>> 894d559b
+  - label: ":aws: Amazon_Linux 2 - Build & Test"
     agents:
       queue: "automation-eos-builder-fleet"
     plugins:
@@ -45,11 +36,7 @@
     timeout: $BUILD_TIMEOUT
     skip: $SKIP_AMAZON_LINUX_2
 
-<<<<<<< HEAD
-  - label: ":centos: [CentOS] 7 Build & Test"
-=======
-  - label: ":centos: CentOS 7.6 - Build"
->>>>>>> 894d559b
+  - label: ":centos: CentOS 7 - Build & Test"
     command:
       - ""
     agents:
@@ -66,11 +53,7 @@
     timeout: $BUILD_TIMEOUT
     skip: $SKIP_CENTOS_7
 
-<<<<<<< HEAD
-  - label: ":ubuntu: [Ubuntu] 16.04 Build & Test"
-=======
-  - label: ":ubuntu: Ubuntu 16.04 - Build"
->>>>>>> 894d559b
+  - label: ":ubuntu: Ubuntu 16.04 - Build & Test"
     agents:
       queue: "automation-eos-builder-fleet"
     plugins:
@@ -84,11 +67,7 @@
     timeout: $BUILD_TIMEOUT
     skip: $SKIP_UBUNTU_16
 
-<<<<<<< HEAD
-  - label: ":ubuntu: [Ubuntu] 18.04 Build & Test"
-=======
-  - label: ":ubuntu: Ubuntu 18.04 - Build"
->>>>>>> 894d559b
+  - label: ":ubuntu: Ubuntu 18.04 - Build & Test"
     agents:
       queue: "automation-eos-builder-fleet"
     plugins:
@@ -102,11 +81,7 @@
     timeout: $BUILD_TIMEOUT
     skip: $SKIP_UBUNTU_18
 
-<<<<<<< HEAD
-  - label: ":darwin: [Darwin] 10.14 Build & Test"
-=======
-  - label: ":darwin: macOS 10.14 - Build"
->>>>>>> 894d559b
+  - label: ":darwin: macOS 10.14 - Build & Test"
     command:
       - "brew install git graphviz libtool gmp llvm@4 pkgconfig python python@2 doxygen libusb openssl boost@1.70 cmake mongodb"
       - "git clone $BUILDKITE_REPO eos && cd eos && git checkout $BUILDKITE_COMMIT && git submodule update --init --recursive"
@@ -148,9 +123,9 @@
 
   # - wait
 
-  - label: ":centos: [Centos] 7 PB"
+  - label: ":centos: Centos 7 - PB"
     command:
-      - "cd /workdir && buildkite-agent artifact download build.tar.gz . --step ':centos: [CentOS] 7 Build & Test' --agent-access-token $$BUILDKITE_AGENT_ACCESS_TOKEN && tar -xzf build.tar.gz"
+      - "cd /workdir && buildkite-agent artifact download build.tar.gz . --step ':centos: CentOS 7 - Build & Test' --agent-access-token $$BUILDKITE_AGENT_ACCESS_TOKEN && tar -xzf build.tar.gz"
       - "./.cicd/package-builder.sh"
     plugins:
       - docker#v3.2.0:
@@ -165,9 +140,9 @@
       queue: "automation-eos-builder-fleet"
     timeout: 10
 
-  - label: ":ubuntu: [Ubuntu] 16.04 PB"
+  - label: ":ubuntu: Ubuntu 16.04 - PB"
     command:
-      - "cd /workdir && buildkite-agent artifact download build.tar.gz . --step ':ubuntu: [Ubuntu] 16.04 Build & Test' --agent-access-token $$BUILDKITE_AGENT_ACCESS_TOKEN && tar -xzf build.tar.gz"
+      - "cd /workdir && buildkite-agent artifact download build.tar.gz . --step ':ubuntu: Ubuntu 16.04 - Build & Test' --agent-access-token $$BUILDKITE_AGENT_ACCESS_TOKEN && tar -xzf build.tar.gz"
       - "./.cicd/package-builder.sh"
     plugins:
       - docker#v3.2.0:
@@ -181,9 +156,9 @@
       queue: "automation-eos-builder-fleet"
     timeout: 10
 
-  - label: ":ubuntu: [Ubuntu] 18.04 PB"
+  - label: ":ubuntu: Ubuntu 18.04 - PB"
     command:
-      - "cd /workdir && buildkite-agent artifact download build.tar.gz . --step ':ubuntu: [Ubuntu] 18.04 Build & Test' --agent-access-token $$BUILDKITE_AGENT_ACCESS_TOKEN && tar -xzf build.tar.gz"
+      - "cd /workdir && buildkite-agent artifact download build.tar.gz . --step ':ubuntu: Ubuntu 18.04 - Build & Test' --agent-access-token $$BUILDKITE_AGENT_ACCESS_TOKEN && tar -xzf build.tar.gz"
       - "./.cicd/package-builder.sh"
     plugins:
       - docker#v3.2.0:
@@ -197,10 +172,10 @@
       queue: "automation-eos-builder-fleet"
     timeout: 10
 
-  - label: ":darwin: [Mojave] PB"
+  - label: ":darwin: Mojave - PB"
     command:
       - "git clone $BUILDKITE_REPO eos && cd eos && git checkout $BUILDKITE_COMMIT"
-      - "cd eos && buildkite-agent artifact download build.tar.gz . --step ':darwin: [Darwin] 10.14 Build & Test' && tar -xzf build.tar.gz"
+      - "cd eos && buildkite-agent artifact download build.tar.gz . --step ':darwin: macOS 10.14 - Build & Test' && tar -xzf build.tar.gz"
       - "cd eos && ./.cicd/package-builder.sh"
     plugins:
       - chef/anka#v0.5.1:
